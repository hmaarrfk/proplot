#!/usr/bin/env python3
"""
The axes classes used for all ProPlot figures.
"""
import numpy as np
import functools
from numbers import Integral
import matplotlib.projections as mproj
import matplotlib.axes as maxes
import matplotlib.dates as mdates
import matplotlib.scale as mscale
import matplotlib.text as mtext
import matplotlib.path as mpath
import matplotlib.ticker as mticker
import matplotlib.patches as mpatches
import matplotlib.gridspec as mgridspec
import matplotlib.transforms as mtransforms
import matplotlib.collections as mcollections
from . import projs, axistools
from .utils import _warn_proplot, _notNone, units, arange, edges
from .rctools import rc, RC_NODOTSNAMES
from .wrappers import (
    _get_transform, _norecurse, _redirect,
    _add_errorbars, _bar_wrapper, _barh_wrapper, _boxplot_wrapper,
    _default_crs, _default_latlon, _default_transform, _cmap_changer,
    _cycle_changer, _fill_between_wrapper, _fill_betweenx_wrapper,
    _hist_wrapper, _plot_wrapper, _scatter_wrapper,
    _standardize_1d, _standardize_2d,
    _text_wrapper, _violinplot_wrapper,
    colorbar_wrapper, legend_wrapper,
)
try:
    from cartopy.mpl.geoaxes import GeoAxes
except ModuleNotFoundError:
    GeoAxes = object

__all__ = [
    'Axes',
    'BasemapAxes',
    'GeoAxes',
    'PolarAxes', 'ProjAxes',
    'XYAxes',
]

# Translator for inset colorbars and legends
ABC_STRING = 'abcdefghijklmnopqrstuvwxyz'
LOC_TRANSLATE = {
    None: None,
    'inset': 'best',
    'i': 'best',
    0: 'best',
    1: 'upper right',
    2: 'upper left',
    3: 'lower left',
    4: 'lower right',
    5: 'center left',
    6: 'center right',
    7: 'lower center',
    8: 'upper center',
    9: 'center',
    'l': 'left',
    'r': 'right',
    'b': 'bottom',
    't': 'top',
    'c': 'center',
    'ur': 'upper right',
    'ul': 'upper left',
    'll': 'lower left',
    'lr': 'lower right',
    'cr': 'center right',
    'cl': 'center left',
    'uc': 'upper center',
    'lc': 'lower center',
}
SIDE_TRANSLATE = {
    'l': 'left',
    'r': 'right',
    'b': 'bottom',
    't': 'top',
}


def _abc(i):
    """Function for a-b-c labeling, returns a...z...aa...zz...aaa...zzz."""
    if i < 26:
        return ABC_STRING[i]
    else:
        return _abc(i - 26) + ABC_STRING[i % 26]  # sexy sexy recursion


def _disable_decorator(msg):
    """
    Generate decorators that disable methods. Also sets __doc__ to None so
    that ProPlot fork of automodapi doesn't add these methods to the website
    documentation. Users can still call help(ax.method) because python looks
    for superclass method docstrings if a docstring is empty.
    """
    def decorator(func):
        @functools.wraps(func)
        def _wrapper(self, *args, **kwargs):
            raise RuntimeError(msg.format(func.__name__))
        _wrapper.__doc__ = None
        return _wrapper
    return decorator


class Axes(maxes.Axes):
    """Lowest-level axes subclass. Handles titles and axis
    sharing. Adds several new methods and overrides existing ones."""

    def __init__(self, *args, number=None,
                 sharex=0, sharey=0,
                 spanx=None, spany=None, alignx=None, aligny=None,
                 main=False,
                 **kwargs):
        """
        Parameters
        ----------
        number : int
            The subplot number, used for a-b-c labelling (see
            `~Axes.format`).
        sharex, sharey : {3, 2, 1, 0}, optional
            The "axis sharing level" for the *x* axis, *y* axis, or both
            axes. See `~proplot.subplots.subplots` for details.
        spanx, spany : bool, optional
            Boolean toggle for whether spanning labels are enabled for the
            *x* and *y* axes. See `~proplot.subplots.subplots` for details.
        alignx, aligny : bool, optional
            Boolean toggle for whether aligned axis labels are enabled for the
            *x* and *y* axes. See `~proplot.subplots.subplots` for details.
        main : bool, optional
            Used internally, indicates whether this is a "main axes" rather
            than a twin, panel, or inset axes.

        See also
        --------
        :py:obj:`matplotlib.axes.Axes`,
        :py:obj:`XYAxes`,
        :py:obj:`PolarAxes`,
        :py:obj:`ProjAxes`
        """
        # Call parent
        super().__init__(*args, **kwargs)
        # Properties
        self._number = number  # for abc numbering
        self._abc_loc = None
        self._abc_text = None
        self._titles_dict = {}  # title text objects and their locations
        self._title_loc = None  # location of main title
        # so we can copy to top panel
        self._title_pad = rc.get('axes.titlepad')
        self._title_above_panel = True  # TODO: add rc prop?
        # Children and related properties
        self._bpanels = []
        self._tpanels = []
        self._lpanels = []
        self._rpanels = []
        self._tightbbox = None  # bounding boxes are saved
        self._panel_side = None
        self._panel_share = False  # True when "filled" with cbar/legend
        self._panel_parent = None
        self._panel_filled = False  # True when "filled" with cbar/legend
        self._inset_parent = None
        self._inset_zoom = False
        self._inset_zoom_data = None
        self._alty_child = None
        self._altx_child = None
        self._alty_parent = None
        self._altx_parent = None
        self._auto_colorbar = {}  # stores handles and kwargs for auto colorbar
        self._auto_legend = {}
        # Text labels
        # TODO: Add text labels as panels instead of as axes children?
        coltransform = mtransforms.blended_transform_factory(
            self.transAxes, self.figure.transFigure)
        rowtransform = mtransforms.blended_transform_factory(
            self.figure.transFigure, self.transAxes)
        self._llabel = self.text(
            0.05, 0.5, '', va='center', ha='right', transform=rowtransform)
        self._rlabel = self.text(
            0.95, 0.5, '', va='center', ha='left', transform=rowtransform)
        self._blabel = self.text(
            0.5, 0.05, '', va='top', ha='center', transform=coltransform)
        self._tlabel = self.text(
            0.5, 0.95, '', va='bottom', ha='center', transform=coltransform)
        # Shared and spanning axes
        if main:
            self.figure._axes_main.append(self)
        self._spanx_on = spanx
        self._spany_on = spany
        self._alignx_on = alignx
        self._aligny_on = aligny
        self._sharex_level = sharex
        self._sharey_level = sharey
        self.format(mode=1)  # mode == 1 applies the rcShortParams

    def _draw_auto_legends_colorbars(self):
        """Generate automatic legends and colorbars. Wrapper funcs
        let user add handles to location lists with successive calls to
        make successive calls to plotting commands."""
        for loc, (handles, kwargs) in self._auto_colorbar.items():
            self.colorbar(handles, **kwargs)
        for loc, (handles, kwargs) in self._auto_legend.items():
            self.legend(handles, **kwargs)
        self._auto_legend = {}
        self._auto_colorbar = {}

    def _get_side_axes(self, side):
        """Returns axes whose left, right, top, or bottom side abutts
        against the same row or column as this axes."""
        s = side[0]
        if s not in 'lrbt':
            raise ValueError(f'Invalid side {side!r}.')
        if not hasattr(self, 'get_subplotspec'):
            return [self]
        x = ('x' if s in 'lr' else 'y')
        idx = (0 if s in 'lt' else 1)  # which side of range to test
        coord = self._range_gridspec(x)[idx]  # side for a particular axes
        axs = [ax for ax in self.figure._axes_main
               if ax._range_gridspec(x)[idx] == coord]
        if not axs:
            return [self]
        else:
            return axs

    def _get_extent_axes(self, x):
        """Returns axes whose horizontal or vertical extent in the main
        gridspec matches the horizontal or vertical extend of this axes.
        Also sorts the list so the leftmost or bottommost axes is at the
        start of the list."""
        if not hasattr(self, 'get_subplotspec'):
            return [self]
        y = ('y' if x == 'x' else 'x')
        idx = (0 if x == 'x' else 1)
        argfunc = (np.argmax if x == 'x' else np.argmin)
        irange = self._range_gridspec(x)
        axs = [ax for ax in self.figure._axes_main
               if ax._range_gridspec(x) == irange]
        if not axs:
            return [self]
        else:
            pax = axs.pop(argfunc([ax._range_gridspec(y)[idx] for ax in axs]))
            return [pax, *axs]

    def _get_title_props(self, abc=False, loc=None):
        """Returns standardized location name, position keyword arguments, and
        setting keyword arguments for the relevant title or a-b-c label at
        location `loc`."""
        # Props
        # NOTE: Sometimes we load all properties from rc object, sometimes
        # just changed ones. This is important if e.g. user calls in two
        # lines ax.format(titleweight='bold') then ax.format(title='text'),
        # don't want to override custom setting with rc default setting.
        def props(cache):
            return rc.fill({
                'fontsize': f'{prefix}.size',
                'weight': f'{prefix}.weight',
                'color': f'{prefix}.color',
                'border': f'{prefix}.border',
                'linewidth': f'{prefix}.linewidth',
                'fontfamily': 'font.family',
            }, cache=cache)

        # Location string and position coordinates
        cache = True
        prefix = 'abc' if abc else 'title'
        loc = _notNone(loc, rc[f'{prefix}.loc'])
        iloc = getattr(self, '_' + ('abc' if abc else 'title') + '_loc')  # old
        if loc is None:
            loc = iloc
        elif iloc is not None and loc != iloc:
            cache = False

        # Above axes
        loc = LOC_TRANSLATE.get(loc, loc)
        if loc in ('top', 'bottom'):
            raise ValueError(f'Invalid title location {loc!r}.')
        elif loc in ('left', 'right', 'center'):
            kw = props(cache)
            kw.pop('border', None)  # no border for titles outside axes
            kw.pop('linewidth', None)
            if loc == 'center':
                obj = self.title
            else:
                obj = getattr(self, '_' + loc + '_title')
        # Inside axes
        elif loc in self._titles_dict:
            kw = props(cache)
            obj = self._titles_dict[loc]
        else:
            kw = props(False)
            width, height = self.get_size_inches()
            if loc in ('upper center', 'lower center'):
                x, ha = 0.5, 'center'
            elif loc in ('upper left', 'lower left'):
                xpad = rc.get('axes.titlepad') / (72 * width)
                x, ha = 1.5 * xpad, 'left'
            elif loc in ('upper right', 'lower right'):
                xpad = rc.get('axes.titlepad') / (72 * width)
                x, ha = 1 - 1.5 * xpad, 'right'
            else:
                raise ValueError(f'Invalid title or abc "loc" {loc}.')
            if loc in ('upper left', 'upper right', 'upper center'):
                ypad = rc.get('axes.titlepad') / (72 * height)
                y, va = 1 - 1.5 * ypad, 'top'
            elif loc in ('lower left', 'lower right', 'lower center'):
                ypad = rc.get('axes.titlepad') / (72 * height)
                y, va = 1.5 * ypad, 'bottom'
            obj = self.text(x, y, '', ha=ha, va=va, transform=self.transAxes)
            obj.set_transform(self.transAxes)
        return loc, obj, kw

    @staticmethod
    def _loc_translate(loc, **kwargs):
        """Translates location string `loc` into a standardized form."""
        if loc is True:
            loc = 'r'  # for on-the-fly colorbars and legends
        elif isinstance(loc, (str, Integral)):
            loc = LOC_TRANSLATE.get(loc, loc)
        return loc

    def _make_inset_locator(self, bounds, trans):
        """Helper function, copied from private matplotlib version."""
        def inset_locator(ax, renderer):
            bbox = mtransforms.Bbox.from_bounds(*bounds)
            bb = mtransforms.TransformedBbox(bbox, trans)
            tr = self.figure.transFigure.inverted()
            bb = mtransforms.TransformedBbox(bb, tr)
            return bb
        return inset_locator

    def _range_gridspec(self, x):
        """Gets the column or row range for the axes."""
        subplotspec = self.get_subplotspec()
        if x == 'x':
            _, _, _, _, col1, col2 = subplotspec.get_active_rows_columns()
            return col1, col2
        else:
            _, _, row1, row2, _, _ = subplotspec.get_active_rows_columns()
            return row1, row2

    def _range_tightbbox(self, x):
        """Gets span of tight bounding box, including twin axes and panels
        which are not considered real children and so aren't ordinarily
        included in the tight bounding box calc.
        `~proplot.axes.Axes.get_tightbbox` caches tight bounding boxes when
        `~Figure.get_tightbbox` is called."""
        # TODO: Better resting for axes visibility
        bbox = self._tightbbox
        if bbox is None:
            return np.nan, np.nan
        if x == 'x':
            return bbox.xmin, bbox.xmax
        else:
            return bbox.ymin, bbox.ymax

    def _reassign_suplabel(self, side):
        """Re-assigns the column and row labels to panel axes, if they exist.
        This is called by `~proplot.subplots.Figure._align_suplabel`."""
        # Place column and row labels on panels instead of axes -- works when
        # this is called on the main axes *or* on the relevant panel itself
        # TODO: Mixed figure panels with super labels? How does that work?
        s = side[0]
        side = SIDE_TRANSLATE[s]
        if s == self._panel_side:
            ax = self._panel_parent
        else:
            ax = self
        paxs = getattr(ax, '_' + s + 'panels')
        if not paxs:
            return ax
        idx = (0 if s in 'lt' else -1)
        pax = paxs[idx]
        kw = {}
        obj = getattr(ax, '_' + s + 'label')
        for key in ('color', 'fontproperties'):  # TODO: add to this?
            kw[key] = getattr(obj, 'get_' + key)()
        pobj = getattr(pax, '_' + s + 'label')
        pobj.update(kw)
        text = obj.get_text()
        if text:
            obj.set_text('')
            pobj.set_text(text)
        return pax

    def _reassign_title(self):
        """Re-assigns title to the first upper panel if present. We cannot
        simply add upper panel as child axes, because then title will be offset
        but still belong to main axes, which messes up tight bounding box."""
        # Reassign title from main axes to top panel -- works when this is
        # called on the main axes *or* on the top panel itself. This is
        # critical for bounding box calcs; not always clear whether draw() and
        # get_tightbbox() are called on the main axes or panel first
        if self._panel_side == 'top' and self._panel_parent:
            ax, taxs = self._panel_parent, [self]
        else:
            ax, taxs = self, self._tpanels
        if not taxs or not ax._title_above_panel:
            tax = ax
        else:
            tax = taxs[0]
            tax._title_pad = ax._title_pad
            for loc, obj in ax._titles_dict.items():
                if not obj.get_text() or loc not in (
                        'left', 'center', 'right'):
                    continue
                kw = {}
                loc, tobj, _ = tax._get_title_props(loc=loc)
                for key in ('text', 'color', 'fontproperties'):  # add to this?
                    kw[key] = getattr(obj, 'get_' + key)()
                tobj.update(kw)
                tax._titles_dict[loc] = tobj
                obj.set_text('')

        # Push title above tick marks -- this is known matplotlib problem,
        # but especially annoying with top panels!
        # TODO: Make sure this is robust. Seems 'default' is returned usually
        # when tick label sides is actually *both*. Also makes sure axis is
        # visible; if not, this is a filled cbar/legend, no padding needed
        pad = 0
        pos = tax.xaxis.get_ticks_position()
        labs = tax.xaxis.get_ticklabels()
        if pos == 'default' or (pos == 'top' and not len(labs)) or (
                pos == 'unknown' and tax._panel_side == 'top'
                and not len(labs) and tax.xaxis.get_visible()):
            pad = tax.xaxis.get_tick_padding()
        tax._set_title_offset_trans(self._title_pad + pad)

    def _sharex_setup(self, sharex, level):
        """Sets up panel axis sharing."""
        if level not in range(4):
            raise ValueError(
                'Level can be 0 (share nothing), '
                '1 (do not share limits, just hide axis labels), '
                '2 (share limits, but do not hide tick labels), or '
                '3 (share limits and hide tick labels). Got {level}.')
        # enforce, e.g. if doing panel sharing
        self._sharex_level = max(self._sharex_level, level)
        self._share_short_axis(sharex, 'l', level)
        self._share_short_axis(sharex, 'r', level)
        self._share_long_axis(sharex, 'b', level)
        self._share_long_axis(sharex, 't', level)

    def _sharey_setup(self, sharey, level):
        """Sets up panel axis sharing."""
        if level not in range(4):
            raise ValueError(
                'Level can be 0 (share nothing), '
                '1 (do not share limits, just hide axis labels), '
                '2 (share limits, but do not hide tick labels), or '
                '3 (share limits and hide tick labels). Got {level}.')
        self._sharey_level = max(self._sharey_level, level)
        self._share_short_axis(sharey, 'b', level)
        self._share_short_axis(sharey, 't', level)
        self._share_long_axis(sharey, 'l', level)
        self._share_long_axis(sharey, 'r', level)

    def _share_setup(self):
        """Applies axis sharing for axes that share the same horizontal or
        vertical extent, and for their panels."""
        # Panel axes sharing, between main subplot and its panels
        # Top and bottom
        def shared(paxs):
            return [
                pax for pax in paxs if not pax._panel_filled
                and pax._panel_share]
        if not self._panel_side:  # this is a main axes
            bottom = self
            paxs = shared(self._bpanels)
            if paxs:
                bottom = paxs[-1]
                for iax in (self, *paxs[:-1]):
                    # parent is *bottom-most* panel
                    iax._sharex_setup(bottom, 3)
            paxs = shared(self._tpanels)
            for iax in paxs:
                iax._sharex_setup(bottom, 3)
            # Left and right
            left = self
            paxs = shared(self._lpanels)
            if paxs:
                left = paxs[0]
                for iax in (*paxs[1:], self):
                    iax._sharey_setup(left, 3)  # parent is *bottom-most* panel
            paxs = shared(self._rpanels)
            for iax in paxs:
                iax._sharey_setup(left, 3)

        # Main axes, sometimes overrides panel axes sharing
        # TODO: This can get very repetitive, but probably minimal impact
        # on performance?
        # Share x axes
        parent, *children = self._get_extent_axes('x')
        for child in children:
            child._sharex_setup(parent, parent._sharex_level)
        # Share y axes
        parent, *children = self._get_extent_axes('y')
        for child in children:
            child._sharey_setup(parent, parent._sharey_level)

    def _share_short_axis(self, share, side, level):
        """Share the "short" axes of panels along a main subplot with panels
        along an external subplot."""
        if share is None or self._panel_side:  # not None
            return
        s = side[0]
        axis = 'x' if s in 'lr' else 'y'
        caxs = getattr(self, '_' + s + 'panels')
        paxs = getattr(share, '_' + s + 'panels')
        caxs = [pax for pax in caxs if not pax._panel_filled]
        paxs = [pax for pax in paxs if not pax._panel_filled]
        for cax, pax in zip(caxs, paxs):  # may be uneven
            getattr(cax, '_share' + axis + '_setup')(pax, level)

    def _share_long_axis(self, share, side, level):
        """Share the "long" axes of panels along a main subplot with the
        axis from an external subplot."""
        # NOTE: We do not check _panel_share because that only controls
        # sharing with main subplot, not other subplots
        if share is None or self._panel_side:
            return
        s = side[0]
        axis = 'x' if s in 'tb' else 'y'
        paxs = getattr(self, '_' + s + 'panels')
        paxs = [pax for pax in paxs if not pax._panel_filled]
        for pax in paxs:
            getattr(pax, '_share' + axis + '_setup')(share, level)

    def _update_axislabels(self, x='x', **kwargs):
        """Apply axis labels to the relevant shared axis. If spanning
        labels are toggled this keeps the labels synced for all subplots in
        the same row or column. Label positions will be adjusted at draw-time
        with figure._align_axislabels."""
        if x not in 'xy':
            return
        # Update label on this axes
        axis = getattr(self, x + 'axis')
        axis.label.update(kwargs)
        kwargs.pop('color', None)

        # Defer to parent (main) axes if possible, then get the axes
        # shared by that parent
        ax = self._panel_parent or self
        ax = getattr(ax, '_share' + x) or ax

        # Apply to spanning axes and their panels
        axs = [ax]
        if getattr(ax, '_span' + x + '_on'):
            s = axis.get_label_position()[0]
            if s in 'lb':
                axs = ax._get_side_axes(s)
        for ax in axs:
            getattr(ax, x + 'axis').label.update(kwargs)  # apply to main axes
            pax = getattr(ax, '_share' + x)
            if pax is not None:  # apply to panel?
                getattr(pax, x + 'axis').label.update(kwargs)

    def _update_title(self, obj, **kwargs):
        """Redraws title if updating with input keyword args failed."""
        # Try to just return updated object, redraw may be necessary
        # WARNING: Making text instances invisible seems to mess up tight
        # bounding box calculations and cause other issues. Just reset text.
        keys = ('border', 'lw', 'linewidth', 'bordercolor', 'invert')
        kwextra = {key: value for key, value in kwargs.items() if key in keys}
        kwargs = {key: value for key,
                  value in kwargs.items() if key not in keys}
        obj.update(kwargs)
        if kwextra:
            obj.set_text('')
        else:
            return obj
        # Get properties from old object
        for key in ('ha', 'va', 'color', 'transform', 'fontproperties'):
            kwextra[key] = getattr(obj, 'get_' + key)()  # copy over attrs
        text = kwargs.pop('text', obj.get_text())
        x, y = kwargs.pop('position', (None, None))
        pos = obj.get_position()
        x = _notNone(kwargs.pop('x', x), pos[0])
        y = _notNone(kwargs.pop('y', y), pos[1])
        return self.text(x, y, text, **kwextra)

    def context(self, *, mode=2, rc_kw=None, **kwargs):
        """
        For internal use. Sets up temporary `~proplot.rctools.rc` settings by
        returning the result of `~proplot.rctools.rc_configurator.context`.

        Parameters
        ----------
        rc_kw : dict, optional
            A dictionary containing "rc" configuration settings that will
            be applied to this axes. Temporarily updates the
            `~proplot.rctools.rc` object.
        **kwargs
            Any of three options:

            * A keyword arg for `Axes.format`, `XYAxes.format`,
              or `ProjAxes.format`.
            * A global "rc" keyword arg, like ``linewidth`` or ``color``.
            * A standard "rc" keyword arg **with the dots omitted**,
              like ``landcolor`` instead of ``land.color``.

            The latter two options update the `~proplot.rctools.rc`
            object, just like `rc_kw`.

        Other parameters
        ----------------
        mode : int, optional
            The "getitem mode". This is used under-the-hood -- you shouldn't
            have to use it directly. Determines whether queries to the
            `~proplot.rctools.rc` object will ignore
            `rcParams <https://matplotlib.org/users/customizing.html>`__.
            This can help prevent a massive number of unnecessary lookups
            when the settings haven't been changed by the user.
            See `~proplot.rctools.rc_configurator` for details.

        Returns
        -------
        `~proplot.rctools.rc_configurator`
            The `proplot.rctools.rc` object primed for use in a "with"
            statement.
        dict
            Dictionary of keyword arguments that are not `~proplot.rctools.rc`
            properties, to be passed to the ``format`` methods.
        """
        # Figure out which kwargs are valid rc settings
        # TODO: Support for 'small', 'large', etc. font
        kw = {}  # for format
        rc_kw = rc_kw or {}
        for key, value in kwargs.items():
            key_fixed = RC_NODOTSNAMES.get(key, None)
            if key_fixed is None:
                kw[key] = value
            else:
                rc_kw[key_fixed] = value
        rc._getitem_mode = 0  # might still be non-zero if had error
        # Return "context object", which is just the configurator itself
        # primed for use in a "with" statement
        return rc.context(rc_kw, mode=mode), kw

    def format(
            self, *, title=None, top=None,
            figtitle=None, suptitle=None, rowlabels=None, collabels=None,
            leftlabels=None, rightlabels=None,
            toplabels=None, bottomlabels=None,
            llabels=None, rlabels=None, tlabels=None, blabels=None,
            **kwargs):
        """
        Called by `XYAxes.format`, `ProjAxes.format`, and
        `PolarAxes.format`. Formats the axes title(s), the a-b-c label, row
        and column labels, and the figure title.

        Parameters
        ----------
        title : str, optional
            The axes title.
        abc : bool, optional
            Whether to apply "a-b-c" subplot labelling based on the
            ``number`` attribute. If ``number`` is >26, the labels will loop
            around to a, ..., z, aa, ..., zz, aaa, ..., zzz, ... Default is
            :rc:`abc`.
        abcstyle : str, optional
            String denoting the format of a-b-c labels containing the character
            ``a`` or ``A``. ``'a'`` is the default, but e.g. ``'a.'``,
            ``'a)'``, or ``'A'`` might also be desirable. Default is
            :rc:`abc.style`.
        abcloc, titleloc : str, optional
            Strings indicating the location for the a-b-c label and
            main title. The following locations keys are valid. Defaults are
            :rc:`abc.loc` and :rc:`title.loc`.

            ========================  ============================
            Location                  Valid keys
            ========================  ============================
            center above axes         ``'center'``, ``'c'``
            left above axes           ``'left'``, ``'l'``
            right above axes          ``'right'``, ``'r'``
            lower center inside axes  ``'lower center``', ``'lc'``
            upper center inside axes  ``'upper center'``, ``'uc'``
            upper right inside axes   ``'upper right'``, ``'ur'``
            upper left inside axes    ``'upper left'``, ``'ul'``
            lower left inside axes    ``'lower left'``, ``'ll'``
            lower right inside axes   ``'lower right'``, ``'lr'``
            ========================  ============================

        abcborder, titleborder : bool, optional
            Whether to draw a white border around titles and a-b-c labels
            positioned inside the axes. This can help them stand out on top
            of artists plotted inside the axes. Defaults are
            :rc:`abc.border` and :rc:`title.border`
        ltitle, rtitle, ultitle, uctitle, urtitle, lltitle, lctitle, lrtitle \
: str, optional
            Axes titles in particular positions. This lets you specify multiple
            "titles" for each subplots. See the `abcloc` keyword.
        top : bool, optional
            Whether to try to put title and a-b-c label above the top subplot
            panel (if it exists), or to always put them on the main subplot.
            Default is ``True``.
        rowlabels, colllabels : list of str, optional
            Aliases for `leftlabels`, `toplabels`.
        llabels, tlabels, rlabels, blabels : list of str, optional
            Aliases for `leftlabels`, `toplabels`, `rightlabels`,
            `bottomlabels`.
        leftlabels, toplabels, rightlabels, bottomlabels : list of str, \
optional
            The subplot row and column labels. If list, length must match
            the number of subplots on the left, top, right, or bottom edges
            of the figure.
        figtitle, suptitle : str, optional
            The figure "super" title, centered between the left edge of
            the lefmost column of subplots and the right edge of the rightmost
            column of subplots, and automatically offset above figure titles.
            This is an improvement on matplotlib's "super" title, which just
            centers the text between figure edges.

        Note
        ----
        The `abc`, `abcstyle`, `abcloc`, and `titleloc` keyword arguments
        are actually rc configuration settings that are temporarily
        changed by the call to `~Axes.context`. They are documented here
        because it is extremely common to change them with `~Axes.format`.
        They also appear in the tables in the `~proplot.rctools` documention.

        See also
        --------
        :py:obj:`Axes.context`,
        :py:obj:`XYAxes.format`,
        :py:obj:`ProjAxes.format`,
        :py:obj:`PolarAxes.format`,
        """
        # Figure patch (for some reason needs to be re-asserted even if
        # declared before figure is drawn)
        kw = rc.fill({'facecolor': 'figure.facecolor'})
        self.figure.patch.update(kw)
        if top is not None:
            self._title_above_panel = top
        pad = rc['axes.titlepad']
        if pad is not None:
            self._set_title_offset_trans(pad)
            self._title_pad = pad

        # Super title
        # NOTE: These are actually *figure-wide* settings, but that line
        # gets blurred where we have shared axes, spanning labels, and
        # whatnot. May result in redundant assignments if formatting more than
        # one axes, but operations are fast so some redundancy is nbd.
        # NOTE: Below workaround prevents changed *figure-wide* settings
        # from getting overwritten when user makes a new axes.
        fig = self.figure
        suptitle = _notNone(figtitle, suptitle, None,
                            names=('figtitle', 'suptitle'))
        if len(fig._axes_main) > 1 and rc._getitem_mode == 1:
            kw = {}
        else:
            kw = rc.fill({
                'fontsize': 'suptitle.size',
                'weight': 'suptitle.weight',
                'color': 'suptitle.color',
                'fontfamily': 'font.family'
            })
        if suptitle or kw:
            fig._update_figtitle(suptitle, **kw)
        # Labels
        llabels = _notNone(rowlabels, leftlabels, llabels,
                           None, names=('rowlabels', 'leftlabels', 'llabels'))
        tlabels = _notNone(collabels, toplabels, tlabels,
                           None, names=('collabels', 'toplabels', 'tlabels'))
        rlabels = _notNone(rightlabels, rlabels, None,
                           names=('rightlabels', 'rlabels'))
        blabels = _notNone(bottomlabels, blabels, None,
                           names=('bottomlabels', 'blabels'))
        for side, labels in zip(
                ('left', 'right', 'top', 'bottom'),
                (llabels, rlabels, tlabels, blabels)):
            kw = rc.fill({
                'fontsize': side + 'label.size',
                'weight': side + 'label.weight',
                'color': side + 'label.color',
                'fontfamily': 'font.family'
            })
            if labels or kw:
                fig._update_labels(self, side, labels, **kw)

        # A-b-c labels
        titles_dict = self._titles_dict
        if not self._panel_side:
            # Location and text
            abcstyle = rc['abc.style']  # changed or running format first time?
            if 'abcformat' in kwargs:  # super sophisticated deprecation system
                abcstyle = kwargs.pop('abcformat')
                _warn_proplot(
                    f'rc setting "abcformat" is deprecated. '
                    f'Please use "abcstyle".')
            if abcstyle and self.number is not None:
                if not isinstance(abcstyle, str) or (
                        abcstyle.count('a') != 1 and abcstyle.count('A') != 1):
                    raise ValueError(
                        f'Invalid abcstyle {abcstyle!r}. '
                        'Must include letter "a" or "A".')
                abcedges = abcstyle.split('a' if 'a' in abcstyle else 'A')
                text = abcedges[0] + _abc(self.number - 1) + abcedges[-1]
                if 'A' in abcstyle:
                    text = text.upper()
                self._abc_text = text
            # Apply new settings
            # Also if a-b-c label was moved, remove previous one and update
            # text on new one, in case self._abc_text has not changed.
            loc, obj, kw = self._get_title_props(abc=True)
            iloc = self._abc_loc
            obj = self._update_title(obj, **kw)
            titles_dict[loc] = obj
            if iloc is not None and loc != iloc:
                self.abc.set_text('')
                obj.set_text(self._abc_text)
            self.abc = obj
            self._abc_loc = loc
            # Toggle visibility
            # NOTE: If abc is a matplotlib 'title' attribute, making it
            # invisible messes stuff up. Just set text to empty.
            abc = rc['abc']
            if abc is not None:
                obj.set_text(self._abc_text if bool(abc) else '')

        # Titles
        # Tricky because we have to reconcile two workflows:
        # 1. title='name' and titleloc='position'
        # 2. ltitle='name', rtitle='name', etc., arbitrarily many titles
        # First update existing titles
        # NOTE: _update_title should never return new objects unless called
        # with *inner* titles... *outer* titles will just refresh, so we
        # don't need to re-assign the attributes or anything.
        loc, obj, kw = self._get_title_props()
        if kw:
            for iloc, iobj in titles_dict.items():
                if iloc is self._abc_loc:
                    continue
                titles_dict[iloc] = self._update_title(iobj, **kw)
        # Workflow 2, want this to come first so workflow 1 gets priority
        for ikey, ititle in kwargs.items():
            if not ikey[-5:] == 'title':
                raise TypeError(
                    f'format() got an unexpected keyword argument {ikey!r}.')
            iloc, iobj, ikw = self._get_title_props(loc=ikey[:-5])
            if ititle is not None:
                ikw['text'] = ititle
            if ikw:
                titles_dict[iloc] = self._update_title(iobj, **ikw)
        # Workflow 1, make sure that if user calls ax.format(title='Title')
        # *then* ax.format(titleloc='left') it copies over the text.
        iloc = self._title_loc
        if iloc is not None and loc != iloc:
            iobj = titles_dict[iloc]
            if title is None:
                title = iobj.get_text()
            iobj.set_text('')
        self._title_loc = loc  # assigns default loc on first run
        if title is not None:
            kw['text'] = title
        if kw:
            titles_dict[loc] = self._update_title(obj, **kw)

    def area(self, *args, **kwargs):
        """Alias for `~matplotlib.axes.Axes.fill_between`."""
        # NOTE: *Cannot* assign area = axes.Axes.fill_between because the
        # wrapper won't be applied and for some reason it messes up
        # automodsumm, which tries to put the matplotlib docstring on website
        return self.fill_between(*args, **kwargs)

    def areax(self, *args, **kwargs):
        """Alias for `~matplotlib.axes.Axes.fill_betweenx`."""
        return self.fill_betweenx(*args, **kwargs)

    def boxes(self, *args, **kwargs):
        """Alias for `~matplotlib.axes.Axes.boxplot`."""
        return self.boxplot(*args, **kwargs)

    def colorbar(self, *args, loc=None, pad=None,
                 length=None, width=None, space=None, frame=None, frameon=None,
                 alpha=None, linewidth=None, edgecolor=None, facecolor=None,
                 **kwargs):
        """
        Adds colorbar as an *inset* or along the outside edge of the axes.
        See `~proplot.wrappers.colorbar_wrapper` for details.

        Parameters
        ----------
        loc : str, optional
            The colorbar location. Default is :rc:`colorbar.loc`. The
            following location keys are valid.

            ==================  ==================================
            Location            Valid keys
            ==================  ==================================
            outer left          ``'left'``, ``'l'``
            outer right         ``'right'``, ``'r'``
            outer bottom        ``'bottom'``, ``'b'``
            outer top           ``'top'``, ``'t'``
            default inset       ``'inset'``, ``'i'``, ``0``
            upper right inset   ``'upper right'``, ``'ur'``, ``1``
            upper left inset    ``'upper left'``, ``'ul'``, ``2``
            lower left inset    ``'lower left'``, ``'ll'``, ``3``
            lower right inset   ``'lower right'``, ``'lr'``, ``4``
            ==================  ==================================

        pad : float or str, optional
            The space between the axes edge and the colorbar. For inset
            colorbars only. Units are interpreted by `~proplot.utils.units`.
            Default is :rc:`colorbar.axespad`.
        length : float or str, optional
            The colorbar length. For outer colorbars, units are relative to the
            axes width or height. Default is :rc:`colorbar.length`. For inset
            colorbars, units are interpreted by `~proplot.utils.units`. Default
            is :rc:`colorbar.insetlength`.
        width : float or str, optional
            The colorbar width. Units are interpreted by
            `~proplot.utils.units`. Default is :rc:`colorbar.width` or
            :rc:`colorbar.insetwidth`.
        space : float or str, optional
            The space between the colorbar and the main axes. For outer
            colorbars only. Units are interpreted by `~proplot.utils.units`.
            When :rcraw:`tight` is ``True``, this is adjusted automatically.
            Otherwise, defaut is :rc:`subplots.panelspace`.
        frame, frameon : bool, optional
            Whether to draw a frame around inset colorbars, just like
            `~matplotlib.axes.Axes.legend`.
            Default is :rc:`colorbar.frameon`.
        alpha, linewidth, edgecolor, facecolor : optional
            Transparency, edge width, edge color, and face color for the frame
            around the inset colorbar. Default is
            :rc:`colorbar.framealpha`, :rc:`axes.linewidth`,
            :rc:`axes.edgecolor`, and :rc:`axes.facecolor`,
            respectively.
        **kwargs
            Passed to `~proplot.wrappers.colorbar_wrapper`.
        """
        # TODO: add option to pad inset away from axes edge!
        kwargs.update({'edgecolor': edgecolor, 'linewidth': linewidth})
        loc = _notNone(loc, rc['colorbar.loc'])
        loc = self._loc_translate(loc)
        if loc == 'best':  # a white lie
            loc = 'lower right'
        if not isinstance(loc, str):  # e.g. 2-tuple or ndarray
            raise ValueError(f'Invalid colorbar location {loc!r}.')

        # Generate panel
        if loc in ('left', 'right', 'top', 'bottom'):
            ax = self.panel_axes(loc, width=width, space=space, filled=True)
            return ax.colorbar(loc='_fill', *args, length=length, **kwargs)

        # Filled colorbar
        if loc == '_fill':
            # Hide content and resize panel
            # NOTE: Do not run self.clear in case we want title above this
            for s in self.spines.values():
                s.set_visible(False)
            self.xaxis.set_visible(False)
            self.yaxis.set_visible(False)
            self.patch.set_alpha(0)
            self._panel_filled = True

            # Draw colorbar with arbitrary length relative to full length
            # of panel
            side = self._panel_side
            length = _notNone(length, rc['colorbar.length'])
            subplotspec = self.get_subplotspec()
            if length <= 0 or length > 1:
                raise ValueError(
                    f'Panel colorbar length must satisfy 0 < length <= 1, '
                    f'got length={length!r}.')
            if side in ('bottom', 'top'):
                gridspec = mgridspec.GridSpecFromSubplotSpec(
                    nrows=1, ncols=3, wspace=0,
                    subplot_spec=subplotspec,
                    width_ratios=((1 - length) / 2, length, (1 - length) / 2),
                )
                subplotspec = gridspec[1]
            else:
                gridspec = mgridspec.GridSpecFromSubplotSpec(
                    nrows=3, ncols=1, hspace=0,
                    subplot_spec=subplotspec,
                    height_ratios=((1 - length) / 2, length, (1 - length) / 2),
                )
                subplotspec = gridspec[1]
            with self.figure._unlock():
                ax = self.figure.add_subplot(subplotspec, projection=None)
            if ax is self:
                raise ValueError(f'Uh oh.')
            self.add_child_axes(ax)

            # Location
            if side in ('bottom', 'top'):
                outside, inside = 'bottom', 'top'
                if side == 'top':
                    outside, inside = inside, outside
                ticklocation = outside
                orientation = 'horizontal'
            else:
                outside, inside = 'left', 'right'
                if side == 'right':
                    outside, inside = inside, outside
                ticklocation = outside
                orientation = 'vertical'

            # Keyword args and add as child axes
            orient = kwargs.get('orientation', None)
            if orient is not None and orient != orientation:
                _warn_proplot(f'Overriding input orientation={orient!r}.')
            ticklocation = kwargs.pop('tickloc', None) or ticklocation
            ticklocation = kwargs.pop('ticklocation', None) or ticklocation
            kwargs.update({'orientation': orientation,
                           'ticklocation': ticklocation})

        # Inset colorbar
        else:
            # Default props
            cbwidth, cblength = width, length
            width, height = self.get_size_inches()
            extend = units(_notNone(
                kwargs.get('extendsize', None), rc['colorbar.insetextend']))
            cbwidth = units(_notNone(
                cbwidth, rc['colorbar.insetwidth'])) / height
            cblength = units(_notNone(
                cblength, rc['colorbar.insetlength'])) / width
            pad = units(_notNone(pad, rc['colorbar.axespad']))
            xpad, ypad = pad / width, pad / height

            # Get location in axes-relative coordinates
            # Bounds are x0, y0, width, height in axes-relative coordinates
            xspace = rc['xtick.major.size'] / 72
            if kwargs.get('label', ''):
                xspace += 2.4 * rc['font.size'] / 72
            else:
                xspace += 1.2 * rc['font.size'] / 72
            xspace /= height  # space for labels
            if loc == 'upper right':
                bounds = (1 - xpad - cblength, 1 - ypad - cbwidth)
                fbounds = (1 - 2 * xpad - cblength,
                           1 - 2 * ypad - cbwidth - xspace)
            elif loc == 'upper left':
                bounds = (xpad, 1 - ypad - cbwidth)
                fbounds = (0, 1 - 2 * ypad - cbwidth - xspace)
            elif loc == 'lower left':
                bounds = (xpad, ypad + xspace)
                fbounds = (0, 0)
            elif loc == 'lower right':
                bounds = (1 - xpad - cblength, ypad + xspace)
                fbounds = (1 - 2 * xpad - cblength, 0)
            else:
                raise ValueError(f'Invalid colorbar location {loc!r}.')
            bounds = (bounds[0], bounds[1], cblength, cbwidth)
            fbounds = (fbounds[0], fbounds[1],
                       2 * xpad + cblength, 2 * ypad + cbwidth + xspace)

            # Make frame
            # NOTE: We do not allow shadow effects or fancy edges effect.
            # Also keep zorder same as with legend.
            frameon = _notNone(
                frame, frameon, rc['colorbar.frameon'],
                names=('frame', 'frameon'))
            if frameon:
                # Make patch object
                xmin, ymin, width, height = fbounds
                patch = mpatches.Rectangle(
                    (xmin, ymin), width, height,
                    snap=True, zorder=4, transform=self.transAxes)
                # Update patch props
                alpha = _notNone(alpha, rc['colorbar.framealpha'])
                linewidth = _notNone(linewidth, rc['axes.linewidth'])
                edgecolor = _notNone(edgecolor, rc['axes.edgecolor'])
                facecolor = _notNone(facecolor, rc['axes.facecolor'])
                patch.update({'alpha': alpha, 'linewidth': linewidth,
                              'edgecolor': edgecolor, 'facecolor': facecolor})
                self.add_artist(patch)

            # Make axes
            locator = self._make_inset_locator(bounds, self.transAxes)
            bbox = locator(None, None)
            ax = maxes.Axes(self.figure, bbox.bounds, zorder=5)
            ax.set_axes_locator(locator)
            self.add_child_axes(ax)

            # Default keyword args
            orient = kwargs.pop('orientation', None)
            if orient is not None and orient != 'horizontal':
                _warn_proplot(
                    f'Orientation for inset colorbars must be horizontal, '
                    f'ignoring orient={orient!r}.')
            ticklocation = kwargs.pop('tickloc', None)
            ticklocation = kwargs.pop('ticklocation', None) or ticklocation
            if ticklocation is not None and ticklocation != 'bottom':
                _warn_proplot(
                    f'Inset colorbars can only have ticks on the bottom.')
            kwargs.update({'orientation': 'horizontal',
                           'ticklocation': 'bottom'})
            kwargs.setdefault('maxn', 5)
            kwargs.setdefault('extendsize', extend)

        # Generate colorbar
        return colorbar_wrapper(ax, *args, **kwargs)

    def legend(self, *args, loc=None, width=None, space=None, **kwargs):
        """
        Adds an *inset* legend or *outer* legend along the edge of the axes.
        See `~proplot.wrappers.legend_wrapper` for details.

        Parameters
        ----------
        loc : int or str, optional
            The legend location or panel location. The following location keys
            are valid. Note that if a panel does not exist, it will be
            generated on-the-fly.

            ==================  =======================================
            Location            Valid keys
            ==================  =======================================
            left panel          ``'left'``, ``'l'``
            right panel         ``'right'``, ``'r'``
            bottom panel        ``'bottom'``, ``'b'``
            top panel           ``'top'``, ``'t'``
            "best" inset        ``'best'``, ``'inset'``, ``'i'``, ``0``
            upper right inset   ``'upper right'``, ``'ur'``, ``1``
            upper left inset    ``'upper left'``, ``'ul'``, ``2``
            lower left inset    ``'lower left'``, ``'ll'``, ``3``
            lower right inset   ``'lower right'``, ``'lr'``, ``4``
            center left inset   ``'center left'``, ``'cl'``, ``5``
            center right inset  ``'center right'``, ``'cr'``, ``6``
            lower center inset  ``'lower center'``, ``'lc'``, ``7``
            upper center inset  ``'upper center'``, ``'uc'``, ``8``
            center inset        ``'center'``, ``'c'``, ``9``
            ==================  =======================================

        width : float or str, optional
            The space allocated for outer legends. This does nothing
            if :rcraw:`tight` is ``True``. Units are interpreted by
            `~proplot.utils.units`.
        space : float or str, optional
            The space between the axes and the legend for outer legends.
            Units are interpreted by `~proplot.utils.units`.
            When :rcraw:`tight` is ``True``, this is adjusted automatically.
            Otherwise, defaut is :rc:`subplots.panelspace`.

        Other parameters
        ----------------
        *args, **kwargs
            Passed to `~proplot.wrappers.legend_wrapper`.
        """
        loc = self._loc_translate(loc, width=width, space=space)
        if isinstance(loc, np.ndarray):
            loc = loc.tolist()

        # Generate panel
        if loc in ('left', 'right', 'top', 'bottom'):
            ax = self.panel_axes(loc, width=width, space=space, filled=True)
            return ax.legend(*args, loc='_fill', **kwargs)

        # Fill
        if loc == '_fill':
            # Hide content
            for s in self.spines.values():
                s.set_visible(False)
            self.xaxis.set_visible(False)
            self.yaxis.set_visible(False)
            self.patch.set_alpha(0)
            self._panel_filled = True
            # Try to make handles and stuff flush against the axes edge
            kwargs.setdefault('borderaxespad', 0)
            frameon = _notNone(kwargs.get('frame', None), kwargs.get(
                'frameon', None), rc['legend.frameon'])
            if not frameon:
                kwargs.setdefault('borderpad', 0)
            # Apply legend location
            side = self._panel_side
            if side == 'bottom':
                loc = 'upper center'
            elif side == 'right':
                loc = 'center left'
            elif side == 'left':
                loc = 'center right'
            elif side == 'top':
                loc = 'lower center'
            else:
                raise ValueError(f'Invalid panel side {side!r}.')

        # Draw legend
        return legend_wrapper(self, *args, loc=loc, **kwargs)

    def draw(self, renderer=None, *args, **kwargs):
        """Adds post-processing steps before axes is drawn."""
        self._reassign_title()
        super().draw(renderer, *args, **kwargs)

    def get_size_inches(self):
        """Returns the width and the height of the axes in inches."""
        width, height = self.figure.get_size_inches()
        width = width * abs(self.get_position().width)
        height = height * abs(self.get_position().height)
        return width, height

    def get_tightbbox(self, renderer, *args, **kwargs):
        """Adds post-processing steps before tight bounding box is
        calculated, and stores the bounding box as an attribute."""
        self._reassign_title()
        bbox = super().get_tightbbox(renderer, *args, **kwargs)
        self._tightbbox = bbox
        return bbox

    def heatmap(self, *args, **kwargs):
        """Calls `~matplotlib.axes.Axes.pcolormesh` and applies default formatting
        that is suitable for heatmaps: no gridlines, no minor ticks, and major
        ticks at the center of each grid box."""
        obj = self.pcolormesh(*args, **kwargs)
        xlocator, ylocator = None, None
        if hasattr(obj, '_coordinates'):
            coords = obj._coordinates
            coords = (coords[1:, ...] + coords[:-1, ...]) / 2
            coords = (coords[:, 1:, :] + coords[:, :-1, :]) / 2
            xlocator, ylocator = coords[0, :, 0], coords[:, 0, 1]
        self.format(
            xgrid=False, ygrid=False, xtickminor=False, ytickminor=False,
            xlocator=xlocator, ylocator=ylocator,
        )
        return obj

    def inset_axes(self, bounds, *, transform=None, zorder=4,
                   zoom=True, zoom_kw=None, **kwargs):
        """
        Like the builtin `~matplotlib.axes.Axes.inset_axes` method, but
        draws an inset `XYAxes` axes and adds some options.

        Parameters
        ----------
        bounds : list of float
            The bounds for the inset axes, listed as ``(x, y, width, height)``.
        transform : {'data', 'axes', 'figure'} or \
`~matplotlib.transforms.Transform`, optional
            The transform used to interpret `bounds`. Can be a
            `~matplotlib.transforms.Transform` object or a string representing
            the `~matplotlib.axes.Axes.transData`,
            `~matplotlib.axes.Axes.transAxes`,
            or `~matplotlib.figure.Figure.transFigure` transforms. Default is
            ``'axes'``, i.e. `bounds` is in axes-relative coordinates.
        zorder : float, optional
            The `zorder \
<https://matplotlib.org/3.1.1/gallery/misc/zorder_demo.html>`__
            of the axes, should be greater than the zorder of
            elements in the parent axes. Default is ``4``.
        zoom : bool, optional
            Whether to draw lines indicating the inset zoom using
            `~Axes.indicate_inset_zoom`. The lines will automatically
            adjust whenever the parent axes or inset axes limits are changed.
            Default is ``True``.
        zoom_kw : dict, optional
            Passed to `~Axes.indicate_inset_zoom`.

        Other parameters
        ----------------
        **kwargs
            Passed to `XYAxes`.
        """
        # Carbon copy with my custom axes
        if not transform:
            transform = self.transAxes
        else:
            transform = _get_transform(self, transform)
        label = kwargs.pop('label', 'inset_axes')
        # This puts the rectangle into figure-relative coordinates.
        locator = self._make_inset_locator(bounds, transform)
        bb = locator(None, None)
        ax = XYAxes(self.figure, bb.bounds,
                    zorder=zorder, label=label, **kwargs)
        # The following locator lets the axes move if we used data coordinates,
        # is called by ax.apply_aspect()
        ax.set_axes_locator(locator)
        self.add_child_axes(ax)
        ax._inset_zoom = zoom
        ax._inset_parent = self
        # Zoom indicator (NOTE: Requires version >=3.0)
        if zoom:
            zoom_kw = zoom_kw or {}
            ax.indicate_inset_zoom(**zoom_kw)
        return ax

    def indicate_inset_zoom(self, alpha=None,
                            lw=None, linewidth=None,
                            color=None, edgecolor=None, **kwargs):
        """
        Called automatically when using `~Axes.inset` with ``zoom=True``.
        Like `~matplotlib.axes.Axes.indicate_inset_zoom`, but *refreshes* the
        lines at draw-time.

        This method is called from the *inset* axes, not the parent axes.

        Parameters
        ----------
        alpha : float, optional
            The transparency of the zoom box fill.
        lw, linewidth : float, optional
            The width of the zoom lines and box outline in points.
        color, edgecolor : color-spec, optional
            The color of the zoom lines and box outline.
        **kwargs
            Passed to `~matplotlib.axes.Axes.indicate_inset`.
        """
        # Should be called from the inset axes
        parent = self._inset_parent
        alpha = alpha or 1.0
        linewidth = _notNone(
            lw, linewidth, rc['axes.linewidth'],
            names=('lw', 'linewidth'))
        edgecolor = _notNone(
            color, edgecolor, rc['axes.edgecolor'],
            names=('color', 'edgecolor'))
        if not parent:
            raise ValueError(f'{self} is not an inset axes.')
        xlim, ylim = self.get_xlim(), self.get_ylim()
        rect = (xlim[0], ylim[0], xlim[1] - xlim[0], ylim[1] - ylim[0])

        # Call indicate_inset
        rectpatch, connects = parent.indicate_inset(
            rect, self, linewidth=linewidth, edgecolor=edgecolor, alpha=alpha,
            **kwargs)

        # Update zoom or adopt properties from old one
        if self._inset_zoom_data:
            rectpatch_old, connects_old = self._inset_zoom_data
            rectpatch.update_from(rectpatch_old)
            rectpatch_old.set_visible(False)
            for line, line_old in zip(connects, connects_old):
                visible = line.get_visible()
                line.update_from(line_old)
                line.set_linewidth(line_old.get_linewidth())
                line.set_visible(visible)
                line_old.set_visible(False)
        else:
            for line in connects:
                line.set_linewidth(linewidth)
                line.set_color(edgecolor)
                line.set_alpha(alpha)
        self._inset_zoom_data = (rectpatch, connects)
        return (rectpatch, connects)

    def panel_axes(self, side, **kwargs):
        """
        Returns a panel drawn along the edge of an axes.

        Parameters
        ----------
        ax : `~proplot.axes.Axes`
            The axes for which we are drawing a panel.
        width : float or str or list thereof, optional
            The panel width. Units are interpreted by `~proplot.utils.units`.
            Default is :rc:`subplots.panelwidth`.
        space : float or str or list thereof, optional
            Empty space between the main subplot and the panel.
            When :rcraw:`tight` is ``True``, this is adjusted automatically.
            Otherwise, defaut is :rc:`subplots.panelspace`.
        share : bool, optional
            Whether to enable axis sharing between the *x* and *y* axes of the
            main subplot and the panel long axes for each panel in the stack.
            Sharing between the panel short axis and other panel short axes
            is determined by figure-wide `sharex` and `sharey` settings.

        Returns
        -------
        `~proplot.axes.Axes`
            The panel axes.
        """
        return self.figure._add_axes_panel(self, side, **kwargs)

    @_standardize_1d
    @_cmap_changer
    def parametric(self, *args, values=None,
                   cmap=None, norm=None,
                   interp=0, **kwargs):
        """
        Invoked when you pass the `cmap` keyword argument to
        `~matplotlib.axes.Axes.plot`. Draws a "colormap line",
        i.e. a line whose color changes as a function of the parametric
        coordinate ``values``. using the input colormap ``cmap``.

        This is actually a collection of lines, added as a
        `~matplotlib.collections.LineCollection` instance. See
        `this matplotlib example \
<https://matplotlib.org/gallery/lines_bars_and_markers/multicolored_line>`__.

        Parameters
        ----------
        *args : (y,) or (x,y)
            The coordinates. If `x` is not provided, it is inferred from `y`.
        cmap : colormap spec, optional
            The colormap specifier, passed to `~proplot.styletools.Colormap`.
        values : list of float
            The parametric values used to map points on the line to colors
            in the colormap.
        norm : normalizer spec, optional
            The normalizer, passed to `~proplot.styletools.Norm`.
        interp : int, optional
            If greater than ``0``, we interpolate to additional points
            between the `values` coordinates. The number corresponds to the
            number of additional color levels between the line joints
            and the halfway points between line joints.
        """
        # First error check
        # WARNING: So far this only works for 1D *x* and *y* coordinates.
        # Cannot draw multiple colormap lines at once
        if values is None:
            raise ValueError('Requires a "values" keyword arg.')
        if len(args) not in (1, 2):
            raise ValueError(f'Requires 1-2 arguments, got {len(args)}.')
        y = np.array(args[-1]).squeeze()
        x = np.arange(
            y.shape[-1]) if len(args) == 1 else np.array(args[0]).squeeze()
        values = np.array(values).squeeze()
        if x.ndim != 1 or y.ndim != 1 or values.ndim != 1:
            raise ValueError(
                f'x ({x.ndim}d), y ({y.ndim}d), and values ({values.ndim}d)'
                ' must be 1-dimensional.')
        if len(x) != len(y) or len(x) != len(values) or len(y) != len(values):
            raise ValueError(
                f'{len(x)} xs, {len(y)} ys, but {len(values)} '
                ' colormap values.')

        # Interpolate values to allow for smooth gradations between values
        # (bins=False) or color switchover halfway between points (bins=True)
        # Then optionally interpolate the corresponding colormap values
        if interp > 0:
            xorig, yorig, vorig = x, y, values
            x, y, values = [], [], []
            for j in range(xorig.shape[0] - 1):
                idx = (
                    slice(None, -1) if j + 1 < xorig.shape[0] - 1
                    else slice(None))
                x.extend(np.linspace(
                    xorig[j], xorig[j + 1], interp + 2)[idx].flat)
                y.extend(np.linspace(
                    yorig[j], yorig[j + 1], interp + 2)[idx].flat)
                values.extend(np.linspace(
                    vorig[j], vorig[j + 1], interp + 2)[idx].flat)
            x, y, values = np.array(x), np.array(y), np.array(values)
        coords = []
        levels = edges(values)
        for j in range(y.shape[0]):
            # Get x/y coordinates and values for points to the 'left' and
            # 'right' of each joint
            if j == 0:
                xleft, yleft = [], []
            else:
                xleft = [(x[j - 1] + x[j]) / 2, x[j]]
                yleft = [(y[j - 1] + y[j]) / 2, y[j]]
            if j + 1 == y.shape[0]:
                xright, yright = [], []
            else:
                xleft = xleft[:-1]  # prevent repetition when joined with right
                yleft = yleft[:-1]
                xright = [x[j], (x[j + 1] + x[j]) / 2]
                yright = [y[j], (y[j + 1] + y[j]) / 2]
            pleft = np.stack((xleft, yleft), axis=1)
            pright = np.stack((xright, yright), axis=1)
            coords.append(np.concatenate((pleft, pright), axis=0))

        # Create LineCollection and update with values
        hs = mcollections.LineCollection(
            np.array(coords), cmap=cmap, norm=norm,
            linestyles='-', capstyle='butt', joinstyle='miter')
        hs.set_array(np.array(values))
        hs.update({key: value for key, value in kwargs.items()
                   if key not in ('color',)})

        # Add collection, with some custom attributes
        self.add_collection(hs)
        if self.get_autoscale_on() and self.ignore_existing_data_limits:
            self.autoscale_view()  # data limits not updated otherwise
        hs.values = values
        hs.levels = levels  # needed for other functions some
        return hs

    def violins(self, *args, **kwargs):
        """Alias for `~matplotlib.axes.Axes.violinplot`."""
        return self.violinplot(*args, **kwargs)

    #: Alias for `~Axes.panel_axes`.
    panel = panel_axes

    #: Alias for `~Axes.inset_axes`.
    inset = inset_axes

    @property
    def number(self):
        """The axes number, controls a-b-c label order and order of
        appearence in the `~proplot.subplots.subplot_grid` returned by
        `~proplot.subplots.subplots`."""
        return self._number

    def _iter_panels(self, sides='lrbt'):
        """Iterates over axes and child panel axes."""
        axs = [self] if self.get_visible() else []
        if not ({*sides} <= {*'lrbt'}):
            raise ValueError(f'Invalid sides {sides!r}.')
        for s in sides:
            for ax in getattr(self, '_' + s + 'panels'):
                if not ax or not ax.get_visible():
                    continue
                axs.append(ax)
        return axs

    # Wrapped by special functions
    # Also support redirecting to Basemap methods
    text = _text_wrapper(
        maxes.Axes.text
    )
    plot = _plot_wrapper(_standardize_1d(_add_errorbars(_cycle_changer(
        maxes.Axes.plot
    ))))
    scatter = _scatter_wrapper(_standardize_1d(_add_errorbars(_cycle_changer(
        maxes.Axes.scatter
    ))))
    bar = _bar_wrapper(_standardize_1d(_add_errorbars(_cycle_changer(
        maxes.Axes.bar
    ))))
    barh = _barh_wrapper(
        maxes.Axes.barh
    )  # calls self.bar
    hist = _hist_wrapper(_standardize_1d(_cycle_changer(
        maxes.Axes.hist
    )))
    boxplot = _boxplot_wrapper(_standardize_1d(_cycle_changer(
        maxes.Axes.boxplot
    )))
    violinplot = _violinplot_wrapper(_standardize_1d(_add_errorbars(
        _cycle_changer(maxes.Axes.violinplot)
    )))
    fill_between = _fill_between_wrapper(_standardize_1d(_cycle_changer(
        maxes.Axes.fill_between
    )))
    fill_betweenx = _fill_betweenx_wrapper(_standardize_1d(_cycle_changer(
        maxes.Axes.fill_betweenx
    )))

    # Wrapped by cycle wrapper and standardized
    pie = _standardize_1d(_cycle_changer(
        maxes.Axes.pie
    ))
    stem = _standardize_1d(_cycle_changer(
        maxes.Axes.stem
    ))
    step = _standardize_1d(_cycle_changer(
        maxes.Axes.step
    ))

    # Wrapped by cmap wrapper and standardized
    # Also support redirecting to Basemap methods
    hexbin = _standardize_1d(_cmap_changer(
        maxes.Axes.hexbin
    ))
    contour = _standardize_2d(_cmap_changer(
        maxes.Axes.contour
    ))
    contourf = _standardize_2d(_cmap_changer(
        maxes.Axes.contourf
    ))
    pcolor = _standardize_2d(_cmap_changer(
        maxes.Axes.pcolor
    ))
    pcolormesh = _standardize_2d(_cmap_changer(
        maxes.Axes.pcolormesh
    ))
    quiver = _standardize_2d(_cmap_changer(
        maxes.Axes.quiver
    ))
    streamplot = _standardize_2d(_cmap_changer(
        maxes.Axes.streamplot
    ))
    barbs = _standardize_2d(_cmap_changer(
        maxes.Axes.barbs
    ))
    imshow = _cmap_changer(
        maxes.Axes.imshow
    )

    # Wrapped only by cmap wrapper
    tripcolor = _cmap_changer(
        maxes.Axes.tripcolor
    )
    tricontour = _cmap_changer(
        maxes.Axes.tricontour
    )
    tricontourf = _cmap_changer(
        maxes.Axes.tricontourf
    )
    hist2d = _cmap_changer(
        maxes.Axes.hist2d
    )
    spy = _cmap_changer(
        maxes.Axes.spy
    )
    matshow = _cmap_changer(
        maxes.Axes.matshow
    )


dualxy_kwargs = (
    'label', 'locator', 'formatter', 'ticks', 'ticklabels',
    'minorlocator', 'minorticks', 'tickminor',
    'ticklen', 'tickrange', 'tickdir', 'ticklabeldir', 'tickrotation',
    'bounds', 'margin', 'color', 'grid', 'gridminor', 'gridcolor',
)

dualxy_descrip = """
Makes a secondary *%(x)s* axis for denoting equivalent *%(x)s*
coordinates in *alternate units*.

Parameters
----------
forward : function, optional
    Function used to transform units from the original axis to the
    secondary axis. Should take 1 value and perform a *forward
    linear transformation*. For example, to convert Kelvin to Celsius,
    use ``ax.dual%(x)s(lambda x: x - 273.15)``. To convert kilometers to
    meters, use ``ax.dual%(x)s(lambda x: x*1e3)``.
inverse : function, optional
    Function used to transform units from the secondary axis back to
    the original axis. If `forward` was a non-linear function, you
    *must* provide this, or the transformation will be incorrect!

    For example, to apply the square, use
    ``ax.dual%(x)s(lambda x: x**2, lambda x: x**0.5)``.
scale : scale-spec, optional
    The axis scale from which forward and inverse transformations
    are inferred. Passed to `~proplot.axistools.Scale`.

    For example, to apply the inverse, use ``ax.dual%(x)s('inverse')``;
    To apply the base-10 exponential function, use
    ``ax.dual%(x)s(('exp', 10, 1, 10))``
    or ``ax.dual%(x)s(plot.Scale('exp', 10))``.
scale_kw : dict-like, optional
    Ignored if `scale` is ``None``. Passed to
    `~proplot.axistools.Scale`.
%(args)s : optional
    Prepended with ``'y'`` and passed to `Axes.format`.
"""

altxy_descrip = """
Alias and more intuitive name for `~XYAxes.twin%(y)s`.
The matplotlib `~matplotlib.axes.Axes.twiny` function
generates two *x* axes with a shared ("twin") *y* axis.
Enforces the following settings.

* Places the old *%(x)s* axis on the %(x1)s and the new *%(x)s* axis
  on the %(x2)s.
* Makes the old %(x2)s spine invisible and the new %(x1)s, %(y1)s,
  and %(y2)s spines invisible.
* Adjusts the *%(x)s* axis tick, tick label, and axis label positions
  according to the visible spine positions.
* Locks the old and new *%(y)s* axis limits and scales, and makes the new
  %(y)s axis labels invisible.
"""

twinxy_descrip = """
Mimics matplotlib's `~matplotlib.axes.Axes.twin%(y)s`.
Enforces the following settings.

* Places the old *%(x)s* axis on the %(x1)s and the new *%(x)s* axis
  on the %(x2)s.
* Makes the old %(x2)s spine invisible and the new %(x1)s, %(y1)s,
  and %(y2)s spines invisible.
* Adjusts the *%(x)s* axis tick, tick label, and axis label positions
  according to the visible spine positions.
* Locks the old and new *%(y)s* axis limits and scales, and makes the new
  %(y)s axis labels invisible.
"""


def _parse_dualxy_args(x, transform, transform_kw, kwargs):
    """Interprets the dualx and dualy transform and various keyword
    arguments. Returns a list of forward transform, inverse transform, and
    overrides for default locators and formatters."""
    # Transform using input functions
    # TODO: Also support transforms? Probably not -- transforms are a huge
    # group that include ND and non-invertable transformations, but transforms
    # used for axis scales are subset of invertible 1D functions
    funcscale_kw = {}
    transform_kw = transform_kw or {}
    if isinstance(transform, (str, mscale.ScaleBase)) or transform_kw:
        transform = transform or 'linear'
        scale = axistools.Scale(transform, **transform_kw)
        transform = scale.get_transform()
        funcscale_funcs = (transform.transform, transform.inverted().transform)
        for key in ('major_locator', 'minor_locator',
                    'major_formatter', 'minor_formatter'):
            default = getattr(scale, '_' + key, None)
            if default:
                funcscale_kw[key] = default
    elif (np.iterable(transform) and len(transform) == 2
          and all(callable(itransform) for itransform in transform)):
        funcscale_funcs = transform
    elif callable(transform):
        funcscale_funcs = (transform, lambda x: x)
    else:
        raise ValueError(
            f'Invalid transform {transform!r}. '
            'Must be function, tuple of two functions, or scale name.')
    # Parse keyword args intended for format() command
    kwargs_bad = {}
    for key in (*kwargs.keys(),):
        value = kwargs.pop(key)
        if key[0] == x and key[1:] in dualxy_kwargs:
            _warn_proplot(
                f'dual{x}() keyword arg {key!r} is deprecated. '
                f'Use {key[1:]!r} instead.')
            kwargs[key] = value
        elif key in dualxy_kwargs:
            kwargs[x + key] = value
        else:
            kwargs_bad[key] = value
        if kwargs_bad:
            raise TypeError(
                f'dual{x}() got unexpected keyword argument(s): {kwargs_bad}')
    return funcscale_funcs, funcscale_kw, kwargs


def _rcloc_to_stringloc(x, string):  # figures out string location
    """Gets *location string* from the *boolean* "left", "right", "top", and
    "bottom" rc settings, e.g. :rc:`axes.spines.left` or :rc:`ytick.left`.
    Might be ``None`` if settings are unchanged."""
    # For x axes
    if x == 'x':
        top = rc[f'{string}.top']
        bottom = rc[f'{string}.bottom']
        if top is None and bottom is None:
            return None
        elif top and bottom:
            return 'both'
        elif top:
            return 'top'
        elif bottom:
            return 'bottom'
        else:
            return 'neither'
    # For y axes
    else:
        left = rc[f'{string}.left']
        right = rc[f'{string}.right']
        if left is None and right is None:
            return None
        elif left and right:
            return 'both'
        elif left:
            return 'left'
        elif right:
            return 'right'
        else:
            return 'neither'


class XYAxes(Axes):
    """
    Axes subclass for ordinary 2D cartesian coordinates. Adds several new
    methods and overrides existing ones.
    """
    #: The registered projection name.
    name = 'xy'

    def __init__(self, *args, **kwargs):
        """
        See also
        --------
        `~proplot.subplots.subplots`, `Axes`
        """
        # Impose default formatter
        super().__init__(*args, **kwargs)
        formatter = axistools.Formatter('auto')
        self.xaxis.set_major_formatter(formatter)
        self.yaxis.set_major_formatter(formatter)
        self.xaxis.isDefault_majfmt = True
        self.yaxis.isDefault_majfmt = True
        # Custom attributes
        self._datex_rotated = False  # whether manual rotation has been applied
        self._dualy_data = None  # for scaling units on opposite side of ax
        self._dualx_data = None

    def _altx_overrides(self):
        """Applies alternate *x* axis overrides."""
        # Unlike matplotlib API, we strong arm user into certain twin axes
        # settings... doesn't really make sense to have twin axes without this
        if self._altx_child is not None:  # altx was called on this axes
            self._shared_y_axes.join(self, self._altx_child)
            self.spines['top'].set_visible(False)
            self.spines['bottom'].set_visible(True)
            self.xaxis.tick_bottom()
            self.xaxis.set_label_position('bottom')
        elif self._altx_parent is not None:  # this axes is the result of altx
            self.spines['bottom'].set_visible(False)
            self.spines['top'].set_visible(True)
            self.spines['left'].set_visible(False)
            self.spines['right'].set_visible(False)
            self.xaxis.tick_top()
            self.xaxis.set_label_position('top')
            self.yaxis.set_visible(False)
            self.patch.set_visible(False)

    def _alty_overrides(self):
        """Applies alternate *y* axis overrides."""
        if self._alty_child is not None:
            self._shared_x_axes.join(self, self._alty_child)
            self.spines['right'].set_visible(False)
            self.spines['left'].set_visible(True)
            self.yaxis.tick_left()
            self.yaxis.set_label_position('left')
        elif self._alty_parent is not None:
            self.spines['left'].set_visible(False)
            self.spines['right'].set_visible(True)
            self.spines['top'].set_visible(False)
            self.spines['bottom'].set_visible(False)
            self.yaxis.tick_right()
            self.yaxis.set_label_position('right')
            self.xaxis.set_visible(False)
            self.patch.set_visible(False)

    def _datex_rotate(self):
        """Applies default rotation to datetime axis coordinates."""
        # NOTE: Rotation is done *before* horizontal/vertical alignment,
        # cannot change alignment with set_tick_params. Must apply to text
        # objects. fig.autofmt_date calls subplots_adjust, so cannot use it.
        if (not isinstance(self.xaxis.converter, mdates.DateConverter)
                or self._datex_rotated):
            return
        rotation = rc['axes.formatter.timerotation']
        kw = {'rotation': rotation}
        if rotation not in (0, 90, -90):
            kw['ha'] = ('right' if rotation > 0 else 'left')
        for label in self.xaxis.get_ticklabels():
            label.update(kw)
        self._datex_rotated = True  # do not need to apply more than once

    def _dualx_overrides(self):
        """Locks child "dual" *x* axis limits to the parent."""
        # Why did I copy and paste the dualx/dualy code you ask? Copy
        # pasting is bad, but so are a bunch of ugly getattr(attr)() calls
        data = self._dualx_data
        if data is None:
            return
        funcscale_funcs, funcscale_kw = data
        # Build the FuncScale
        # Sometimes we do *not* want to apply default locator and formatter
        # overrides, in case user has manually changed them! Also, sometimes
        # we want to borrow method that sets default from the scale from which
        # forward and inverse funcs were drawn, instead of from FuncScale.
        child = self._altx_child
        scale_parent = self.xaxis._scale
        scale_func = axistools.Scale(
            'function', funcscale_funcs[::-1],
            scale_parent.get_transform(),
            **funcscale_kw
        )
        scale_defaults = scale_func if isinstance(
            scale_parent, mscale.LinearScale) else scale_parent
        try:
            scale_defaults.set_default_locators_and_formatters(
                child.xaxis, only_if_default=True,
            )
        except TypeError:
            pass  # do nothing if axis has native matplotlib scale
        child.xaxis._scale = scale_func
        child._update_transScale()
        child.stale = True
        child.autoscale_view(scaley=False)
        # Transform axis limits
        # If the transform flipped the limits, when we set axis limits, it
        # will get flipped again! So reverse the flip
        lim = self.get_xlim()
        nlim = list(map(funcscale_funcs[0], np.array(lim)))
        if np.sign(np.diff(lim)) != np.sign(np.diff(nlim)):
            nlim = nlim[::-1]
        child.set_xlim(nlim)

    def _dualy_overrides(self):
        """Locks child "dual" *y* axis limits to the parent."""
        data = self._dualy_data
        if data is None:
            return
        funcscale_funcs, funcscale_kw = data
        child = self._alty_child
        scale_parent = self.yaxis._scale
        scale_func = axistools.Scale(
            'function', funcscale_funcs[::-1], scale_parent.get_transform(),
            **funcscale_kw
        )
        scale_defaults = scale_func if isinstance(
            scale_parent, mscale.LinearScale) else scale_parent
        try:
            scale_defaults.set_default_locators_and_formatters(
                child.xaxis, only_if_default=True,
            )
        except TypeError:
            pass
        child.yaxis._scale = scale_func
        child._update_transScale()
        child.stale = True
        child.autoscale_view(scalex=False)
        lim = self.get_ylim()
        nlim = list(map(funcscale_funcs[0], np.array(lim)))
        if np.sign(np.diff(lim)) != np.sign(np.diff(nlim)):
            nlim = nlim[::-1]
        child.set_ylim(nlim)

    def _hide_labels(self):
        """Function called at drawtime that enforces "shared" axis and
        tick labels. If this is not called at drawtime, "shared" labels can
        be inadvertantly turned off e.g. when the axis scale is changed."""
        for x in 'xy':
            # "Shared" axis and tick labels
            axis = getattr(self, x + 'axis')
            share = getattr(self, '_share' + x)
            if share is not None:
                level = getattr(self, '_share' + x + '_level')
                if level > 0:
                    axis.label.set_visible(False)
                if level > 2:
                    axis.set_major_formatter(mticker.NullFormatter())
            # Enforce no minor ticks labels
            # TODO: Document this?
            axis.set_minor_formatter(mticker.NullFormatter())

    def _sharex_setup(self, sharex, level):
        """Sets up shared axes. The input is the 'parent' axes, from which
        this one will draw its properties."""
        # Call Axes method
        super()._sharex_setup(sharex, level)  # sets up panels
        if sharex in (None, self) or not isinstance(sharex, XYAxes):
            return
        # Builtin sharing features
        if level > 0:
            self._sharex = sharex
        if level > 1:
            self._shared_x_axes.join(self, sharex)

    def _sharey_setup(self, sharey, level):
        """Sets up shared axes. The input is the 'parent' axes, from which
        this one will draw its properties."""
        # Call Axes method
        super()._sharey_setup(sharey, level)
        if sharey in (None, self) or not isinstance(sharey, XYAxes):
            return
        # Builtin features
        if level > 0:
            self._sharey = sharey
        if level > 1:
            self._shared_y_axes.join(self, sharey)

    def format(
            self, *,
            aspect=None,
            xloc=None, yloc=None,
            xspineloc=None, yspineloc=None,
            xtickloc=None, ytickloc=None, fixticks=False,
            xlabelloc=None, ylabelloc=None,
            xticklabelloc=None, yticklabelloc=None,
            xtickdir=None, ytickdir=None,
            xgrid=None, ygrid=None,
            xgridminor=None, ygridminor=None,
            xtickminor=True, ytickminor=True,
            xticklabeldir=None, yticklabeldir=None,
            xtickrange=None, ytickrange=None,
            xreverse=None, yreverse=None,
            xlabel=None, ylabel=None,
            xlim=None, ylim=None,
            xscale=None, yscale=None,
            xrotation=None, yrotation=None,
            xformatter=None, yformatter=None,
            xticklabels=None, yticklabels=None,
            xticks=None, xminorticks=None,
            xlocator=None, xminorlocator=None,
            yticks=None, yminorticks=None,
            ylocator=None, yminorlocator=None,
            xbounds=None, ybounds=None,
            xmargin=None, ymargin=None,
            xcolor=None, ycolor=None,
            xticklen=None, yticklen=None,
            xlinewidth=None, ylinewidth=None,
            xlabel_kw=None, ylabel_kw=None,
            xscale_kw=None, yscale_kw=None,
            xlocator_kw=None, ylocator_kw=None,
            xformatter_kw=None, yformatter_kw=None,
            xminorlocator_kw=None, yminorlocator_kw=None,
            patch_kw=None,
            **kwargs):
        """
        Calls `Axes.format` and `Axes.context`, formats the
        *x* and *y* axis labels, tick locations, tick labels,
        axis scales, spine settings, and more.

        Parameters
        ----------
        aspect : {'auto', 'equal'}, optional
            The aspect ratio mode. If ``'auto'``, the aspect ratio is
            determined from the *x* and *y* axis limits, and ProPlot adjusts
            the subplot layout to remove excessive whitespace.
        xlabel, ylabel : str, optional
            The *x* and *y* axis labels. Applied with
            `~matplotlib.axes.Axes.set_xlabel`
            and `~matplotlib.axes.Axes.set_ylabel`.
        xlabel_kw, ylabel_kw : dict-like, optional
            The *x* and *y* axis label settings. Applied with the
            `~matplotlib.artist.Artist.update` method on the
            `~matplotlib.text.Text` instance. Options include ``'color'``,
            ``'size'``, and ``'weight'``.
        xlim, ylim : (float or None, float or None), optional
            The *x* and *y* axis data limits. Applied with
            `~matplotlib.axes.Axes.set_xlim` and
            `~matplotlib.axes.Axes.set_ylim`.
        xreverse, yreverse : bool, optional
            Sets whether the *x* and *y* axis are oriented in the "reverse"
            direction. The "normal" direction is increasing to the right for
            the *x* axis and to the top for the *y* axis. The "reverse"
            direction is increasing to the left for the *x* axis and to the
            bottom for the *y* axis.
        xscale, yscale : axis scale spec, optional
            The *x* and *y* axis scales. Passed to the
            `~proplot.axistools.Scale` constructor. For example,
            ``xscale='log'`` applies logarithmic scaling, and
            ``xscale=('cutoff', 0.5, 2)`` applies a custom
            `~proplot.axistools.CutoffScale`.
        xscale_kw, yscale_kw : dict-like, optional
            The *x* and *y* axis scale settings. Passed to
            `~proplot.axistools.Scale`.
        xspineloc, yspineloc : {'both', 'bottom', 'top', 'left', 'right', \
'neither', 'center', 'zero'}, optional
            The *x* and *y* axis spine locations.
        xloc, yloc : optional
            Aliases for `xspineloc`, `yspineloc`.
        xtickloc, ytickloc : {'both', 'bottom', 'top', 'left', 'right', \
'neither'}, optional
            Which *x* and *y* axis spines should have major and minor tick
            marks.
        xtickminor, ytickminor : bool, optional
            Whether to draw minor ticks on the *x* and *y* axes.
        xtickdir, ytickdir : {'out', 'in', 'inout'}
            Direction that major and minor tick marks point for the *x* and
            *y* axis.
        xgrid, ygrid : bool, optional
            Whether to draw major gridlines on the *x* and *y* axis.
        xgridminor, ygridminor : bool, optional
            Whether to draw minor gridlines for the *x* and *y* axis.
        xticklabeldir, yticklabeldir : {'in', 'out'}
            Whether to place *x* and *y* axis tick label text inside
            or outside the axes.
        xlocator, ylocator : locator spec, optional
            Used to determine the *x* and *y* axis tick mark positions. Passed
            to the `~proplot.axistools.Locator` constructor.
        xticks, yticks : optional
            Aliases for `xlocator`, `ylocator`.
        xlocator_kw, ylocator_kw : dict-like, optional
            The *x* and *y* axis locator settings. Passed to
            `~proplot.axistools.Locator`.
        xminorlocator, yminorlocator : optional
            As for `xlocator`, `ylocator`, but for the minor ticks.
        xminorticks, yminorticks : optional
            Aliases for `xminorlocator`, `yminorlocator`.
        xminorlocator_kw, yminorlocator_kw
            As for `xlocator_kw`, `ylocator_kw`, but for the minor locator.
        xformatter, yformatter : formatter spec, optional
            Used to determine the *x* and *y* axis tick label string format.
            Passed to the `~proplot.axistools.Formatter` constructor.
            Use ``[]`` or ``'null'`` for no ticks.
        xticklabels, yticklabels : optional
            Aliases for `xformatter`, `yformatter`.
        xformatter_kw, yformatter_kw : dict-like, optional
            The *x* and *y* axis formatter settings. Passed to
            `~proplot.axistools.Formatter`.
        xrotation, yrotation : float, optional
            The rotation for *x* and *y* axis tick labels. Default is ``0``
            for normal axes, :rc:`axes.formatter.timerotation` for time
            *x* axes.
        xtickrange, ytickrange : (float, float), optional
            The *x* and *y* axis data ranges within which major tick marks
            are labelled. For example, the tick range ``(-1,1)`` with
            axis range ``(-5,5)`` and a tick interval of 1 will only
            label the ticks marks at -1, 0, and 1.
        xmargin, ymargin : float, optional
            The default margin between plotted content and the *x* and *y* axis
            spines. Value is proportional to the width, height of the axes.
            Use this if you want whitespace between plotted content
            and the spines, but don't want to explicitly set `xlim` or `ylim`.
        xbounds, ybounds : (float, float), optional
            The *x* and *y* axis data bounds within which to draw the spines.
            For example, the axis range ``(0, 4)`` with bounds ``(1, 4)``
            will prevent the spines from meeting at the origin.
        xcolor, ycolor : color-spec, optional
            Color for the *x* and *y* axis spines, ticks, tick labels, and axis
            labels. Default is :rc:`color`. Use e.g. ``ax.format(color='red')``
            to set for both axes.
        xticklen, yticklen : float or str, optional
            Tick lengths for the *x* and *y* axis. Units are interpreted by
            `~proplot.utils.units`, with "points" as the numeric unit. Default
            is :rc:`ticklen`.

            Minor tick lengths are scaled according
            to :rc:`ticklenratio`. Use e.g. ``ax.format(ticklen=1)`` to
            set for both axes.
        fixticks : bool, optional
            Whether to always transform the tick locators to a
            `~matplotlib.ticker.FixedLocator` instance. Default is ``False``.
            If your axis ticks are doing weird things (for example, ticks
            drawn outside of the axis spine), try setting this to ``True``.
        patch_kw : dict-like, optional
            Keyword arguments used to update the background patch object. You
            can use this, for example, to set background hatching with
            ``patch_kw={'hatch':'xxx'}``.
        **kwargs
            Passed to `Axes.format` and `Axes.context`.

        Note
        ----
        If you plot something with a `datetime64 \
<https://docs.scipy.org/doc/numpy/reference/arrays.datetime.html>`__,
        `pandas.Timestamp`, `pandas.DatetimeIndex`, `datetime.date`,
        `datetime.time`, or `datetime.datetime` array as the *x* or *y* axis
        coordinate, the axis ticks and tick labels will be automatically
        formatted as dates.

        See also
        --------
        :py:obj:`Axes.format`, :py:obj:`Axes.context`
        """
        context, kwargs = self.context(**kwargs)
        with context:
            # Background basics
            self.patch.set_clip_on(False)
            self.patch.set_zorder(-1)
            kw_face = rc.fill({
                'facecolor': 'axes.facecolor',
                'alpha': 'axes.alpha'
            })
            patch_kw = patch_kw or {}
            kw_face.update(patch_kw)
            self.patch.update(kw_face)

            # No mutable default args
            xlabel_kw = xlabel_kw or {}
            ylabel_kw = ylabel_kw or {}
            xscale_kw = xscale_kw or {}
            yscale_kw = yscale_kw or {}
            xlocator_kw = xlocator_kw or {}
            ylocator_kw = ylocator_kw or {}
            xformatter_kw = xformatter_kw or {}
            yformatter_kw = yformatter_kw or {}
            xminorlocator_kw = xminorlocator_kw or {}
            yminorlocator_kw = yminorlocator_kw or {}
            # Flexible keyword args, declare defaults
            xmargin = _notNone(xmargin, rc['axes.xmargin'])
            ymargin = _notNone(ymargin, rc['axes.ymargin'])
            xtickdir = _notNone(xtickdir, rc['xtick.direction'])
            ytickdir = _notNone(ytickdir, rc['ytick.direction'])
            xtickminor = _notNone(xtickminor, rc['xtick.minor.visible'])
            ytickminor = _notNone(ytickminor, rc['ytick.minor.visible'])
            xformatter = _notNone(xticklabels, xformatter,
                                  None, names=('xticklabels', 'xformatter'))
            yformatter = _notNone(yticklabels, yformatter,
                                  None, names=('yticklabels', 'yformatter'))
            xlocator = _notNone(xticks, xlocator, None,
                                names=('xticks', 'xlocator'))
            ylocator = _notNone(yticks, ylocator, None,
                                names=('yticks', 'ylocator'))
            xminorlocator = _notNone(xminorticks, xminorlocator, None, names=(
                'xminorticks', 'xminorlocator'))
            yminorlocator = _notNone(yminorticks, yminorlocator, None, names=(
                'yminorticks', 'yminorlocator'))
            # Grid defaults are more complicated
            axis = rc.get('axes.grid.axis')  # always need this property
            grid, which = rc['axes.grid'], rc['axes.grid.which']
            if which is not None or grid is not None:  # if *one* was changed
                if grid is None:
                    grid = rc.get('axes.grid')
                elif which is None:
                    which = rc.get('axes.grid.which')
                xgrid = _notNone(xgrid,
                                 grid and axis in ('x', 'both')
                                 and which in ('major', 'both'))
                ygrid = _notNone(ygrid,
                                 grid and axis in ('y', 'both')
                                 and which in ('major', 'both'))
                xgridminor = _notNone(xgridminor, grid
                                      and axis in ('x', 'both')
                                      and which in ('minor', 'both'))
                ygridminor = _notNone(ygridminor, grid
                                      and axis in ('y', 'both')
                                      and which in ('minor', 'both'))

            # Sensible defaults for spine, tick, tick label, and label locs
            # NOTE: Allow tick labels to be present without ticks! User may
            # want this sometimes! Same goes for spines!
            xspineloc = _notNone(
                xloc, xspineloc, None, names=('xloc', 'xspineloc')
            )
            yspineloc = _notNone(
                yloc, yspineloc, None, names=('yloc', 'yspineloc')
            )
            xtickloc = _notNone(
                xtickloc, xspineloc, _rcloc_to_stringloc('x', 'xtick')
            )
            ytickloc = _notNone(
                ytickloc, yspineloc, _rcloc_to_stringloc('y', 'ytick')
            )
            xspineloc = _notNone(
                xspineloc, _rcloc_to_stringloc('x', 'axes.spines')
            )
            yspineloc = _notNone(
                yspineloc, _rcloc_to_stringloc('y', 'axes.spines')
            )
            if xtickloc != 'both':
                xticklabelloc = _notNone(xticklabelloc, xtickloc)
                xlabelloc = _notNone(xlabelloc, xticklabelloc)
                if xlabelloc not in (None, 'bottom', 'top'):  # e.g. "both"
                    xlabelloc = 'bottom'
            if ytickloc != 'both':
                yticklabelloc = _notNone(yticklabelloc, ytickloc)
                ylabelloc = _notNone(ylabelloc, yticklabelloc)
                if ylabelloc not in (None, 'left', 'right'):
                    ylabelloc = 'left'

            # Begin loop
            for (
                x, axis,
                label, color, ticklen,
                margin, bounds,
                tickloc, spineloc,
                ticklabelloc, labelloc,
                grid, gridminor,
                tickminor, tickminorlocator,
                lim, reverse, scale,
                locator, tickrange,
                formatter, tickdir,
                ticklabeldir, rotation,
                label_kw, scale_kw,
                locator_kw, minorlocator_kw,
                formatter_kw
            ) in zip(
                ('x', 'y'), (self.xaxis, self.yaxis),
                (xlabel, ylabel), (xcolor, ycolor), (xticklen, yticklen),
                (xmargin, ymargin), (xbounds, ybounds),
                (xtickloc, ytickloc), (xspineloc, yspineloc),
                (xticklabelloc, yticklabelloc), (xlabelloc, ylabelloc),
                (xgrid, ygrid), (xgridminor, ygridminor),
                (xtickminor, ytickminor), (xminorlocator, yminorlocator),
                (xlim, ylim), (xreverse, yreverse), (xscale, yscale),
                (xlocator, ylocator), (xtickrange, ytickrange),
                (xformatter, yformatter), (xtickdir, ytickdir),
                (xticklabeldir, yticklabeldir), (xrotation, yrotation),
                (xlabel_kw, ylabel_kw), (xscale_kw, yscale_kw),
                (xlocator_kw, ylocator_kw),
                (xminorlocator_kw, yminorlocator_kw),
                (xformatter_kw, yformatter_kw),
            ):
                # Axis limits
                # NOTE: 3.1+ has axis.set_inverted(), below is from source code
                if lim is not None:
                    getattr(self, 'set_' + x + 'lim')(lim)
                if reverse is not None:
                    lo, hi = axis.get_view_interval()
                    if reverse:
                        lim = (max(lo, hi), min(lo, hi))
                    else:
                        lim = (min(lo, hi), max(lo, hi))
                    axis.set_view_interval(*lim, ignore=True)
                # Axis scale
                # WARNING: This relies on monkey patch of mscale.scale_factory
                # that allows it to accept a custom scale class!
                # WARNING: Changing axis scale also changes default locators
                # and formatters, so do it first
                if scale is not None:
                    scale = axistools.Scale(scale, **scale_kw)
                    getattr(self, 'set_' + x + 'scale')(scale)
                # Is this a date axis?
                # NOTE: Make sure to get this *after* lims set!
                # See: https://matplotlib.org/api/units_api.html
                # And: https://matplotlib.org/api/dates_api.html
                # Also see: https://github.com/matplotlib/matplotlib/blob/master/lib/matplotlib/axis.py # noqa
                # The axis_date() method just applies DateConverter
                date = isinstance(axis.converter, mdates.DateConverter)

                # Fix spines
                kw = rc.fill({
                    'linewidth': 'axes.linewidth',
                    'color': 'axes.edgecolor',
                })
                if color is not None:
                    kw['color'] = color
                sides = ('bottom', 'top') if x == 'x' else ('left', 'right')
                spines = [self.spines[s] for s in sides]
                for spine, side in zip(spines, sides):
                    # Line properties
                    # Override if we're settings spine bounds
                    # In this case just have spines on edges by default
                    if bounds is not None and spineloc not in sides:
                        spineloc = sides[0]
                    # Eliminate sides
                    if spineloc == 'neither':
                        spine.set_visible(False)
                    elif spineloc == 'both':
                        spine.set_visible(True)
                    elif spineloc in sides:  # make relevant spine visible
                        b = True if side == spineloc else False
                        spine.set_visible(b)
                    elif spineloc is not None:
                        # Special spine location, usually 'zero', 'center',
                        # or tuple with (units, location) where 'units' can
                        # be 'axes', 'data', or 'outward'.
                        if side == sides[1]:
                            spine.set_visible(False)
                        else:
                            spine.set_visible(True)
                            try:
                                spine.set_position(spineloc)
                            except ValueError:
                                raise ValueError(
                                    f'Invalid {x} spine location {spineloc!r}.'
                                    f' Options are '
                                    + ', '.join(map(
                                        repr, (*sides, 'both', 'neither')
                                    )) + '.'
                                )
                    # Apply spine bounds
                    if bounds is not None and spine.get_visible():
                        spine.set_bounds(*bounds)
                    spine.update(kw)
                # Get available spines, needed for setting tick locations
                spines = [side for side, spine in zip(
                    sides, spines) if spine.get_visible()]

                # Tick and grid settings for major and minor ticks separately
                # Override is just a "new default", but user can override this
                def grid_dict(grid):
                    return {
                        'grid_color': grid + '.color',
                        'grid_alpha': grid + '.alpha',
                        'grid_linewidth': grid + '.linewidth',
                        'grid_linestyle': grid + '.linestyle',
                    }
                for which, igrid in zip(('major', 'minor'), (grid, gridminor)):
                    # Tick properties
                    kw_ticks = rc.category(x + 'tick.' + which)
                    if kw_ticks is None:
                        kw_ticks = {}
                    else:
                        kw_ticks.pop('visible', None)  # invalid setting
                    if ticklen is not None:
                        if which == 'major':
                            kw_ticks['size'] = units(ticklen, 'pt')
                        else:
                            kw_ticks['size'] = units(
                                ticklen, 'pt') * rc.get('ticklenratio')
                    # Grid style and toggling
                    if igrid is not None:
                        # toggle with special global props
                        axis.grid(igrid, which=which)
                    if which == 'major':
                        kw_grid = rc.fill(grid_dict('grid'))
                    else:
                        kw_major = kw_grid
                        kw_grid = rc.fill(grid_dict('gridminor'))
                        kw_grid.update({
                            key: value for key, value in kw_major.items()
                            if key not in kw_grid
                        })
                    # Changed rc settings
                    axis.set_tick_params(which=which, **kw_grid, **kw_ticks)

                # Tick and ticklabel properties that apply to major and minor
                # * Weird issue causes set_tick_params to reset/forget grid
                #   is turned on if you access tick.gridOn directly, instead of
                #   passing through tick_params. Since gridOn is undocumented
                #   feature, don't use it. So calling _format_axes() a second
                #   time will remove the lines.
                # * Can specify whether the left/right/bottom/top spines get
                #   ticks; sides will be group of left/right or top/bottom.
                # * Includes option to draw spines but not draw ticks on that
                #   spine, e.g. on the left/right edges
                kw = {}
                translate = {None: None, 'both': sides,
                             'neither': (), 'none': ()}
                if bounds is not None and tickloc not in sides:
                    tickloc = sides[0]  # override to just one side
                ticklocs = translate.get(tickloc, (tickloc,))
                if ticklocs is not None:
                    kw.update({side: (side in ticklocs) for side in sides})
                kw.update({  # override
                    side: False for side in sides if side not in spines
                })
                # Tick label sides
                # Will override to make sure only appear where ticks are
                ticklabellocs = translate.get(ticklabelloc, (ticklabelloc,))
                if ticklabellocs is not None:
                    kw.update({
                        'label' + side: (side in ticklabellocs)
                        for side in sides
                    })
                kw.update({  # override
                    'label' + side: False for side in sides
                    if (side not in spines or (ticklocs is not None
                                               and side not in ticklocs))
                })  # override
                # The axis label side
                if labelloc is None:
                    if ticklocs is not None:
                        options = [side for side in sides if (
                            side in ticklocs and side in spines)]
                        if len(options) == 1:
                            labelloc = options[0]
                elif labelloc not in sides:
                    raise ValueError(
                        f'Got labelloc {labelloc!r}, valid options are '
                        + ', '.join(map(repr, sides)) + '.'
                    )
                # Apply
                axis.set_tick_params(which='both', **kw)
                if labelloc is not None:
                    axis.set_label_position(labelloc)

                # Tick label settings
                # First color and size
                kw = rc.fill({
                    'labelcolor': 'tick.labelcolor',  # new props
                    'labelsize': 'tick.labelsize',
                    'color': x + 'tick.color',
                })
                if color:
                    kw['color'] = color
                    kw['labelcolor'] = color
                # Tick direction and rotation
                if tickdir == 'in':
                    kw['pad'] = 1  # ticklabels should be much closer
                if ticklabeldir == 'in':  # put tick labels inside the plot
                    tickdir = 'in'
                    pad = (rc.get(x + 'tick.major.size')
                           + rc.get(x + 'tick.major.pad')
                           + rc.get(x + 'tick.labelsize'))
                    kw['pad'] = -pad
                if tickdir is not None:
                    kw['direction'] = tickdir
                axis.set_tick_params(which='both', **kw)

                # Settings that can't be controlled by set_tick_params
                # Also set rotation and alignment here
                kw = rc.fill({
                    'fontfamily': 'font.family',
                    'weight': 'tick.labelweight'
                })
                if rotation is not None:
                    kw = {'rotation': rotation}
                    if x == 'x':
                        self._datex_rotated = True
                        if rotation not in (0, 90, -90):
                            kw['ha'] = ('right' if rotation > 0 else 'left')
                for t in axis.get_ticklabels():
                    t.update(kw)
                # Margins
                if margin is not None:
                    self.margins(**{x: margin})

                # Axis label updates
                # NOTE: This has to come after set_label_position, or ha or va
                # overrides in label_kw are overwritten
                kw = rc.fill({
                    'color': 'axes.edgecolor',
                    'weight': 'axes.labelweight',
                    'fontsize': 'axes.labelsize',
                    'fontfamily': 'font.family',
                })
                if label is not None:
                    kw['text'] = label
                if color:
                    kw['color'] = color
                kw.update(label_kw)
                if kw:  # NOTE: initially keep spanning labels off
                    self._update_axislabels(x, **kw)

                # Major and minor locator
                # WARNING: MultipleLocator fails sometimes, notably when doing
                # boxplot. Tick labels moved to left and are incorrect.
                if locator is not None:
                    locator = axistools.Locator(locator, **locator_kw)
                    axis.set_major_locator(locator)
                    if isinstance(locator, mticker.IndexLocator):
                        tickminor = False  # 'index' minor ticks make no sense
                if not tickminor and tickminorlocator is None:
                    axis.set_minor_locator(axistools.Locator('null'))
                elif tickminorlocator is not None:
                    axis.set_minor_locator(axistools.Locator(
                        tickminorlocator, **minorlocator_kw))

                # Major formatter
                # NOTE: Only reliable way to disable ticks labels and then
                # restore them is by messing with the formatter, *not* setting
                # labelleft=False, labelright=False, etc.
                if (formatter is not None or tickrange is not None) and not (
                        isinstance(axis.get_major_formatter(),
                                   mticker.NullFormatter)
                        and getattr(self, '_share' + x)):
                    # Tick range
                    if tickrange is not None:
                        if formatter not in (None, 'auto'):
                            _warn_proplot(
                                'The tickrange feature requires '
                                'proplot.AutoFormatter formatter. Overriding '
                                'input formatter.'
                            )
                        formatter = 'auto'
                        formatter_kw.setdefault('tickrange', tickrange)
                    # Set the formatter
                    # Note some formatters require 'locator' as keyword arg
                    if formatter in ('date', 'concise'):
                        locator = axis.get_major_locator()
                        formatter_kw.setdefault('locator', locator)
                    formatter = axistools.Formatter(
                        formatter, date=date, **formatter_kw)
                    axis.set_major_formatter(formatter)

                # Ensure no out-of-bounds ticks; set_smart_bounds() can fail
                # * Using set_bounds did not work, so instead just turn
                #   locators into fixed version.
                # * Most locators take no arguments in __call__, and some do
                #   not have tick_values method, so we just call them.
                if (bounds is not None
                    or fixticks
                    or isinstance(formatter, mticker.FixedFormatter)
                        or axis.get_scale() == 'cutoff'):
                    if bounds is None:
                        bounds = getattr(self, 'get_' + x + 'lim')()
                    locator = axistools.Locator([
                        x for x in axis.get_major_locator()()
                        if bounds[0] <= x <= bounds[1]
                    ])
                    axis.set_major_locator(locator)
                    locator = axistools.Locator([
                        x for x in axis.get_minor_locator()()
                        if bounds[0] <= x <= bounds[1]
                    ])
                    axis.set_minor_locator(locator)

            # Call parent
            if aspect is not None:
                self.set_aspect(aspect)
            super().format(**kwargs)

    def altx(self, *args, **kwargs):
        # Cannot wrap twiny() because we want to use XYAxes, not
        # matplotlib Axes. Instead use hidden method _make_twin_axes.
        # See https://github.com/matplotlib/matplotlib/blob/master/lib/matplotlib/axes/_subplots.py  # noqa
        if self._altx_child:
            raise RuntimeError('No more than *two* twin axes!')
        if self._altx_parent:
            raise RuntimeError('This *is* a twin axes!')
        with self.figure._unlock():
            ax = self._make_twin_axes(sharey=self, projection='xy')
        # shared axes must have matching autoscale
        ax.set_autoscaley_on(self.get_autoscaley_on())
        ax.grid(False)
        self._altx_child = ax
        ax._altx_parent = self
        self._altx_overrides()
        ax._altx_overrides()
        self.add_child_axes(ax)
        return ax

    def alty(self):
        if self._alty_child:
            raise RuntimeError('No more than *two* twin axes!')
        if self._alty_parent:
            raise RuntimeError('This *is* a twin axes!')
        with self.figure._unlock():
            ax = self._make_twin_axes(sharex=self, projection='xy')
        # shared axes must have matching autoscale
        ax.set_autoscalex_on(self.get_autoscalex_on())
        ax.grid(False)
        self._alty_child = ax
        ax._alty_parent = self
        self._alty_overrides()
        ax._alty_overrides()
        self.add_child_axes(ax)
        return ax

    def dualx(self, transform, transform_kw=None, **kwargs):
        # The axis scale is used to transform units on the left axis, linearly
        # spaced, to units on the right axis... so the right scale must scale
        # its data with the *inverse* of this transform. We do this below.
        # NOTE: Matplotlib 3.1 has a 'secondary axis' feature. This one is
        # simpler, because it does not implement the function transform as
        # an axis scale (meaning user just has to supply the forward
        # transformation, not the backwards one), and does not invent a new
        # class with a bunch of complicated setters.
        ax = self.altx()
        funcscale_funcs, funcscale_kw, kwargs = _parse_dualxy_args(
            'x', transform, transform_kw, kwargs
        )
        self._dualx_data = (funcscale_funcs, funcscale_kw)
        self._dualx_overrides()
        ax.format(**kwargs)
        return ax

    def dualy(self, transform, transform_kw=None, **kwargs):
        ax = self.alty()
        funcscale_funcs, funcscale_kw, kwargs = _parse_dualxy_args(
            'y', transform, transform_kw, kwargs
        )
        self._dualy_data = (funcscale_funcs, funcscale_kw)
        self._dualy_overrides()
        ax.format(**kwargs)
        return ax

    def draw(self, renderer=None, *args, **kwargs):
        """Adds post-processing steps before axes is drawn."""
        # NOTE: This mimics matplotlib API, which calls identical
        # post-processing steps in both draw() and get_tightbbox()
        self._hide_labels()
        self._altx_overrides()
        self._alty_overrides()
        self._dualx_overrides()
        self._dualy_overrides()
        self._datex_rotate()
        if self._inset_parent is not None and self._inset_zoom:
            self.indicate_inset_zoom()
        super().draw(renderer, *args, **kwargs)

    def get_tightbbox(self, renderer, *args, **kwargs):
        """Adds post-processing steps before tight bounding box is
        calculated."""
        self._hide_labels()
        self._altx_overrides()
        self._alty_overrides()
        self._dualx_overrides()
        self._dualy_overrides()
        self._datex_rotate()
        if self._inset_parent is not None and self._inset_zoom:
            self.indicate_inset_zoom()
        return super().get_tightbbox(renderer, *args, **kwargs)

    def twinx(self):
        return self.alty()

    def twiny(self):
        return self.altx()

    altx.__doc__ = altxy_descrip % {
        'x': 'x', 'x1': 'bottom', 'x2': 'top',
        'y': 'y', 'y1': 'left', 'y2': 'right',
    }
    alty.__doc__ = altxy_descrip % {
        'x': 'y', 'x1': 'left', 'x2': 'right',
        'y': 'x', 'y1': 'bottom', 'y2': 'top',
    }
    dualx.__doc__ = dualxy_descrip % {
        'x': 'x', 'args': ', '.join(dualxy_kwargs)
    }
    dualy.__doc__ = dualxy_descrip % {
        'x': 'y', 'args': ', '.join(dualxy_kwargs)
    }
    twinx.__doc__ = twinxy_descrip % {
        'x': 'y', 'x1': 'left', 'x2': 'right',
        'y': 'x', 'y1': 'bottom', 'y2': 'top',
    }
    twiny.__doc__ = twinxy_descrip % {
        'x': 'x', 'x1': 'bottom', 'x2': 'top',
        'y': 'y', 'y1': 'left', 'y2': 'right',
    }


class PolarAxes(Axes, mproj.PolarAxes):
    """Intermediate class, mixes `ProjAxes` with
    `~matplotlib.projections.polar.PolarAxes`."""
    #: The registered projection name.
    name = 'polar'

    def __init__(self, *args, **kwargs):
        """
        See also
        --------
        `~proplot.subplots.subplots`, `Axes`
        """
        # Set tick length to zero so azimuthal labels are not too offset
        # Change default radial axis formatter but keep default theta one
        super().__init__(*args, **kwargs)
        formatter = axistools.Formatter('auto')
        self.yaxis.set_major_formatter(formatter)
        self.yaxis.isDefault_majfmt = True
        for axis in (self.xaxis, self.yaxis):
            axis.set_tick_params(which='both', size=0)

    def format(self, *args,
               r0=None, theta0=None, thetadir=None,
               thetamin=None, thetamax=None, thetalim=None,
               rmin=None, rmax=None, rlim=None,
               rlabelpos=None, rscale=None, rborder=None,
               thetalocator=None, rlocator=None, thetalines=None, rlines=None,
               thetaformatter=None, rformatter=None,
               thetalabels=None, rlabels=None,
               thetalocator_kw=None, rlocator_kw=None,
               thetaformatter_kw=None, rformatter_kw=None,
               **kwargs):
        """
        Calls `Axes.format` and `Axes.context`, formats radial gridline
        locations, gridline labels, limits, and more. All ``theta`` arguments
        are specified in *degrees*, not radians. The below parameters are
        specific to `PolarAxes`.

        Parameters
        ----------
        r0 : float, optional
            The radial origin.
        theta0 : {'N', 'NW', 'W', 'SW', 'S', 'SE', 'E', 'NE'}
            The zero azimuth location.
        thetadir : {-1, 1, 'clockwise', 'anticlockwise', 'counterclockwise'}, \
optional
            The positive azimuth direction. Clockwise corresponds to ``-1``
            and anticlockwise corresponds to ``-1``. Default is ``-1``.
        thetamin, thetamax : float, optional
            The lower and upper azimuthal bounds in degrees. If
            ``thetamax != thetamin + 360``, this produces a sector plot.
        thetalim : (float, float), optional
            Specifies `thetamin` and `thetamax` at once.
        rmin, rmax : float, optional
            The inner and outer radial limits. If ``r0 != rmin``, this
            produces an annular plot.
        rlim : (float, float), optional
            Specifies `rmin` and `rmax` at once.
        rborder : bool, optional
            Toggles the polar axes border on and off. Visibility of the "inner"
            radial spine and "start" and "end" azimuthal spines is controlled
            automatically be matplotlib.
        thetalocator, rlocator : float or list of float, optional
            Used to determine the azimuthal and radial gridline positions.
            Passed to the `~proplot.axistools.Locator` constructor.
        thetalines, rlines
            Aliases for `thetalocator`, `rlocator`.
        thetalocator_kw, rlocator_kw : dict-like, optional
            The azimuthal and radial locator settings. Passed to
            `~proplot.axistools.Locator`.
        rlabelpos : float, optional
            The azimuth at which radial coordinates are labeled.
        thetaformatter, rformatter : formatter spec, optional
            Used to determine the azimuthal and radial label format.
            Passed to the `~proplot.axistools.Formatter` constructor.
            Use ``[]`` or ``'null'`` for no ticks.
        thetalabels, rlabels : optional
            Aliases for `thetaformatter`, `rformatter`.
        thetaformatter_kw, rformatter_kw : dict-like, optional
            The azimuthal and radial label formatter settings. Passed to
            `~proplot.axistools.Formatter`.
        **kwargs
            Passed to `Axes.format` and `Axes.context`

        See also
        --------
        :py:obj:`Axes.format`, :py:obj:`Axes.context`
        """
        context, kwargs = self.context(**kwargs)
        with context:
            # Not mutable default args
            thetalocator_kw = thetalocator_kw or {}
            thetaformatter_kw = thetaformatter_kw or {}
            rlocator_kw = rlocator_kw or {}
            rformatter_kw = rformatter_kw or {}
            # Flexible input
            if rlim is not None:
                if rmin is not None or rmax is not None:
                    _warn_proplot(
                        f'Conflicting keyword args rmin={rmin}, rmax={rmax}, '
                        f'and rlim={rlim}. Using "rlim".')
                rmin, rmax = rlim
            if thetalim is not None:
                if thetamin is not None or thetamax is not None:
                    _warn_proplot(
                        f'Conflicting keyword args thetamin={thetamin}, '
                        f'thetamax={thetamax}, and thetalim={thetalim}. '
                        f'Using "thetalim".')
                thetamin, thetamax = thetalim
            thetalocator = _notNone(
                thetalines, thetalocator, None,
                names=('thetalines', 'thetalocator'))
            thetaformatter = _notNone(
                thetalabels, thetaformatter, None,
                names=('thetalabels', 'thetaformatter'))
            rlocator = _notNone(rlines, rlocator, None,
                                names=('rlines', 'rlocator'))
            rformatter = _notNone(rlabels, rformatter,
                                  None, names=('rlabels', 'rformatter'))

            # Special radius settings
            if r0 is not None:
                self.set_rorigin(r0)
            if rlabelpos is not None:
                self.set_rlabel_position(rlabelpos)
            if rscale is not None:
                self.set_rscale(rscale)
            if rborder is not None:
                self.spines['polar'].set_visible(bool(rborder))
            # Special azimuth settings
            if theta0 is not None:
                self.set_theta_zero_location(theta0)
            if thetadir is not None:
                self.set_theta_direction(thetadir)

            # Iterate
            for (
                x, r, axis,
                min_, max_,
                locator, formatter,
                locator_kw, formatter_kw,
            ) in zip(
                ('x', 'y'), ('theta', 'r'), (self.xaxis, self.yaxis),
                (thetamin, rmin), (thetamax, rmax),
                (thetalocator, rlocator), (thetaformatter, rformatter),
                (thetalocator_kw, rlocator_kw),
                (thetaformatter_kw, rformatter_kw)
            ):
                # Axis limits
                # Try to use public API where possible
                if min_ is not None:
                    getattr(self, 'set_' + r + 'min')(min_)
                else:
                    min_ = getattr(self, 'get_' + r + 'min')()
                if max_ is not None:
                    getattr(self, 'set_' + r + 'max')(max_)
                else:
                    max_ = getattr(self, 'get_' + r + 'max')()

                # Spine settings
                kw = rc.fill({
                    'linewidth': 'axes.linewidth',
                    'color': 'axes.edgecolor',
                })
                sides = ('inner', 'polar') if r == 'r' else ('start', 'end')
                spines = [self.spines[s] for s in sides]
                for spine, side in zip(spines, sides):
                    spine.update(kw)

                # Grid and grid label settings
                # NOTE: Not sure if polar lines inherit tick or grid props
                kw = rc.fill({
                    'color': x + 'tick.color',
                    'labelcolor': 'tick.labelcolor',  # new props
                    'labelsize': 'tick.labelsize',
                    'grid_color': 'grid.color',
                    'grid_alpha': 'grid.alpha',
                    'grid_linewidth': 'grid.linewidth',
                    'grid_linestyle': 'grid.linestyle',
                })
                axis.set_tick_params(which='both', **kw)
                # Label settings that can't be controlled with set_tick_params
                kw = rc.fill({
                    'fontfamily': 'font.family',
                    'weight': 'tick.labelweight'
                })
                for t in axis.get_ticklabels():
                    t.update(kw)

                # Tick locator, which in this case applies to gridlines
                # NOTE: Must convert theta locator input to radians, then back
                # to degrees.
                if locator is not None:
                    if r == 'theta' and (
                            not isinstance(locator, (str, mticker.Locator))):
                        # real axis limts are rad
                        locator = np.deg2rad(locator)
                    locator = axistools.Locator(locator, **locator_kw)
                    locator.set_axis(axis)  # this is what set_locator does
                    grids = np.array(locator())
                    if r == 'r':
                        grids = grids[(grids >= min_) & (grids <= max_)]
                        self.set_rgrids(grids)
                    else:
                        grids = np.rad2deg(grids)
                        grids = grids[(grids >= min_) & (grids <= max_)]
                        if grids[-1] == min_ + 360:  # exclusive if 360 degrees
                            grids = grids[:-1]
                        self.set_thetagrids(grids)
                # Tick formatter and toggling
                if formatter is not None:
                    formatter = axistools.Formatter(formatter, **formatter_kw)
                    axis.set_major_formatter(formatter)

            # Parent method
            super().format(*args, **kwargs)

    # Disabled methods suitable only for cartesian axes
    _disable = _disable_decorator(
        'Invalid plotting method {!r} for polar axes.')
    twinx = _disable(Axes.twinx)
    twiny = _disable(Axes.twiny)
    matshow = _disable(Axes.matshow)
    imshow = _disable(Axes.imshow)
    spy = _disable(Axes.spy)
    hist = _disable(Axes.hist)
    hist2d = _disable(Axes.hist2d)
    boxplot = _disable(Axes.boxplot)
    violinplot = _disable(Axes.violinplot)
    step = _disable(Axes.step)
    stem = _disable(Axes.stem)
    stackplot = _disable(Axes.stackplot)
    table = _disable(Axes.table)
    eventplot = _disable(Axes.eventplot)
    pie = _disable(Axes.pie)
    xcorr = _disable(Axes.xcorr)
    acorr = _disable(Axes.acorr)
    psd = _disable(Axes.psd)
    csd = _disable(Axes.csd)
    cohere = _disable(Axes.cohere)
    specgram = _disable(Axes.specgram)
    angle_spectrum = _disable(Axes.angle_spectrum)
    phase_spectrum = _disable(Axes.phase_spectrum)
    magnitude_spectrum = _disable(Axes.magnitude_spectrum)


def _circle_path(N=100):
    """Return a circle `~matplotlib.path.Path` used as the outline
    for polar stereographic, azimuthal equidistant, and Lambert
    conformal projections. This was developed from `this cartopy example \
<https://scitools.org.uk/cartopy/docs/v0.15/examples/always_circular_stereo.html>`__."""  # noqa
    theta = np.linspace(0, 2 * np.pi, N)
    center, radius = [0.5, 0.5], 0.5
    verts = np.vstack([np.sin(theta), np.cos(theta)]).T
    return mpath.Path(verts * radius + center)


class ProjAxes(Axes):
    """Intermediate class, shared by `GeoAxes` and
    `BasemapAxes`. Disables methods that are inappropriate for map
    projections and adds `ProjAxes.format`, so that arguments
    passed to `Axes.format` are identical for `GeoAxes`
    and `BasemapAxes`."""

    def __init__(self, *args, **kwargs):
        """
        See also
        --------
        `~proplot.subplots.subplots`, `Axes`, `GeoAxes`, `BasemapAxes`
        """
        # Store props that let us dynamically and incrementally modify
        # line locations and settings like with Cartesian axes
        self._boundinglat = None
        self._latmax = None
        self._latlines = None
        self._lonlines = None
        self._lonlines_values = None
        self._latlines_values = None
        self._lonlines_labels = None
        self._latlines_labels = None
        super().__init__(*args, **kwargs)

    def format(self, *,
<<<<<<< HEAD
        lonlim=None, latlim=None, boundinglat=None, grid=None,
        lonlines=None, lonlocator=None,
        latlines=None, latlocator=None, latmax=None,
        labels=None, latlabels=None, lonlabels=None,
        etopo=None, shadedrelief=None, bluemarble=None,
        mapscale=None, mapscale_kw=None,
        tissot=None, tissot_kw=None,
        counties=None, counties_kw=None,
        lsmask=None, lsmask_kw=None,
        nightshade=None, nightshade_kw=None,
        wmsimage=None, arcgisimage=None,
        patch_kw=None, **kwargs,
        ):
=======
               lonlim=None, latlim=None, boundinglat=None, grid=None,
               lonlines=None, lonlocator=None,
               latlines=None, latlocator=None, latmax=None,
               labels=None, latlabels=None, lonlabels=None,
               patch_kw=None, **kwargs,
               ):
>>>>>>> cb162ade
        """
        Calls `Axes.format` and `Axes.context`, formats the meridian
        and parallel labels, longitude and latitude map limits, geographic
        features, and more.

        Parameters
        ----------
        lonlim, latlim : (float, float), optional
            Longitude and latitude limits of projection, applied
            with `~cartopy.mpl.geoaxes.GeoAxes.set_extent`.
            For cartopy axes only.
        boundinglat : float, optional
            The edge latitude for the circle bounding North Pole and
            South Pole-centered projections. For cartopy axes only.
        grid : bool, optional
            Toggles meridian and parallel gridlines on and off. Default is
            :rc:`geogrid`.
        lonlines, latlines : float or list of float, optional
            If float, indicates the *spacing* of meridian and parallel
            gridlines. Otherwise, must be a list of floats indicating specific
            meridian and parallel gridlines to draw.
        lonlocator, latlocator : optional
            Aliases for `lonlines`, `latlines`.
        latmax : float, optional
            The maximum absolute latitude for meridian gridlines. Default is
            :rc:`geogrid.latmax`.
        labels : bool, optional
            Toggles meridian and parallel gridline labels on and off. Default
            is :rc:`geogrid.labels`.
        lonlabels, latlabels
            Whether to label longitudes and latitudes, and on which sides
            of the map. There are four different options:

            1. Boolean ``True``. Indicates left side for latitudes,
               bottom for longitudes.
            2. A string, e.g. ``'lr'`` or ``'bt'``.
            3. A boolean ``(left,right)`` tuple for longitudes,
               ``(bottom,top)`` for latitudes.
            4. A boolean ``(left,right,bottom,top)`` tuple as in the
               `~mpl_toolkits.basemap.Basemap.drawmeridians` and
               `~mpl_toolkits.basemap.Basemap.drawparallels` methods.

        land, ocean, coast, rivers, lakes, borders, innerborders : bool, \
optional
            Toggles various geographic features. These are actually the
            :rcraw:`land`, :rcraw:`ocean`, :rcraw:`coast`, :rcraw:`rivers`,
            :rcraw:`lakes`, :rcraw:`borders`, and :rcraw:`innerborders`
            settings passed to `~proplot.axes.Axes.context`. The style can
            be modified by passing additional settings, e.g.
            :rcraw:`landcolor`.
        patch_kw : dict-like, optional
            Keyword arguments used to update the background patch object. You
            can use this, for example, to set background hatching with
            ``patch_kw={'hatch':'xxx'}``.
        counties, counties_kw : optional
            For basemap axes only. Draws county borders for United States.
        lsmask, lsmask_kw : optional
            For basemap axes only. Draws land-sea mask.
        nightshade, nightshade_kw : optional
            For basemap axes only. Shades parts of map on night side of Earth.
        mapscale, mapscale_kw : optional
            For basemap axes only. Draws a map scale.
        tissot, tissot_kw : optional
            For basemap axes only. Draws Tissot indicatrixes.
        bluemarble, shadedrelief, etopo : optional
            For basemap axes only. Draws the blue marble image or topography
            data.
        wmsimage, wmsimage_kw, arcgisimage, arcgisimage_kw : optional
            For basemap axes only. Adds user input images to the background
            of the map projection.
        **kwargs
            Passed to `Axes.format` and `Axes.context`.

        See also
        --------
        :py:obj:`Axes.format`, :py:obj:`Axes.context`
        """
        # Parse alternative keyword args
        # TODO: Why isn't default latmax 80 respected sometimes?
        context, kwargs = self.context(**kwargs)
        with context:
            lonlines = _notNone(
                lonlines, lonlocator, rc['geogrid.lonstep'],
                names=('lonlines', 'lonlocator'))
            latlines = _notNone(
                latlines, latlocator, rc['geogrid.latstep'],
                names=('latlines', 'latlocator'))
            latmax = _notNone(latmax, rc['geogrid.latmax'])
            labels = _notNone(labels, rc['geogrid.labels'])
            grid = _notNone(grid, rc['geogrid'])
            if labels:
                lonlabels = _notNone(lonlabels, 1)
                latlabels = _notNone(latlabels, 1)

            # Longitude gridlines, draw relative to projection prime meridian
            # NOTE: Always generate gridlines array on first format call
            # because rc setting will be not None
            if isinstance(self, GeoAxes):
                lon_0 = self.projection.proj4_params.get('lon_0', 0)
            else:
                base = 5
                lon_0 = base * round(
                    self.projection.lonmin / base) + 180  # central longitude
            if lonlines is not None:
                if not np.iterable(lonlines):
                    lonlines = arange(lon_0 - 180, lon_0 + 180, lonlines)
                    lonlines = lonlines.astype(np.float64)
                    lonlines[-1] -= 1e-10  # make sure appears on *right*
                lonlines = [*lonlines]

            # Latitudes gridlines, draw from -latmax to latmax unless result
            # would be asymmetrical across equator
            # NOTE: Basemap axes redraw *meridians* if they detect latmax was
            # explicitly changed, so important not to overwrite 'latmax'
            # with default value! Just need it for this calculation, then when
            # drawparallels is called will use self._latmax
            if latlines is not None or latmax is not None:
                # Fill defaults
                if latlines is None:
                    latlines = _notNone(
                        self._latlines_values, rc.get('geogrid.latstep'))
                ilatmax = _notNone(latmax, self._latmax,
                                   rc.get('geogrid.latmax'))
                # Get tick locations
                if not np.iterable(latlines):
                    if (ilatmax % latlines) == (-ilatmax % latlines):
                        latlines = arange(-ilatmax, ilatmax, latlines)
                    else:
                        latlines = arange(0, ilatmax, latlines)
                        if latlines[-1] != ilatmax:
                            latlines = np.concatenate((latlines, [ilatmax]))
                        latlines = np.concatenate(
                            (-latlines[::-1], latlines[1:]))
                latlines = [*latlines]

            # Length-4 boolean arrays of whether and where to toggle labels
            # Format is [left, right, bottom, top]
            lonarray, latarray = [], []
            for labs, array in zip(
                (lonlabels, latlabels), (lonarray, latarray)
            ):
                if labs is None:
                    continue  # leave empty
                if isinstance(labs, str):
                    string = labs
                    labs = [0] * 4
                    for idx, char in zip([0, 1, 2, 3], 'lrbt'):
                        if char in string:
                            labs[idx] = 1
                elif not np.iterable(labs):
                    labs = np.atleast_1d(labs)
                if len(labs) == 1:
                    labs = [*labs, 0]  # default is to label bottom/left
                if len(labs) == 2:
                    if array is lonarray:
                        labs = [0, 0, *labs]
                    else:
                        labs = [*labs, 0, 0]
                elif len(labs) != 4:
                    raise ValueError(f'Invalid lon/lat label spec: {labs}.')
                array[:] = labs
            lonarray = lonarray or None  # None so use default locations
            latarray = latarray or None

            # Add attributes for redrawing lines
            if latmax is not None:
                self._latmax = latmax
            if latlines is not None:
                self._latlines_values = latlines
            if lonlines is not None:
                self._lonlines_values = lonlines
            if latarray is not None:
                self._latlines_labels = latarray
            if lonarray is not None:
                self._lonlines_labels = lonarray

            # Grid toggling, must come after everything else in case e.g.
            # rc.geogrid is False but user passed grid=True so we need to
            # recover the *default* lonlines and latlines values
            if grid is not None:
                if not grid:
                    lonlines = latlines = []
                else:
                    lonlines = self._lonlines_values
                    latlines = self._latlines_values

            # Apply formatting to basemap or cartpoy axes
            patch_kw = patch_kw or {}
            self._format_apply(patch_kw, lonlim, latlim, boundinglat,
                               lonlines, latlines, latmax, lonarray, latarray)
            super().format(**kwargs)

    # Disabled methods suitable only for cartesian axes
    _disable = _disable_decorator(
        'Invalid plotting method {!r} for map projection axes.')
    bar = _disable(Axes.bar)
    barh = _disable(Axes.barh)
    twinx = _disable(Axes.twinx)
    twiny = _disable(Axes.twiny)
    matshow = _disable(Axes.matshow)
    imshow = _disable(Axes.imshow)
    spy = _disable(Axes.spy)
    hist = _disable(Axes.hist)
    hist2d = _disable(Axes.hist2d)
    boxplot = _disable(Axes.boxplot)
    violinplot = _disable(Axes.violinplot)
    step = _disable(Axes.step)
    stem = _disable(Axes.stem)
    stackplot = _disable(Axes.stackplot)
    table = _disable(Axes.table)
    eventplot = _disable(Axes.eventplot)
    pie = _disable(Axes.pie)
    xcorr = _disable(Axes.xcorr)
    acorr = _disable(Axes.acorr)
    psd = _disable(Axes.psd)
    csd = _disable(Axes.csd)
    cohere = _disable(Axes.cohere)
    specgram = _disable(Axes.specgram)
    angle_spectrum = _disable(Axes.angle_spectrum)
    phase_spectrum = _disable(Axes.phase_spectrum)
    magnitude_spectrum = _disable(Axes.magnitude_spectrum)


def _add_gridline_label(self, value, axis, upper_end):
    """Gridliner method monkey patch. Always print number in range
    (180W, 180E)."""
    # Have 3 choices (see Issue #78):
    # 1. lonlines go from -180 to 180, but get double 180 labels at dateline
    # 2. lonlines go from -180 to e.g. 150, but no lines from 150 to dateline
    # 3. lonlines go from lon_0 - 180 to lon_0 + 180 mod 360, but results
    #    in non-monotonic array causing double gridlines east of dateline
    # 4. lonlines go from lon_0 - 180 to lon_0 + 180 monotonic, but prevents
    #    labels from being drawn outside of range (-180, 180)
    # These monkey patches choose #4 and permit labels being drawn
    # outside of (-180 180)
    if axis == 'x':
        value = (value + 180) % 360 - 180
    return type(self)._add_gridline_label(self, value, axis, upper_end)


def _axes_domain(self, *args, **kwargs):
    """Gridliner method monkey patch. Filter valid label coordinates to values
    between lon_0 - 180 and lon_0 + 180."""
    # See _add_gridline_label for detials
    lon_0 = self.axes.projection.proj4_params.get('lon_0', 0)
    x_range, y_range = type(self)._axes_domain(self, *args, **kwargs)
    x_range = np.asarray(x_range) + lon_0
    return x_range, y_range


class GeoAxes(ProjAxes, GeoAxes):
    """Axes subclass for plotting `cartopy \
<https://scitools.org.uk/cartopy/docs/latest/>`__ projections. Initializes
    the `cartopy.crs.Projection` instance, enforces `global extent \
<https://stackoverflow.com/a/48956844/4970632>`__
    for most projections by default, and draws `circular boundaries \
<https://scitools.org.uk/cartopy/docs/latest/gallery/always_circular_stereo.html>`__
    around polar azimuthal, stereographic, and Gnomonic projections bounded at
    the equator by default."""  # noqa
    #: The registered projection name.
    name = 'geo'
    _n_points = 100  # number of points for drawing circle map boundary

    def __init__(self, *args, map_projection=None, **kwargs):
        """
        Parameters
        ----------
        map_projection : `~cartopy.crs.Projection`
            The `~cartopy.crs.Projection` instance.
        *args, **kwargs
            Passed to `~cartopy.mpl.geoaxes.GeoAxes`.

        See also
        --------
        `~proplot.subplots.subplots`, `Axes`, `~proplot.projs.Proj`
        """
        # GeoAxes initialization. Note that critical attributes like
        # outline_patch needed by _format_apply are added before it is called.
        import cartopy.crs as ccrs
        if not isinstance(map_projection, ccrs.Projection):
            raise ValueError(
                'GeoAxes requires map_projection=cartopy.crs.Projection.')
        super().__init__(*args, map_projection=map_projection, **kwargs)

        # Zero out ticks so gridlines are not offset
        for axis in (self.xaxis, self.yaxis):
            axis.set_tick_params(which='both', size=0)

        # Set extent and boundary extent for projections
        # The default bounding latitude is set in _format_apply
        # NOTE: set_global does not mess up non-global projections like OSNI
        if hasattr(self, 'set_boundary') and isinstance(self.projection, (
                ccrs.NorthPolarStereo, ccrs.SouthPolarStereo,
                projs.NorthPolarGnomonic, projs.SouthPolarGnomonic,
                projs.NorthPolarAzimuthalEquidistant,
                projs.NorthPolarLambertAzimuthalEqualArea,
                projs.SouthPolarAzimuthalEquidistant,
                projs.SouthPolarLambertAzimuthalEqualArea)):
            self.set_boundary(_circle_path(100), transform=self.transAxes)
        else:
            self.set_global()

    def _format_apply(self, patch_kw, lonlim, latlim, boundinglat,
                      lonlines, latlines, latmax, lonarray, latarray):
        """Apply formatting to cartopy axes."""
        import cartopy.feature as cfeature
        import cartopy.crs as ccrs
        from cartopy.mpl import gridliner

        # Initial gridliner object, which ProPlot passively modifies
        # TODO: Flexible formatter?
        if not self._gridliners:
            gl = self.gridlines(zorder=2.5)  # below text only
            gl._axes_domain = _axes_domain.__get__(gl)  # apply monkey patches
            gl._add_gridline_label = _add_gridline_label.__get__(gl)
            gl.xlines = False
            gl.ylines = False
            try:
                lonformat = gridliner.LongitudeFormatter  # newer
                latformat = gridliner.LatitudeFormatter
            except AttributeError:
                lonformat = gridliner.LONGITUDE_FORMATTER  # older
                latformat = gridliner.LATITUDE_FORMATTER
            gl.xformatter = lonformat
            gl.yformatter = latformat
            gl.xlabels_top = False
            gl.xlabels_bottom = False
            gl.ylabels_left = False
            gl.ylabels_right = False

        # Projection extent
        # NOTE: They may add this as part of set_xlim and set_ylim in future
        # See: https://github.com/SciTools/cartopy/blob/master/lib/cartopy/mpl/geoaxes.py#L638  # noqa
        # WARNING: The set_extent method tries to set a *rectangle* between
        # the *4* (x,y) coordinate pairs (each corner), so something like
        # (-180,180,-90,90) will result in *line*, causing error!
        proj = self.projection.proj4_params['proj']
        north = isinstance(self.projection, (
            ccrs.NorthPolarStereo, projs.NorthPolarGnomonic,
            projs.NorthPolarAzimuthalEquidistant,
            projs.NorthPolarLambertAzimuthalEqualArea))
        south = isinstance(self.projection, (
            ccrs.SouthPolarStereo, projs.SouthPolarGnomonic,
            projs.SouthPolarAzimuthalEquidistant,
            projs.SouthPolarLambertAzimuthalEqualArea))
        if north or south:
            if (lonlim is not None or latlim is not None):
                _warn_proplot(
                    f'{proj!r} extent is controlled by "boundinglat", '
                    f'ignoring lonlim={lonlim!r} and latlim={latlim!r}.')
            if self._boundinglat is None:
                if isinstance(self.projection, projs.NorthPolarGnomonic):
                    boundinglat = 30
                elif isinstance(self.projection, projs.SouthPolarGnomonic):
                    boundinglat = -30
                else:
                    boundinglat = 0
            if boundinglat is not None and boundinglat != self._boundinglat:
                eps = 1e-10  # bug with full -180, 180 range when lon_0 != 0
                lat0 = (90 if north else -90)
                lon0 = self.projection.proj4_params.get('lon_0', 0)
                extent = [lon0 - 180 + eps,
                          lon0 + 180 - eps, boundinglat, lat0]
                self.set_extent(extent, crs=ccrs.PlateCarree())
                self._boundinglat = boundinglat
        else:
            if boundinglat is not None:
                _warn_proplot(
                    f'{proj!r} extent is controlled by "lonlim" and "latlim", '
                    f'ignoring boundinglat={boundinglat!r}.')
            if lonlim is not None or latlim is not None:
                lonlim = lonlim or [None, None]
                latlim = latlim or [None, None]
                lonlim, latlim = [*lonlim], [*latlim]
                lon_0 = self.projection.proj4_params.get('lon_0', 0)
                if lonlim[0] is None:
                    lonlim[0] = lon_0 - 180
                if lonlim[1] is None:
                    lonlim[1] = lon_0 + 180
                eps = 1e-10  # bug with full -180, 180 range when lon_0 != 0
                lonlim[0] += eps
                if latlim[0] is None:
                    latlim[0] = -90
                if latlim[1] is None:
                    latlim[1] = 90
                extent = [*lonlim, *latlim]
                self.set_extent(extent, crs=ccrs.PlateCarree())

        # Draw gridlines, manage them with one custom gridliner generated
        # by ProPlot, user may want to use griliner API directly
        gl = self._gridliners[0]
        # Collection props, see GoeAxes.gridlines() source code
        kw = rc.fill({
            'alpha': 'geogrid.alpha',
            'color': 'geogrid.color',
            'linewidth': 'geogrid.linewidth',
            'linestyle': 'geogrid.linestyle',
        })  # cached changes
        gl.collection_kwargs.update(kw)
        # Grid locations
        eps = 1e-10
        if lonlines is not None:
            if len(lonlines) == 0:
                gl.xlines = False
            else:
                gl.xlines = True
                gl.xlocator = mticker.FixedLocator(lonlines)
        if latlines is not None:
            if len(latlines) == 0:
                gl.ylines = False
            else:
                gl.ylines = True
                if latlines[0] == -90:
                    latlines[0] += eps
                if latlines[-1] == 90:
                    latlines[-1] -= eps
                gl.ylocator = mticker.FixedLocator(latlines)
        # Grid label toggling
        # Issue warning instead of error!
        if not isinstance(self.projection, (ccrs.Mercator, ccrs.PlateCarree)):
            if latarray is not None and any(latarray):
                _warn_proplot(
                    'Cannot add gridline labels to cartopy '
                    f'{type(self.projection).__name__} projection.')
                latarray = [0] * 4
            if lonarray is not None and any(lonarray):
                _warn_proplot(
                    'Cannot add gridline labels to cartopy '
                    f'{type(self.projection).__name__} projection.')
                lonarray = [0] * 4
        if latarray is not None:
            gl.ylabels_left = latarray[0]
            gl.ylabels_right = latarray[1]
        if lonarray is not None:
            gl.xlabels_bottom = lonarray[2]
            gl.xlabels_top = lonarray[3]

        # Geographic features
        # WARNING: Seems cartopy features can't be updated!
        # See: https://scitools.org.uk/cartopy/docs/v0.14/_modules/cartopy/feature.html#Feature  # noqa
        # Change the _kwargs property also does *nothing*
        # WARNING: Changing linewidth is impossible with cfeature. Bug?
        # See: https://stackoverflow.com/questions/43671240/changing-line-width-of-cartopy-borders  # noqa
        # TODO: Editing existing natural features? Creating natural features
        # at __init__ time and hiding them?
        # NOTE: The natural_earth_shp method is deprecated, use add_feature.
        # See: https://cartopy-pelson.readthedocs.io/en/readthedocs/whats_new.html  # noqa
        # NOTE: The e.g. cfeature.COASTLINE features are just for convenience,
        # hi res versions. Use cfeature.COASTLINE.name to see how it can be
        # looked up with NaturalEarthFeature.
        reso = rc.get('reso')
        if reso not in ('lo', 'med', 'hi'):
            raise ValueError(f'Invalid resolution {reso}.')
        reso = {
            'lo': '110m',
            'med': '50m',
            'hi': '10m',
        }.get(reso)
        features = {
            'land': ('physical', 'land'),
            'ocean': ('physical', 'ocean'),
            'lakes': ('physical', 'lakes'),
            'coast': ('physical', 'coastline'),
            'rivers': ('physical', 'rivers_lake_centerlines'),
            'borders': ('cultural', 'admin_0_boundary_lines_land'),
            'innerborders': ('cultural', 'admin_1_states_provinces_lakes'),
        }
        for name, args in features.items():
            # Get feature
            if not rc.get(name):  # toggled
                continue
            if getattr(self, '_' + name, None):  # already drawn
                continue
            feat = cfeature.NaturalEarthFeature(*args, reso)
            # For 'lines', need to specify edgecolor and facecolor
            # See: https://github.com/SciTools/cartopy/issues/803
            kw = rc.category(name, cache=False)
            if name in ('coast', 'rivers', 'borders', 'innerborders'):
                kw['edgecolor'] = kw.pop('color')
                kw['facecolor'] = 'none'
            else:
                kw['linewidth'] = 0
            if name in ('ocean',):
                kw['zorder'] = 0.5  # below everything!
            self.add_feature(feat, **kw)
            setattr(self, '_' + name, feat)

        # Update patch
        kw_face = rc.fill({
            'facecolor': 'geoaxes.facecolor'
        })
        kw_face.update(patch_kw)
        self.background_patch.update(kw_face)
        kw_edge = rc.fill({
            'edgecolor': 'geoaxes.edgecolor',
            'linewidth': 'geoaxes.linewidth'
        })
        self.outline_patch.update(kw_edge)

    def _hide_labels(self):
        """No-op for now. In future will hide meridian and parallel labels
        for rectangular projections."""
        pass

    def get_tightbbox(self, renderer, *args, **kwargs):
        """Draw gridliner objects so tight bounding box algorithm will
        incorporate gridliner labels."""
        self._hide_labels()
        if self.get_autoscale_on() and self.ignore_existing_data_limits:
            self.autoscale_view()
        if self.background_patch.reclip:
            clipped_path = self.background_patch.orig_path.clip_to_bbox(
                self.viewLim)
            self.background_patch._path = clipped_path
        self.apply_aspect()
        for gl in self._gridliners:
            try:  # new versions only
                gl._draw_gridliner(background_patch=self.background_patch,
                                   renderer=renderer)
            except TypeError:
                gl._draw_gridliner(background_patch=self.background_patch)
        self._gridliners = []
        return super().get_tightbbox(renderer, *args, **kwargs)

    # Document projection property
    @property
    def projection(self):
        """The `~cartopy.crs.Projection` instance associated with this axes."""
        return self._map_projection

    @projection.setter
    def projection(self, map_projection):
        self._map_projection = map_projection

    # Wrapped methods
    # TODO: Remove this duplication of Axes! Can do this when we implement
    # all wrappers as decorators.
    if GeoAxes is not object:
        text = _text_wrapper(
            GeoAxes.text
        )
        # Wrapped by standardize method
        plot = _default_transform(_plot_wrapper(_standardize_1d(
            _add_errorbars(_cycle_changer(GeoAxes.plot))
        )))
        scatter = _default_transform(_scatter_wrapper(_standardize_1d(
            _add_errorbars(_cycle_changer(GeoAxes.scatter))
        )))
        fill_between = _fill_between_wrapper(_standardize_1d(_cycle_changer(
            GeoAxes.fill_between
        )))
        fill_betweenx = _fill_betweenx_wrapper(_standardize_1d(_cycle_changer(
            GeoAxes.fill_betweenx
        )))
        contour = _default_transform(_standardize_2d(_cmap_changer(
            GeoAxes.contour
        )))
        contourf = _default_transform(_standardize_2d(_cmap_changer(
            GeoAxes.contourf
        )))
        pcolor = _default_transform(_standardize_2d(_cmap_changer(
            GeoAxes.pcolor
        )))
        pcolormesh = _default_transform(_standardize_2d(_cmap_changer(
            GeoAxes.pcolormesh
        )))
        quiver = _default_transform(_standardize_2d(_cmap_changer(
            GeoAxes.quiver
        )))
        streamplot = _default_transform(_standardize_2d(_cmap_changer(
            GeoAxes.streamplot
        )))
        barbs = _default_transform(_standardize_2d(_cmap_changer(
            GeoAxes.barbs
        )))

        # Wrapped only by cmap wrapper
        tripcolor = _default_transform(_cmap_changer(
            GeoAxes.tripcolor
        ))
        tricontour = _default_transform(_cmap_changer(
            GeoAxes.tricontour
        ))
        tricontourf = _default_transform(_cmap_changer(
            GeoAxes.tricontourf
        ))

        # Special GeoAxes commands
        get_extent = _default_crs(GeoAxes.get_extent)
        set_extent = _default_crs(GeoAxes.set_extent)
        set_xticks = _default_crs(GeoAxes.set_xticks)
        set_yticks = _default_crs(GeoAxes.set_yticks)


class BasemapAxes(ProjAxes):
    """Axes subclass for plotting `~mpl_toolkits.basemap` projections. The
    `~mpl_toolkits.basemap.Basemap` projection instance is added as
    the `map_projection` attribute, but this is all abstracted away. You can
    use `~matplotlib.axes.Axes` methods like `~matplotlib.axes.Axes.plot` and
    `~matplotlib.axes.Axes.contour` with your raw longitude-latitude data."""
    #: The registered projection name.
    name = 'basemap'
    _proj_non_rectangular = (
        'ortho', 'geos', 'nsper',
        'moll', 'hammer', 'robin',
        'eck4', 'kav7', 'mbtfpq',
        'sinu', 'vandg',
        'npstere', 'spstere', 'nplaea',
        'splaea', 'npaeqd', 'spaeqd',
    )  # do not use axes spines as boundaries

    def __init__(self, *args, map_projection=None, **kwargs):
        """
        Parameters
        ----------
        map_projection : `~mpl_toolkits.basemap.Basemap`
            The `~mpl_toolkits.basemap.Basemap` instance.
        **kwargs
            Passed to `Axes`.

        See also
        --------
        `~proplot.subplots.subplots`, `Axes`, `~proplot.projs.Proj`
        """
        # Map boundary notes
        # * Must set boundary before-hand, otherwise the set_axes_limits method
        #   called by mcontourf/mpcolormesh/etc draws two mapboundary Patch
        #   objects called "limb1" and "limb2" automatically: one for fill and
        #   the other for the edges
        # * Then, since the patch object in _mapboundarydrawn is only the
        #   fill-version, calling drawmapboundary again will replace only *that
        #   one*, but the original visible edges are still drawn -- so e.g. you
        #   can't change the color
        # * If you instead call drawmapboundary right away, _mapboundarydrawn
        #   will contain both the edges and the fill; so calling it again will
        #   replace *both*
        import mpl_toolkits.basemap as mbasemap  # verify package is available
        if not isinstance(map_projection, mbasemap.Basemap):
            raise ValueError(
                'BasemapAxes requires map_projection=basemap.Basemap')
        self._map_projection = map_projection
        self._map_boundary = None
        self._has_recurred = False  # use this to override plotting methods
        super().__init__(*args, **kwargs)

    def _format_apply(self, patch_kw, lonlim, latlim, boundinglat,
                      lonlines, latlines, latmax, lonarray, latarray):
        """Applies formatting to basemap axes."""
        # Checks
        if (lonlim is not None or latlim is not None
                or boundinglat is not None):
            _warn_proplot(f'Got lonlim={lonlim!r}, latlim={latlim!r}, '
                          f'boundinglat={boundinglat!r}, but you cannot "zoom '
                          'into" a basemap projection after creating it. '
                          'Pass proj_kw in your call to subplots '
                          'with any of the following basemap keywords: '
                          "'boundinglat', 'llcrnrlon', 'llcrnrlat', "
                          "'urcrnrlon', 'urcrnrlat', 'llcrnrx', 'llcrnry', "
                          "'urcrnrx', 'urcrnry', 'width', or 'height'.")

        # Map boundary
        # * First have to *manually replace* the old boundary by just
        #   deleting the original one
        # * If boundary is drawn successfully should be able to call
        #   self.projection._mapboundarydrawn.set_visible(False) and
        #   edges/fill color disappear
        # * For now will enforce that map plots *always* have background
        #   whereas axes plots can have transparent background
        kw_edge = rc.fill({
            'linewidth': 'geoaxes.linewidth',
            'edgecolor': 'geoaxes.edgecolor'
        })
        kw_face = rc.fill({
            'facecolor': 'geoaxes.facecolor'
        })
        patch_kw = patch_kw or {}
        kw_face.update(patch_kw)
        self.axesPatch = self.patch  # bugfix or something
        if self.projection.projection in self._proj_non_rectangular:
            self.patch.set_alpha(0)  # make patch invisible
            if not self.projection._mapboundarydrawn:
                # set fill_color to 'none' to make transparent
                p = self.projection.drawmapboundary(ax=self)
            else:
                p = self.projection._mapboundarydrawn
            p.update({**kw_face, **kw_edge})
            p.set_rasterized(False)
            p.set_clip_on(False)  # so edges denoting boundary aren't cut off
            self._map_boundary = p
        else:
            self.patch.update({**kw_face, 'edgecolor': 'none'})
            for spine in self.spines.values():
                spine.update(kw_edge)

        # Longitude/latitude lines
        # Make sure to turn off clipping by invisible axes boundary; otherwise
        # get these weird flat edges where map boundaries, parallel/meridian
        # markers come up to the axes bbox
        lkw = rc.fill({
            'alpha': 'geogrid.alpha',
            'color': 'geogrid.color',
            'linewidth': 'geogrid.linewidth',
            'linestyle': 'geogrid.linestyle',
        }, cache=False)
        tkw = rc.fill({
            'color': 'geogrid.color',
            'fontsize': 'geogrid.labelsize',
        }, cache=False)
        # Change from left/right/bottom/top to left/right/top/bottom
        if lonarray is not None:
            lonarray[2:] = lonarray[2:][::-1]
        if latarray is not None:
            latarray[2:] = latarray[2:][::-1]

        # Parallel lines
        if latlines is not None or latmax is not None or latarray is not None:
            if self._latlines:
                for pi in self._latlines.values():
                    for obj in [i for j in pi for i in j]:  # magic
                        obj.set_visible(False)
            ilatmax = _notNone(latmax, self._latmax)
            latlines = _notNone(latlines, self._latlines_values)
            latarray = _notNone(latarray, self._latlines_labels, [0] * 4)
            p = self.projection.drawparallels(
                latlines, latmax=ilatmax, labels=latarray, ax=self)
            for pi in p.values():  # returns dict, where each one is tuple
                # Tried passing clip_on to the below, but it does nothing
                # Must set for lines created after the fact
                for obj in [i for j in pi for i in j]:
                    if isinstance(obj, mtext.Text):
                        obj.update(tkw)
                    else:
                        obj.update(lkw)
            self._latlines = p

        # Meridian lines
        if lonlines is not None or latmax is not None or lonarray is not None:
            if self._lonlines:
                for pi in self._lonlines.values():
                    for obj in [i for j in pi for i in j]:  # magic
                        obj.set_visible(False)
            ilatmax = _notNone(latmax, self._latmax)
            lonlines = _notNone(lonlines, self._lonlines_values)
            lonarray = _notNone(lonarray, self._lonlines_labels, [0] * 4)
            p = self.projection.drawmeridians(
                lonlines, latmax=ilatmax, labels=lonarray, ax=self)
            for pi in p.values():
                for obj in [i for j in pi for i in j]:
                    if isinstance(obj, mtext.Text):
                        obj.update(tkw)
                    else:
                        obj.update(lkw)
            self._lonlines = p

        # Geography
        # TODO: Allow setting the zorder.
        # NOTE: Also notable are drawcounties, blumarble, drawlsmask,
        # shadedrelief, and etopo methods.
        features = {
            'land': 'fillcontinents',
            'coast': 'drawcoastlines',
            'rivers': 'drawrivers',
            'borders': 'drawcountries',
            'innerborders': 'drawstates',
        }
        for name, method in features.items():
            if not rc.get(name):  # toggled
                continue
            if getattr(self, f'_{name}', None):  # already drawn
                continue
            kw = rc.category(name, cache=False)
            feat = getattr(self.projection, method)(ax=self)
            if isinstance(feat, (list, tuple)):  # list of artists?
                for obj in feat:
                    obj.update(kw)
            else:
                feat.update(kw)
            setattr(self, '_' + name, feat)

    # Document projection property
    @property
    def projection(self):
        """The `~mpl_toolkits.basemap.Basemap` instance associated with
        this axes."""
        return self._map_projection

    @projection.setter
    def projection(self, map_projection):
        self._map_projection = map_projection

    # Wrapped methods
    plot = _norecurse(_default_latlon(_plot_wrapper(_standardize_1d(
        _add_errorbars(_cycle_changer(_redirect(maxes.Axes.plot)))
    ))))
    scatter = _norecurse(_default_latlon(_scatter_wrapper(_standardize_1d(
        _add_errorbars(_cycle_changer(_redirect(maxes.Axes.scatter)))
    ))))
    contour = _norecurse(_default_latlon(_standardize_2d(_cmap_changer(
        _redirect(maxes.Axes.contour)
    ))))
    contourf = _norecurse(_default_latlon(_standardize_2d(_cmap_changer(
        _redirect(maxes.Axes.contourf)
    ))))
    pcolor = _norecurse(_default_latlon(_standardize_2d(_cmap_changer(
        _redirect(maxes.Axes.pcolor)
    ))))
    pcolormesh = _norecurse(_default_latlon(_standardize_2d(_cmap_changer(
        _redirect(maxes.Axes.pcolormesh)
    ))))
    quiver = _norecurse(_default_latlon(_standardize_2d(_cmap_changer(
        _redirect(maxes.Axes.quiver)
    ))))
    streamplot = _norecurse(_default_latlon(_standardize_2d(_cmap_changer(
        _redirect(maxes.Axes.streamplot)
    ))))
    barbs = _norecurse(_default_latlon(_standardize_2d(_cmap_changer(
        _redirect(maxes.Axes.barbs)
    ))))
    hexbin = _norecurse(_standardize_1d(_cmap_changer(
        _redirect(maxes.Axes.hexbin)
    )))
    imshow = _norecurse(_cmap_changer(
        _redirect(maxes.Axes.imshow)
    ))


# Register the projections
mproj.register_projection(PolarAxes)
mproj.register_projection(XYAxes)
mproj.register_projection(GeoAxes)
mproj.register_projection(BasemapAxes)<|MERGE_RESOLUTION|>--- conflicted
+++ resolved
@@ -2945,29 +2945,20 @@
         self._latlines_labels = None
         super().__init__(*args, **kwargs)
 
-    def format(self, *,
-<<<<<<< HEAD
-        lonlim=None, latlim=None, boundinglat=None, grid=None,
-        lonlines=None, lonlocator=None,
-        latlines=None, latlocator=None, latmax=None,
-        labels=None, latlabels=None, lonlabels=None,
-        etopo=None, shadedrelief=None, bluemarble=None,
-        mapscale=None, mapscale_kw=None,
-        tissot=None, tissot_kw=None,
-        counties=None, counties_kw=None,
-        lsmask=None, lsmask_kw=None,
-        nightshade=None, nightshade_kw=None,
-        wmsimage=None, arcgisimage=None,
-        patch_kw=None, **kwargs,
-        ):
-=======
-               lonlim=None, latlim=None, boundinglat=None, grid=None,
-               lonlines=None, lonlocator=None,
-               latlines=None, latlocator=None, latmax=None,
-               labels=None, latlabels=None, lonlabels=None,
-               patch_kw=None, **kwargs,
-               ):
->>>>>>> cb162ade
+    def format(
+            self, *,
+            lonlim=None, latlim=None, boundinglat=None, grid=None,
+            lonlines=None, lonlocator=None,
+            latlines=None, latlocator=None, latmax=None,
+            labels=None, latlabels=None, lonlabels=None,
+            etopo=None, shadedrelief=None, bluemarble=None,
+            mapscale=None, mapscale_kw=None,
+            tissot=None, tissot_kw=None,
+            counties=None, counties_kw=None,
+            lsmask=None, lsmask_kw=None,
+            nightshade=None, nightshade_kw=None,
+            wmsimage=None, arcgisimage=None,
+            patch_kw=None, **kwargs):
         """
         Calls `Axes.format` and `Axes.context`, formats the meridian
         and parallel labels, longitude and latitude map limits, geographic
