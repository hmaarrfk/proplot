#!/usr/bin/env python3
"""
The axes classes used for all ProPlot figures.
"""
import numpy as np
import warnings
import functools
from numbers import Integral, Number
import matplotlib.projections as mproj
import matplotlib.axes as maxes
import matplotlib.dates as mdates
import matplotlib.scale as mscale
import matplotlib.text as mtext
import matplotlib.path as mpath
import matplotlib.ticker as mticker
import matplotlib.patches as mpatches
import matplotlib.gridspec as mgridspec
import matplotlib.transforms as mtransforms
import matplotlib.collections as mcollections
from . import utils, projs, axistools
from .utils import _notNone, units
from .rctools import rc, RC_NODOTS
from .wrappers import (
    _get_transform, _norecurse, _redirect,
    _add_errorbars, _bar_wrapper, _barh_wrapper, _boxplot_wrapper,
    _default_crs, _default_latlon, _default_transform, _cmap_changer,
    _cycle_changer, _fill_between_wrapper, _fill_betweenx_wrapper,
    _hist_wrapper, _plot_wrapper, _scatter_wrapper,
    _standardize_1d, _standardize_2d,
    _text_wrapper, _violinplot_wrapper,
    colorbar_wrapper, legend_wrapper,
)
try:
    from cartopy.mpl.geoaxes import GeoAxes
except ModuleNotFoundError:
    GeoAxes = object

__all__ = [
    'Axes',
    'BasemapAxes',
    'GeoAxes',
    'PolarAxes', 'ProjAxes',
    'XYAxes',
]

# Translator for inset colorbars and legends
ABC_STRING = 'abcdefghijklmnopqrstuvwxyz'
LOC_TRANSLATE = {
    None: None,
    'inset': 'best',
    'i': 'best',
    0: 'best',
    1: 'upper right',
    2: 'upper left',
    3: 'lower left',
    4: 'lower right',
    5: 'center left',
    6: 'center right',
    7: 'lower center',
    8: 'upper center',
    9: 'center',
    'l': 'left',
    'r': 'right',
    'b': 'bottom',
    't': 'top',
    'c': 'center',
    'ur': 'upper right',
    'ul': 'upper left',
    'll': 'lower left',
    'lr': 'lower right',
    'cr': 'center right',
    'cl': 'center left',
    'uc': 'upper center',
    'lc': 'lower center',
}
SIDE_TRANSLATE = {
    'l': 'left',
    'r': 'right',
    'b': 'bottom',
    't': 'top',
}
LOC_TRANSLATE = {
    'inset': 'best',
    'i': 'best',
    0: 'best',
    1: 'upper right',
    2: 'upper left',
    3: 'lower left',
    4: 'lower right',
    5: 'center left',
    6: 'center right',
    7: 'lower center',
    8: 'upper center',
    9: 'center',
    'l': 'left',
    'r': 'right',
    'b': 'bottom',
    't': 'top',
    'c': 'center',
    'ur': 'upper right',
    'ul': 'upper left',
    'll': 'lower left',
    'lr': 'lower right',
    'cr': 'center right',
    'cl': 'center left',
    'uc': 'upper center',
    'lc': 'lower center',
}


def _abc(i):
    """Function for a-b-c labeling, returns a...z...aa...zz...aaa...zzz."""
    if i < 26:
        return ABC_STRING[i]
    else:
        return _abc(i - 26) + ABC_STRING[i % 26]  # sexy sexy recursion


def _disable_decorator(msg):
    """Return a decorator that disables methods with message `msg`. The
    docstring is set to ``None`` so the ProPlot fork of automodapi doesn't add
    these methods to the website documentation. Users can still call
    help(ax.method) because python looks for superclass method docstrings if a
    docstring is empty."""
    def decorator(func):
        @functools.wraps(func)
        def _wrapper(self, *args, **kwargs):
            raise RuntimeError(msg.format(func.__name__))
        _wrapper.__doc__ = None
        return _wrapper
    return decorator


def _parse_format(mode=2, rc_kw=None, **kwargs):
    """Separate `~proplot.rctools.rc` setting name value pairs from
    `~Axes.format` keyword arguments."""
    kw = {}
    rc_kw = rc_kw or {}
    for key, value in kwargs.items():
        key_fixed = RC_NODOTS.get(key, None)
        if key_fixed is None:
            kw[key] = value
        else:
            rc_kw[key_fixed] = value
    return rc_kw, mode, kw


class Axes(maxes.Axes):
    """Lowest-level axes subclass. Handles titles and axis
    sharing. Adds several new methods and overrides existing ones."""

    def __init__(self, *args, number=None, **kwargs):
        """
        Parameters
        ----------
        number : int
            The subplot number, used for a-b-c labeling. See `~Axes.format`
            for details. Note the first axes is ``1``, not ``0``.
        *args, **kwargs
            Passed to `~matplotlib.axes.Axes`.

        See also
        --------
        :py:obj:`matplotlib.axes.Axes`,
        :py:obj:`XYAxes`,
        :py:obj:`PolarAxes`,
        :py:obj:`ProjAxes`
        """
        # Call parent
        super().__init__(*args, **kwargs)
        # Properties
        self._abc_loc = None
        self._abc_text = None
        self._titles_dict = {}  # dictionary of titles and locs
        self._title_loc = None  # location of main title
        self._title_pad = rc['axes.titlepad']  # format() can overwrite
        self._title_above_panel = True  # TODO: add rc prop?
        self._bpanels = []
        self._tpanels = []
        self._lpanels = []
        self._rpanels = []
        self._tightbbox = None  # bounding boxes are saved
        self._panel_side = None
        self._panel_share = False  # True when "filled" with cbar/legend
        self._panel_parent = None
        self._panel_filled = False  # True when "filled" with cbar/legend
        self._inset_parent = None
        self._inset_zoom = False
        self._inset_zoom_data = None
        self._alty_child = None
        self._altx_child = None
        self._alty_parent = None
        self._altx_parent = None
        self._auto_colorbar = {}  # stores handles and kwargs for auto colorbar
        self._auto_legend = {}
        coltransform = mtransforms.blended_transform_factory(
            self.transAxes, self.figure.transFigure)
        rowtransform = mtransforms.blended_transform_factory(
            self.figure.transFigure, self.transAxes)
        self._llabel = self.text(
            0.05,
            0.5,
            '',
            va='center',
            ha='right',
            transform=rowtransform)
        self._rlabel = self.text(
            0.95,
            0.5,
            '',
            va='center',
            ha='left',
            transform=rowtransform)
        self._blabel = self.text(
            0.5,
            0.05,
            '',
            va='top',
            ha='center',
            transform=coltransform)
        self._tlabel = self.text(
            0.5,
            0.95,
            '',
            va='bottom',
            ha='center',
            transform=coltransform)  # reasonable starting point
        self._share_setup()
        self.number = number  # for abc numbering
        self.format(mode=1)  # mode == 1 applies the rcExtraParams

    def _draw_auto_legends_colorbars(self):
        """Generate automatic legends and colorbars. Wrapper funcs
        let user add handles to location lists with successive calls to
        make successive calls to plotting commands."""
        for loc, (handles, kwargs) in self._auto_colorbar.items():
            self.colorbar(handles, **kwargs)
        for loc, (handles, kwargs) in self._auto_legend.items():
            self.legend(handles, **kwargs)
        self._auto_legend = {}
        self._auto_colorbar = {}

    def _get_side_axes(self, side):
        """Return the axes whose left, right, top, or bottom sides abutt
        against the same row or column as this axes."""
        s = side[0]
        if s not in 'lrbt':
            raise ValueError(f'Invalid side {side!r}.')
        if not hasattr(self, 'get_subplotspec'):
            return [self]
        x = ('x' if s in 'lr' else 'y')
        idx = (0 if s in 'lt' else 1)  # which side of range to test
        coord = self._range_gridspec(x)[idx]  # side for a particular axes
        axs = [ax for ax in self.figure._axes_main
               if ax._range_gridspec(x)[idx] == coord]
        if not axs:
            return [self]
        else:
            return axs

    def _get_extent_axes(self, x):
        """Return the axes whose horizontal or vertical extent in the main
        gridspec matches the horizontal or vertical extend of this axes.
        The lefmost or bottommost axes are at the start of the list."""
        if not hasattr(self, 'get_subplotspec'):
            return [self]
        y = ('y' if x == 'x' else 'x')
        idx = (0 if x == 'x' else 1)
        argfunc = (np.argmax if x == 'x' else np.argmin)
        irange = self._range_gridspec(x)
        axs = [ax for ax in self.figure._axes_main
               if ax._range_gridspec(x) == irange]
        if not axs:
            return [self]
        else:
            pax = axs.pop(argfunc([ax._range_gridspec(y)[idx] for ax in axs]))
            return [pax, *axs]

    def _get_title_props(self, abc=False, loc=None):
        """Return the standardized location name, position keyword arguments,
        and setting keyword arguments for the relevant title or a-b-c label at
        location `loc`."""
        # Location string and position coordinates
        context = True
        prefix = 'abc' if abc else 'title'
        loc = _notNone(loc, rc.get(f'{prefix}.loc', context=True))
        loc_prev = getattr(
            self, '_' + ('abc' if abc else 'title')
            + '_loc')  # old
        if loc is None:
            loc = loc_prev
        elif loc_prev is not None and loc != loc_prev:
            context = False
        try:
            loc = self._loc_translate(loc)
        except KeyError:
            raise ValueError(f'Invalid title or abc loc {loc!r}.')
        else:
            if loc in ('top', 'bottom', 'best') or not isinstance(loc, str):
                raise ValueError(f'Invalid title or abc loc {loc!r}.')

        # Existing object
        if loc in ('left', 'right', 'center'):
            if loc == 'center':
                obj = self.title
            else:
                obj = getattr(self, '_' + loc + '_title')
        elif loc in self._titles_dict:
            obj = self._titles_dict[loc]
        # New object
        else:
            context = False
            width, height = self.get_size_inches()
            if loc in ('upper center', 'lower center'):
                x, ha = 0.5, 'center'
            elif loc in ('upper left', 'lower left'):
                xpad = rc['axes.titlepad'] / (72 * width)
                x, ha = 1.5 * xpad, 'left'
            elif loc in ('upper right', 'lower right'):
                xpad = rc['axes.titlepad'] / (72 * width)
                x, ha = 1 - 1.5 * xpad, 'right'
            else:
                raise RuntimeError  # should be impossible
            if loc in ('upper left', 'upper right', 'upper center'):
                ypad = rc['axes.titlepad'] / (72 * height)
                y, va = 1 - 1.5 * ypad, 'top'
            elif loc in ('lower left', 'lower right', 'lower center'):
                ypad = rc['axes.titlepad'] / (72 * height)
                y, va = 1.5 * ypad, 'bottom'
            else:
                raise RuntimeError  # should be impossible
            obj = self.text(x, y, '', ha=ha, va=va, transform=self.transAxes)
            obj.set_transform(self.transAxes)

        # Return location, object, and settings
        # NOTE: Sometimes we load all properties from rc object, sometimes
        # just changed ones. This is important if e.g. user calls in two
        # lines ax.format(titleweight='bold') then ax.format(title='text')
        kw = rc.fill({
            'fontsize': f'{prefix}.size',
            'weight': f'{prefix}.weight',
            'color': f'{prefix}.color',
            'border': f'{prefix}.border',
            'linewidth': f'{prefix}.linewidth',
            'fontfamily': 'font.family',
        }, context=context)
        if loc in ('left', 'right', 'center'):
            kw.pop('border', None)
            kw.pop('linewidth', None)
        return loc, obj, kw

    def _iter_panels(self, sides='lrbt'):
        """Return a list of axes and child panel axes."""
        axs = [self] if self.get_visible() else []
        if not ({*sides} <= {*'lrbt'}):
            raise ValueError(f'Invalid sides {sides!r}.')
        for s in sides:
            for ax in getattr(self, '_' + s + 'panels'):
                if not ax or not ax.get_visible():
                    continue
                axs.append(ax)
        return axs

    @staticmethod
    def _loc_translate(loc, default=None):
        """Return the location string `loc` translated into a standardized
        form."""
        if loc in (None, True):
            loc = default
        elif isinstance(loc, (str, Integral)):
            try:
                loc = LOC_TRANSLATE[loc]
            except KeyError:
                raise KeyError(f'Invalid location {loc!r}.')
        elif np.iterable(loc) and len(loc) == 2 and all(
                isinstance(l, Number) for l in loc):
            loc = np.array(loc)
        else:
            raise KeyError(f'Invalid location {loc!r}.')
        return loc

    def _make_inset_locator(self, bounds, trans):
        """Return a locator that determines inset axes bounds."""
        def inset_locator(ax, renderer):
            bbox = mtransforms.Bbox.from_bounds(*bounds)
            bb = mtransforms.TransformedBbox(bbox, trans)
            tr = self.figure.transFigure.inverted()
            bb = mtransforms.TransformedBbox(bb, tr)
            return bb
        return inset_locator

    def _range_gridspec(self, x):
        """Return the column or row gridspec range for the axes."""
        if not hasattr(self, 'get_subplotspec'):
            raise RuntimeError(f'Axes is not a subplot.')
        ss = self.get_subplotspec()
        if x == 'x':
            _, _, _, _, col1, col2 = ss.get_rows_columns()
            return col1, col2
        else:
            _, _, row1, row2, _, _ = ss.get_rows_columns()
            return row1, row2

    def _range_tightbbox(self, x):
        """Return the tight bounding box span from the cached bounding box.
        `~proplot.axes.Axes.get_tightbbox` caches bounding boxes when
        `~Figure.get_tightbbox` is called."""
        # TODO: Better testing for axes visibility
        bbox = self._tightbbox
        if bbox is None:
            return np.nan, np.nan
        if x == 'x':
            return bbox.xmin, bbox.xmax
        else:
            return bbox.ymin, bbox.ymax

    def _reassign_suplabel(self, side):
        """Re-assign the column and row labels to the relevant panel if
        present. This is called by `~proplot.subplots.Figure._align_suplabel`.
        """
        # Place column and row labels on panels instead of axes -- works when
        # this is called on the main axes *or* on the relevant panel itself
        # TODO: Mixed figure panels with super labels? How does that work?
        # TODO: Remove this when panels implemented as stacks!
        s = side[0]
        side = SIDE_TRANSLATE[s]
        if s == self._panel_side:
            ax = self._panel_parent
        else:
            ax = self
        paxs = getattr(ax, '_' + s + 'panels')
        if not paxs:
            return ax
        idx = (0 if s in 'lt' else -1)
        pax = paxs[idx]
        kw = {}
        obj = getattr(ax, '_' + s + 'label')
        for key in ('color', 'fontproperties'):  # TODO: add to this?
            kw[key] = getattr(obj, 'get_' + key)()
        pobj = getattr(pax, '_' + s + 'label')
        pobj.update(kw)
        text = obj.get_text()
        if text:
            obj.set_text('')
            pobj.set_text(text)
        return pax

    def _reassign_title(self):
        """Re-assign the title to the first upper panel if present. We cannot
        simply add the upper panel as a child axes, because then the title will
        be offset but still belong to main axes, which messes up the tight
        bounding box."""
        # Reassign title from main axes to top panel -- works when this is
        # called on the main axes *or* on the top panel itself. This is
        # critical for bounding box calcs; not always clear whether draw() and
        # get_tightbbox() are called on the main axes or panel first
        # TODO: Remove this when panels implemented as stacks!
        if self._panel_side == 'top' and self._panel_parent:
            ax, taxs = self._panel_parent, [self]
        else:
            ax, taxs = self, self._tpanels
        if not taxs or not ax._title_above_panel:
            tax = ax
        else:
            tax = taxs[0]
            tax._title_pad = ax._title_pad
            for loc, obj in ax._titles_dict.items():
                if not obj.get_text() or loc not in (
                        'left', 'center', 'right'):
                    continue
                kw = {}
                loc, tobj, _ = tax._get_title_props(loc=loc)
                for key in ('text', 'color', 'fontproperties'):  # add to this?
                    kw[key] = getattr(obj, 'get_' + key)()
                tobj.update(kw)
                tax._titles_dict[loc] = tobj
                obj.set_text('')

        # Push title above tick marks -- this is known matplotlib problem,
        # but especially annoying with top panels!
        # TODO: Make sure this is robust. Seems 'default' is returned usually
        # when tick label sides is actually *both*. Also makes sure axis is
        # visible; if not, this is a filled cbar/legend, no padding needed
        pad = 0
        pos = tax.xaxis.get_ticks_position()
        labs = tax.xaxis.get_ticklabels()
        if pos == 'default' or (pos == 'top' and not len(labs)) or (
                pos == 'unknown' and tax._panel_side == 'top'
                and not len(labs) and tax.xaxis.get_visible()):
            pad = tax.xaxis.get_tick_padding()
        tax._set_title_offset_trans(self._title_pad + pad)

    def _sharex_setup(self, sharex, level=None):
        """Configure x-axis sharing for panels. Main axis sharing is done in
        `~CartesianAxes._sharex_setup`."""
        if level is None:
            level = self.figure._sharex
        if level not in range(4):
            raise ValueError(
                'Axis sharing level can be 0 (no sharing), '
                '1 (sharing, but keep all labels), '
                '2 (sharing, only keep one set of tick labels), '
                'or 3 (sharing, only keep one axis label).')
        self._share_short_axis(sharex, 'l', level)
        self._share_short_axis(sharex, 'r', level)
        self._share_long_axis(sharex, 'b', level)
        self._share_long_axis(sharex, 't', level)

    def _sharey_setup(self, sharey, level):
        """Configure y-axis sharing for panels. Main axis sharing is done in
        `~CartesianAxes._sharey_setup`."""
        if level is None:
            level = self.figure._sharey
        if level not in range(4):
            raise ValueError(
                'Axis sharing level can be 0 (no sharing), '
                '1 (sharing, but keep all labels), '
                '2 (sharing, only keep one set of tick labels), '
                'or 3 (sharing, only keep one axis label).')
        self._share_short_axis(sharey, 'b', level)
        self._share_short_axis(sharey, 't', level)
        self._share_long_axis(sharey, 'l', level)
        self._share_long_axis(sharey, 'r', level)

    def _share_setup(self):
        """Automatically configure axis sharing based on the horizontal and
        vertical extent of subplots in the figure gridspec."""
        # Panel axes sharing, between main subplot and its panels
        def shared(paxs):
            return [pax for pax in paxs
                    if not pax._panel_filled and pax._panel_share]

        if not self._panel_side:  # this is a main axes
            # Top and bottom
            bottom = self
            paxs = shared(self._bpanels)
            if paxs:
                bottom = paxs[-1]
                for iax in (self, *paxs[:-1]):
                    # parent is *bottom-most* panel
                    iax._sharex_setup(bottom, 3)
            paxs = shared(self._tpanels)
            for iax in paxs:
                iax._sharex_setup(bottom, 3)
            # Left and right
            left = self
            paxs = shared(self._lpanels)
            if paxs:
                left = paxs[0]
                for iax in (*paxs[1:], self):
                    iax._sharey_setup(left, 3)  # parent is *bottom-most* panel
            paxs = shared(self._rpanels)
            for iax in paxs:
                iax._sharey_setup(left, 3)

        # Main axes, sometimes overrides panel axes sharing
        # TODO: This can get very repetitive, but probably minimal impact?
        # Share x axes
        parent, *children = self._get_extent_axes('x')
        for child in children:
            child._sharex_setup(parent)
        # Share y axes
        parent, *children = self._get_extent_axes('y')
        for child in children:
            child._sharey_setup(parent)

    def _share_short_axis(self, share, side, level):
        """Share the "short" axes of panels along a main subplot with panels
        along an external subplot."""
        if share is None or self._panel_side:  # not None
            return
        s = side[0]
        axis = 'x' if s in 'lr' else 'y'
        caxs = getattr(self, '_' + s + 'panels')
        paxs = getattr(share, '_' + s + 'panels')
        caxs = [pax for pax in caxs if not pax._panel_filled]
        paxs = [pax for pax in paxs if not pax._panel_filled]
        for cax, pax in zip(caxs, paxs):  # may be uneven
            getattr(cax, '_share' + axis + '_setup')(pax, level)

    def _share_long_axis(self, share, side, level):
        """Share the "long" axes of panels along a main subplot with the
        axis from an external subplot."""
        # NOTE: We do not check _panel_share because that only controls
        # sharing with main subplot, not other subplots
        if share is None or self._panel_side:
            return
        s = side[0]
        axis = 'x' if s in 'tb' else 'y'
        paxs = getattr(self, '_' + s + 'panels')
        paxs = [pax for pax in paxs if not pax._panel_filled]
        for pax in paxs:
            getattr(pax, '_share' + axis + '_setup')(share, level)

    def _update_axislabels(self, x='x', **kwargs):
        """Apply axis labels to the relevant shared axis. If spanning
        labels are toggled this keeps the labels synced for all subplots in
        the same row or column. Label positions will be adjusted at draw-time
        with figure._align_axislabels."""
        if x not in 'xy':
            return
        # Update label on this axes
        axis = getattr(self, x + 'axis')
        axis.label.update(kwargs)
        kwargs.pop('color', None)

        # Defer to parent (main) axes if possible, then get the axes
        # shared by that parent
        ax = self._panel_parent or self
        ax = getattr(ax, '_share' + x) or ax

        # Apply to spanning axes and their panels
        axs = [ax]
        if getattr(ax, '_span' + x + '_on'):
            s = axis.get_label_position()[0]
            if s in 'lb':
                axs = ax._get_side_axes(s)
        for ax in axs:
            getattr(ax, x + 'axis').label.update(kwargs)  # apply to main axes
            pax = getattr(ax, '_share' + x)
            if pax is not None:  # apply to panel?
                getattr(pax, x + 'axis').label.update(kwargs)

    def _update_title(self, obj, **kwargs):
        """Redraw the title if updating with the input keyword arguments
        failed."""
        # Try to just return updated object, redraw may be necessary
        # WARNING: Making text instances invisible seems to mess up tight
        # bounding box calculations and cause other issues. Just reset text.
        keys = ('border', 'lw', 'linewidth', 'bordercolor', 'invert')
        kwextra = {key: value for key, value in kwargs.items() if key in keys}
        kwargs = {key: value for key,
                  value in kwargs.items() if key not in keys}
        obj.update(kwargs)
        if kwextra:
            obj.set_text('')
        else:
            return obj
        # Get properties from old object
        for key in ('ha', 'va', 'color', 'transform', 'fontproperties'):
            kwextra[key] = getattr(obj, 'get_' + key)()  # copy over attrs
        text = kwargs.pop('text', obj.get_text())
        x, y = kwargs.pop('position', (None, None))
        pos = obj.get_position()
        x = _notNone(kwargs.pop('x', x), pos[0])
        y = _notNone(kwargs.pop('y', y), pos[1])
        return self.text(x, y, text, **kwextra)

    def format(
            self, *, title=None, top=None,
            figtitle=None, suptitle=None, rowlabels=None, collabels=None,
            leftlabels=None, rightlabels=None,
            toplabels=None, bottomlabels=None,
            llabels=None, rlabels=None, tlabels=None, blabels=None,
            **kwargs):
        """
        Modify the axes title(s), the a-b-c label, row and column labels, and
        the figure title. Called by `CartesianAxes.format`,
        `ProjectionAxes.format`, and `PolarAxes.format`.

        Parameters
        ----------
        title : str, optional
            The axes title.
        abc : bool, optional
            Whether to apply "a-b-c" subplot labelling based on the
            ``number`` attribute. If ``number`` is >26, the labels will loop
            around to a, ..., z, aa, ..., zz, aaa, ..., zzz, ... Default is
            :rc:`abc`.
        abcstyle : str, optional
            String denoting the format of a-b-c labels containing the character
            ``a`` or ``A``. ``'a'`` is the default, but e.g. ``'a.'``,
            ``'a)'``, or ``'A'`` might also be desirable. Default is
            :rc:`abc.style`.
        abcloc, titleloc : str, optional
            Strings indicating the location for the a-b-c label and
            main title. The following locations keys are valid. Defaults are
            :rc:`abc.loc` and :rc:`title.loc`.

            ========================  ============================
            Location                  Valid keys
            ========================  ============================
            center above axes         ``'center'``, ``'c'``
            left above axes           ``'left'``, ``'l'``
            right above axes          ``'right'``, ``'r'``
            lower center inside axes  ``'lower center``', ``'lc'``
            upper center inside axes  ``'upper center'``, ``'uc'``
            upper right inside axes   ``'upper right'``, ``'ur'``
            upper left inside axes    ``'upper left'``, ``'ul'``
            lower left inside axes    ``'lower left'``, ``'ll'``
            lower right inside axes   ``'lower right'``, ``'lr'``
            ========================  ============================

        abcborder, titleborder : bool, optional
            Whether to draw a white border around titles and a-b-c labels
            positioned inside the axes. This can help them stand out on top
            of artists plotted inside the axes. Defaults are
            :rc:`abc.border` and :rc:`title.border`
        ltitle, rtitle, ultitle, uctitle, urtitle, lltitle, lctitle, lrtitle : str, optional
            Axes titles in particular positions. This lets you specify multiple
            "titles" for each subplots. See the `abcloc` keyword.
        top : bool, optional
            Whether to try to put title and a-b-c label above the top subplot
            panel (if it exists), or to always put them on the main subplot.
            Default is ``True``.
        rowlabels, colllabels : list of str, optional
            Aliases for `leftlabels`, `toplabels`.
        llabels, tlabels, rlabels, blabels : list of str, optional
            Aliases for `leftlabels`, `toplabels`, `rightlabels`,
            `bottomlabels`.
        leftlabels, toplabels, rightlabels, bottomlabels : list of str, optional
            The subplot row and column labels. If list, length must match
            the number of subplots on the left, top, right, or bottom edges
            of the figure.
        figtitle, suptitle : str, optional
            The figure "super" title, centered between the left edge of
            the lefmost column of subplots and the right edge of the rightmost
            column of subplots, and automatically offset above figure titles.
            This is an improvement on matplotlib's "super" title, which just
            centers the text between figure edges.

        Note
        ----
        The `abc`, `abcstyle`, `abcloc`, and `titleloc` keyword arguments
        are actually rc configuration settings that are temporarily
        changed by the call to `~Axes.context`. They are documented here
        because it is extremely common to change them with `~Axes.format`.
        They also appear in the tables in the `~proplot.rctools` documention.

        See also
        --------
        :py:obj:`Axes.context`,
        :py:obj:`XYAxes.format`,
        :py:obj:`ProjAxes.format`,
        :py:obj:`PolarAxes.format`,
        """  # noqa
        # Figure patch (for some reason needs to be re-asserted even if
        # declared before figure is drawn)
        kw = rc.fill({'facecolor': 'figure.facecolor'}, context=True)
        self.figure.patch.update(kw)
        if top is not None:
            self._title_above_panel = top
        pad = rc.get('axes.titlepad', context=True)
        if pad is not None:
            self._set_title_offset_trans(pad)
            self._title_pad = pad

        # Super title
        # NOTE: These are actually *figure-wide* settings, but that line seems
        # to get blurred -- where we have shared axes, spanning labels, and
        # whatnot. May result in redundant assignments if formatting more than
        # one axes, but operations are fast so some redundancy is nbd.
        fig = self.figure
        suptitle = _notNone(
            figtitle, suptitle, None, names=('figtitle', 'suptitle'))
        kw = rc.fill({
            'fontsize': 'suptitle.size',
            'weight': 'suptitle.weight',
            'color': 'suptitle.color',
            'fontfamily': 'font.family'
        }, context=True)
        if suptitle or kw:
            fig._update_figtitle(suptitle, **kw)
        # Labels
        llabels = _notNone(
            rowlabels, leftlabels, llabels, None,
            names=('rowlabels', 'leftlabels', 'llabels'))
        tlabels = _notNone(
            collabels, toplabels, tlabels, None,
            names=('collabels', 'toplabels', 'tlabels'))
        rlabels = _notNone(
            rightlabels, rlabels, None,
            names=('rightlabels', 'rlabels'))
        blabels = _notNone(
            bottomlabels, blabels, None,
            names=('bottomlabels', 'blabels'))
        for side, labels in zip(
                ('left', 'right', 'top', 'bottom'),
                (llabels, rlabels, tlabels, blabels)):
            kw = rc.fill({
                'fontsize': side + 'label.size',
                'weight': side + 'label.weight',
                'color': side + 'label.color',
                'fontfamily': 'font.family'
            }, context=True)
            if labels or kw:
                fig._update_labels(self, side, labels, **kw)

        # A-b-c labels
        titles_dict = self._titles_dict
        if not self._panel_side:
            # Location and text
            # changed or running format first time?
            abcstyle = rc.get('abc.style', context=True)
            if 'abcformat' in kwargs:  # super sophisticated deprecation system
                abcstyle = kwargs.pop('abcformat')
                warnings.warn(
                    'The "abcformat" setting is deprecated. '
                    'Please use "abcstyle".')
            if abcstyle and self.number is not None:
                if not isinstance(abcstyle, str) or (
                        abcstyle.count('a') != 1 and abcstyle.count('A') != 1):
                    raise ValueError(
                        f'Invalid abcstyle {abcstyle!r}. '
                        'Must include letter "a" or "A".')
                abcedges = abcstyle.split('a' if 'a' in abcstyle else 'A')
                text = abcedges[0] + _abc(self.number - 1) + abcedges[-1]
                if 'A' in abcstyle:
                    text = text.upper()
                self._abc_text = text
            # Apply new settings
            # Also if a-b-c label was moved, remove previous one and update
            # text on new one, in case self._abc_text has not changed.
            loc, obj, kw = self._get_title_props(abc=True)
            iloc = self._abc_loc
            obj = self._update_title(obj, **kw)
            titles_dict[loc] = obj
            if iloc is not None and loc != iloc:
                self.abc.set_text('')
                obj.set_text(self._abc_text)
            self.abc = obj
            self._abc_loc = loc
            # Toggle visibility
            # NOTE: If abc is a matplotlib 'title' attribute, making it
            # invisible messes stuff up. Just set text to empty.
            abc = rc.get('abc', context=True)
            if abc is not None:
                obj.set_text(self._abc_text if bool(abc) else '')

        # Titles
        # Tricky because we have to reconcile two workflows:
        # 1. title='name' and titleloc='position'
        # 2. ltitle='name', rtitle='name', etc., arbitrarily many titles
        # First update existing titles
        # NOTE: _update_title should never return new objects unless called
        # with *inner* titles... *outer* titles will just refresh, so we
        # don't need to re-assign the attributes or anything.
        loc, obj, kw = self._get_title_props()
        if kw:
            for iloc, iobj in titles_dict.items():
                if iloc is self._abc_loc:
                    continue
                titles_dict[iloc] = self._update_title(iobj, **kw)
        # Workflow 2, want this to come first so workflow 1 gets priority
        for ikey, ititle in kwargs.items():
            if not ikey[-5:] == 'title':
                raise TypeError(
                    f'format() got an unexpected keyword argument {ikey!r}.')
            iloc, iobj, ikw = self._get_title_props(loc=ikey[:-5])
            if ititle is not None:
                ikw['text'] = ititle
            if ikw:
                titles_dict[iloc] = self._update_title(iobj, **ikw)
        # Workflow 1, make sure that if user calls ax.format(title='Title')
        # *then* ax.format(titleloc='left') it copies over the text.
        iloc = self._title_loc
        if iloc is not None and loc != iloc:
            iobj = titles_dict[iloc]
            if title is None:
                title = iobj.get_text()
            iobj.set_text('')
        self._title_loc = loc  # assigns default loc on first run
        if title is not None:
            kw['text'] = title
        if kw:
            titles_dict[loc] = self._update_title(obj, **kw)

    def area(self, *args, **kwargs):
        """Alias for `~matplotlib.axes.Axes.fill_between`."""
        # NOTE: *Cannot* assign area = axes.Axes.fill_between because the
        # wrapper won't be applied and for some reason it messes up
        # automodsumm, which tries to put the matplotlib docstring on website
        return self.fill_between(*args, **kwargs)

    def areax(self, *args, **kwargs):
        """Alias for `~matplotlib.axes.Axes.fill_betweenx`."""
        return self.fill_betweenx(*args, **kwargs)

    def boxes(self, *args, **kwargs):
        """Alias for `~matplotlib.axes.Axes.boxplot`."""
        return self.boxplot(*args, **kwargs)

    def colorbar(self, *args, loc=None, pad=None,
                 length=None, width=None, space=None, frame=None, frameon=None,
                 alpha=None, linewidth=None, edgecolor=None, facecolor=None,
                 **kwargs):
        """
        Add an *inset* colorbar or *outer* colorbar along the outside edge of
        the axes. See `~proplot.wrappers.colorbar_wrapper` for details.

        Parameters
        ----------
        loc : str, optional
            The colorbar location. Default is :rc:`colorbar.loc`. The
            following location keys are valid.

            ==================  ==================================
            Location            Valid keys
            ==================  ==================================
            outer left          ``'left'``, ``'l'``
            outer right         ``'right'``, ``'r'``
            outer bottom        ``'bottom'``, ``'b'``
            outer top           ``'top'``, ``'t'``
            default inset       ``'inset'``, ``'i'``, ``0``
            upper right inset   ``'upper right'``, ``'ur'``, ``1``
            upper left inset    ``'upper left'``, ``'ul'``, ``2``
            lower left inset    ``'lower left'``, ``'ll'``, ``3``
            lower right inset   ``'lower right'``, ``'lr'``, ``4``
            ==================  ==================================

        pad : float or str, optional
            The space between the axes edge and the colorbar. For inset
            colorbars only. Units are interpreted by `~proplot.utils.units`.
            Default is :rc:`colorbar.insetpad`.
        length : float or str, optional
            The colorbar length. For outer colorbars, units are relative to the
            axes width or height. Default is :rc:`colorbar.length`. For inset
            colorbars, units are interpreted by `~proplot.utils.units`. Default
            is :rc:`colorbar.insetlength`.
        width : float or str, optional
            The colorbar width. Units are interpreted by
            `~proplot.utils.units`.  For outer colorbars, default is
            :rc:`colorbar.width`. For inset colorbars, default is
            :rc:`colorbar.insetwidth`.
        space : float or str, optional
            The space between the colorbar and the main axes. For outer
            colorbars only. Units are interpreted by `~proplot.utils.units`.
            When :rcraw:`tight` is ``True``, this is adjusted automatically.
        frame, frameon : bool, optional
            For inset colorbars, indicates whether to draw a "frame", just
            like `~matplotlib.axes.Axes.legend`. Default is
            :rc:`colorbar.frameon`.
        alpha, linewidth, edgecolor, facecolor : optional
            Transparency, edge width, edge color, and face color for the frame
            around the inset colorbar. Default is
            :rc:`colorbar.framealpha`, :rc:`axes.linewidth`,
            :rc:`axes.edgecolor`, and :rc:`axes.facecolor`,
            respectively.
        **kwargs
            Passed to `~proplot.wrappers.colorbar_wrapper`.
        """
        # TODO: add option to pad inset away from axes edge!
        kwargs.update({'edgecolor': edgecolor, 'linewidth': linewidth})
        loc = self._loc_translate(loc, rc['colorbar.loc'])
        if not isinstance(loc, str):  # e.g. 2-tuple or ndarray
            raise ValueError(f'Invalid colorbar location {loc!r}.')
        if loc == 'best':  # white lie
            loc = 'lower right'

        # Generate panel
        if loc in ('left', 'right', 'top', 'bottom'):
            ax = self.panel_axes(loc, width=width, space=space, filled=True)
            return ax.colorbar(loc='_fill', *args, length=length, **kwargs)

        # Filled colorbar
        if loc == '_fill':
            # Hide content and resize panel
            # NOTE: Do not run self.clear in case we want title above this
            for s in self.spines.values():
                s.set_visible(False)
            self.xaxis.set_visible(False)
            self.yaxis.set_visible(False)
            self.patch.set_alpha(0)
            self._panel_filled = True

            # Draw colorbar with arbitrary length relative to full panel length
            # TODO: Can completely remove references to GridSpecFromSubplotSpec
            # if implement colorbars as "parasite" objects instead.
            side = self._panel_side
            length = _notNone(length, rc['colorbar.length'])
            ss = self.get_subplotspec()
            if length <= 0 or length > 1:
                raise ValueError(
                    'Panel colorbar length must satisfy 0 < length <= 1, '
                    f'got length={length!r}.')
            if side in ('bottom', 'top'):
                gs = mgridspec.GridSpecFromSubplotSpec(
                    nrows=1, ncols=3, wspace=0,
                    subplot_spec=ss,
                    width_ratios=((1 - length) / 2, length, (1 - length) / 2),
                )
            else:
                gs = mgridspec.GridSpecFromSubplotSpec(
                    nrows=3, ncols=1, hspace=0,
                    subplot_spec=ss,
                    height_ratios=((1 - length) / 2, length, (1 - length) / 2),
                )
            ax = self.figure.add_subplot(gs[1], main=False, projection=None)
            self.add_child_axes(ax)

            # Location
            if side in ('bottom', 'top'):
                outside, inside = 'bottom', 'top'
                if side == 'top':
                    outside, inside = inside, outside
                ticklocation = outside
                orientation = 'horizontal'
            else:
                outside, inside = 'left', 'right'
                if side == 'right':
                    outside, inside = inside, outside
                ticklocation = outside
                orientation = 'vertical'

            # Keyword args and add as child axes
            orient = kwargs.get('orientation', None)
            if orient is not None and orient != orientation:
                warnings.warn(f'Overriding input orientation={orient!r}.')
            ticklocation = kwargs.pop('tickloc', None) or ticklocation
            ticklocation = kwargs.pop('ticklocation', None) or ticklocation
            kwargs.update({'orientation': orientation,
                           'ticklocation': ticklocation})

        # Inset colorbar
        else:
            # Default props
            cbwidth, cblength = width, length
            width, height = self.get_size_inches()
            extend = units(
                _notNone(
                    kwargs.get(
                        'extendsize',
                        None),
                    rc['colorbar.insetextend']))
            cbwidth = units(
                _notNone(
                    cbwidth,
                    rc['colorbar.insetwidth'])) / height
            cblength = units(
                _notNone(
                    cblength,
                    rc['colorbar.insetlength'])) / width
            pad = units(_notNone(pad, rc['colorbar.insetpad']))
            xpad, ypad = pad / width, pad / height

            # Get location in axes-relative coordinates
            # Bounds are x0, y0, width, height in axes-relative coordinates
            xspace = rc['xtick.major.size'] / 72
            if kwargs.get('label', ''):
                xspace += 2.4 * rc['font.size'] / 72
            else:
                xspace += 1.2 * rc['font.size'] / 72
            xspace /= height  # space for labels
            if loc == 'upper right':
                bounds = (1 - xpad - cblength, 1 - ypad - cbwidth)
                fbounds = (1 - 2 * xpad - cblength,
                           1 - 2 * ypad - cbwidth - xspace)
            elif loc == 'upper left':
                bounds = (xpad, 1 - ypad - cbwidth)
                fbounds = (0, 1 - 2 * ypad - cbwidth - xspace)
            elif loc == 'lower left':
                bounds = (xpad, ypad + xspace)
                fbounds = (0, 0)
            elif loc == 'lower right':
                bounds = (1 - xpad - cblength, ypad + xspace)
                fbounds = (1 - 2 * xpad - cblength, 0)
            else:
                raise ValueError(f'Invalid colorbar location {loc!r}.')
            bounds = (bounds[0], bounds[1], cblength, cbwidth)
            fbounds = (fbounds[0], fbounds[1],
                       2 * xpad + cblength, 2 * ypad + cbwidth + xspace)

            # Make frame
            # NOTE: We do not allow shadow effects or fancy edges effect.
            # Also keep zorder same as with legend.
            frameon = _notNone(
                frame, frameon, rc['colorbar.frameon'],
                names=('frame', 'frameon'))
            if frameon:
                xmin, ymin, width, height = fbounds
                patch = mpatches.Rectangle(
                    (xmin, ymin), width, height,
                    snap=True, zorder=4.5, transform=self.transAxes)
                alpha = _notNone(alpha, rc['colorbar.framealpha'])
                linewidth = _notNone(linewidth, rc['axes.linewidth'])
                edgecolor = _notNone(edgecolor, rc['axes.edgecolor'])
                facecolor = _notNone(facecolor, rc['axes.facecolor'])
                patch.update({
                    'alpha': alpha,
                    'linewidth': linewidth,
                    'edgecolor': edgecolor,
                    'facecolor': facecolor})
                self.add_artist(patch)

            # Make axes
            locator = self._make_inset_locator(bounds, self.transAxes)
            bbox = locator(None, None)
            ax = maxes.Axes(self.figure, bbox.bounds, zorder=5)
            ax.set_axes_locator(locator)
            self.add_child_axes(ax)

            # Default keyword args
            orient = kwargs.pop('orientation', None)
            if orient is not None and orient != 'horizontal':
                warnings.warn(
                    f'Orientation for inset colorbars must be horizontal, '
                    f'ignoring orient={orient!r}.')
            ticklocation = kwargs.pop('tickloc', None)
            ticklocation = kwargs.pop('ticklocation', None) or ticklocation
            if ticklocation is not None and ticklocation != 'bottom':
                warnings.warn(
                    f'Inset colorbars can only have ticks on the bottom.')
            kwargs.update({'orientation': 'horizontal',
                           'ticklocation': 'bottom'})
            kwargs.setdefault('maxn', 5)
            kwargs.setdefault('extendsize', extend)

        # Generate colorbar
        return colorbar_wrapper(ax, *args, **kwargs)

    def legend(self, *args, loc=None, width=None, space=None, **kwargs):
        """
        Add an *inset* legend or *outer* legend along the edge of the axes.
        See `~proplot.wrappers.legend_wrapper` for details.

        Parameters
        ----------
        loc : int or str, optional
            The legend location or panel location. The following location keys
            are valid. Note that if a panel does not exist, it will be
            generated on-the-fly.

            ==================  =======================================
            Location            Valid keys
            ==================  =======================================
            left panel          ``'left'``, ``'l'``
            right panel         ``'right'``, ``'r'``
            bottom panel        ``'bottom'``, ``'b'``
            top panel           ``'top'``, ``'t'``
            "best" inset        ``'best'``, ``'inset'``, ``'i'``, ``0``
            upper right inset   ``'upper right'``, ``'ur'``, ``1``
            upper left inset    ``'upper left'``, ``'ul'``, ``2``
            lower left inset    ``'lower left'``, ``'ll'``, ``3``
            lower right inset   ``'lower right'``, ``'lr'``, ``4``
            center left inset   ``'center left'``, ``'cl'``, ``5``
            center right inset  ``'center right'``, ``'cr'``, ``6``
            lower center inset  ``'lower center'``, ``'lc'``, ``7``
            upper center inset  ``'upper center'``, ``'uc'``, ``8``
            center inset        ``'center'``, ``'c'``, ``9``
            ==================  =======================================

        width : float or str, optional
            The space allocated for outer legends. This does nothing
            if :rcraw:`tight` is ``True``. Units are interpreted by
            `~proplot.utils.units`.
        space : float or str, optional
            The space between the axes and the legend for outer legends.
            Units are interpreted by `~proplot.utils.units`.
            When :rcraw:`tight` is ``True``, this is adjusted automatically.

        Other parameters
        ----------------
        *args, **kwargs
            Passed to `~proplot.wrappers.legend_wrapper`.
        """
        loc = self._loc_translate(loc, rc['legend.loc'])
        if isinstance(loc, np.ndarray):
            loc = loc.tolist()

        # Generate panel
        if loc in ('left', 'right', 'top', 'bottom'):
            ax = self.panel_axes(loc, width=width, space=space, filled=True)
            return ax.legend(*args, loc='_fill', **kwargs)

        # Fill
        if loc == '_fill':
            # Hide content
            for s in self.spines.values():
                s.set_visible(False)
            self.xaxis.set_visible(False)
            self.yaxis.set_visible(False)
            self.patch.set_alpha(0)
            self._panel_filled = True
            # Try to make handles and stuff flush against the axes edge
            kwargs.setdefault('borderaxespad', 0)
            frameon = _notNone(kwargs.get('frame', None), kwargs.get(
                'frameon', None), rc['legend.frameon'])
            if not frameon:
                kwargs.setdefault('borderpad', 0)
            # Apply legend location
            side = self._panel_side
            if side == 'bottom':
                loc = 'upper center'
            elif side == 'right':
                loc = 'center left'
            elif side == 'left':
                loc = 'center right'
            elif side == 'top':
                loc = 'lower center'
            else:
                raise ValueError(f'Invalid panel side {side!r}.')

        # Draw legend
        return legend_wrapper(self, *args, loc=loc, **kwargs)

    def draw(self, renderer=None, *args, **kwargs):
        """Perform post-processing steps then draw the axes."""
        self._reassign_title()
        super().draw(renderer, *args, **kwargs)

    def get_size_inches(self):
        """Return the width and the height of the axes in inches. Similar
        to `~matplotlib.Figure.get_size_inches`."""
        width, height = self.figure.get_size_inches()
        width = width * abs(self.get_position().width)
        height = height * abs(self.get_position().height)
        return width, height

    def get_tightbbox(self, renderer, *args, **kwargs):
        """Perform post-processing steps, return the tight bounding box
        surrounding axes artists, and cache the bounding box as an attribute.
        """
        self._reassign_title()
        bbox = super().get_tightbbox(renderer, *args, **kwargs)
        self._tightbbox = bbox
        return bbox

    def heatmap(self, *args, **kwargs):
        """Pass all arguments to `~matplotlib.axes.Axes.pcolormesh` then apply
        settings that are suitable for heatmaps: no gridlines, no minor ticks,
        and major ticks at the center of each grid box."""
        obj = self.pcolormesh(*args, **kwargs)
        xlocator, ylocator = None, None
        if hasattr(obj, '_coordinates'):
            coords = obj._coordinates
            coords = (coords[1:, ...] + coords[:-1, ...]) / 2
            coords = (coords[:, 1:, :] + coords[:, :-1, :]) / 2
            xlocator, ylocator = coords[0, :, 0], coords[:, 0, 1]
        self.format(
            xgrid=False, ygrid=False, xtickminor=False, ytickminor=False,
            xlocator=xlocator, ylocator=ylocator,
        )
        return obj

    def inset_axes(self, bounds, *, transform=None, zorder=5,
                   zoom=True, zoom_kw=None, **kwargs):
        """
        Return an inset `CartesianAxes`. This is similar to the builtin
        `~matplotlib.axes.Axes.inset_axes` but includes some extra options.

        Parameters
        ----------
        bounds : list of float
            The bounds for the inset axes, listed as ``(x, y, width, height)``.
        transform : {'data', 'axes', 'figure'} or `~matplotlib.transforms.Transform`, optional
            The transform used to interpret `bounds`. Can be a
            `~matplotlib.transforms.Transform` object or a string representing
            the `~matplotlib.axes.Axes.transData`,
            `~matplotlib.axes.Axes.transAxes`,
            or `~matplotlib.figure.Figure.transFigure` transforms. Default is
            ``'axes'``, i.e. `bounds` is in axes-relative coordinates.
        zorder : float, optional
            The zorder of the axes, should be greater than the zorder of
            elements in the parent axes. Default is ``5``.
        zoom : bool, optional
            Whether to draw lines indicating the inset zoom using
            `~Axes.indicate_inset_zoom`. The lines will automatically
            adjust whenever the parent axes or inset axes limits are changed.
            Default is ``True``.
        zoom_kw : dict, optional
            Passed to `~Axes.indicate_inset_zoom`.

        Other parameters
        ----------------
        **kwargs
            Passed to `XYAxes`.
        """  # noqa
        # Carbon copy with my custom axes
        if not transform:
            transform = self.transAxes
        else:
            transform = _get_transform(self, transform)
        label = kwargs.pop('label', 'inset_axes')
        # This puts the rectangle into figure-relative coordinates.
        locator = self._make_inset_locator(bounds, transform)
        bb = locator(None, None)
        ax = XYAxes(self.figure, bb.bounds,
                    zorder=zorder, label=label, **kwargs)
        # The following locator lets the axes move if we used data coordinates,
        # is called by ax.apply_aspect()
        ax.set_axes_locator(locator)
        self.add_child_axes(ax)
        ax._inset_zoom = zoom
        ax._inset_parent = self
        # Zoom indicator (NOTE: Requires version >=3.0)
        if zoom:
            zoom_kw = zoom_kw or {}
            ax.indicate_inset_zoom(**zoom_kw)
        return ax

    def indicate_inset_zoom(self, alpha=None,
                            lw=None, linewidth=None,
                            color=None, edgecolor=None, **kwargs):
        """
        Draw lines indicating the zoom range of the inset axes. This is similar
        to the builtin `~matplotlib.axes.Axes.indicate_inset_zoom` except
        lines are *refreshed* at draw-time. This is also called automatically
        when ``zoom=True`` is passed to `~Axes.inset_axes`. Note this method
        must be called from the *inset* axes and not the parent axes.

        Parameters
        ----------
        alpha : float, optional
            The transparency of the zoom box fill.
        lw, linewidth : float, optional
            The width of the zoom lines and box outline in points.
        color, edgecolor : color-spec, optional
            The color of the zoom lines and box outline.
        **kwargs
            Passed to `~matplotlib.axes.Axes.indicate_inset`.
        """
        # Should be called from the inset axes
        parent = self._inset_parent
        alpha = alpha or 1.0
        linewidth = _notNone(
            lw, linewidth, rc['axes.linewidth'],
            names=('lw', 'linewidth'))
        edgecolor = _notNone(
            color, edgecolor, rc['axes.edgecolor'],
            names=('color', 'edgecolor'))
        if not parent:
            raise ValueError(f'{self} is not an inset axes.')
        xlim, ylim = self.get_xlim(), self.get_ylim()
        rect = (xlim[0], ylim[0], xlim[1] - xlim[0], ylim[1] - ylim[0])

        # Call indicate_inset
        rectpatch, connects = parent.indicate_inset(
            rect, self, linewidth=linewidth, edgecolor=edgecolor, alpha=alpha,
            **kwargs)

        # Update zoom or adopt properties from old one
        if self._inset_zoom_data:
            rectpatch_old, connects_old = self._inset_zoom_data
            rectpatch.update_from(rectpatch_old)
            rectpatch_old.set_visible(False)
            for line, line_old in zip(connects, connects_old):
                visible = line.get_visible()
                line.update_from(line_old)
                line.set_linewidth(line_old.get_linewidth())
                line.set_visible(visible)
                line_old.set_visible(False)
        else:
            for line in connects:
                line.set_linewidth(linewidth)
                line.set_color(edgecolor)
                line.set_alpha(alpha)
        self._inset_zoom_data = (rectpatch, connects)
        return (rectpatch, connects)

    def panel_axes(self, side, **kwargs):
        """
        Return a panel axes drawn along the edge of this axes.

        Parameters
        ----------
        ax : `~proplot.axes.Axes`
            The axes for which we are drawing a panel.
        width : float or str or list thereof, optional
            The panel width. Units are interpreted by `~proplot.utils.units`.
            Default is :rc:`subplots.panelwidth`.
        space : float or str or list thereof, optional
            Empty space between the main subplot and the panel.
            When :rcraw:`tight` is ``True``, this is adjusted automatically.
        share : bool, optional
            Whether to enable axis sharing between the *x* and *y* axes of the
            main subplot and the panel long axes for each panel in the stack.
            Sharing between the panel short axis and other panel short axes
            is determined by figure-wide `sharex` and `sharey` settings.

        Returns
        -------
        `~proplot.axes.Axes`
            The panel axes.
        """
        return self.figure._add_axes_panel(self, side, **kwargs)

    @_standardize_1d
    @_cmap_changer
    def parametric(self, *args, values=None,
                   cmap=None, norm=None,
                   interp=0, **kwargs):
        """
        Draw a "colormap line" whose color changes as a function of the
        parametric coordinate ``values`` using the input colormap ``cmap``.
        Invoked when you pass ``cmap`` to `~matplotlib.axes.Axes.plot`.
        Returns a `~matplotlib.collections.LineCollection` instance. See
        `this matplotlib example
        <https://matplotlib.org/gallery/lines_bars_and_markers/multicolored_line.html>`__.

        Parameters
        ----------
        *args : (y,) or (x,y)
            The coordinates. If `x` is not provided, it is inferred from `y`.
        cmap : colormap spec, optional
            The colormap specifier, passed to `~proplot.styletools.Colormap`.
        values : list of float
            The parametric values used to map points on the line to colors
            in the colormap.
        norm : normalizer spec, optional
            The normalizer, passed to `~proplot.styletools.Norm`.
        interp : int, optional
            If greater than ``0``, we interpolate to additional points
            between the `values` coordinates. The number corresponds to the
            number of additional color levels between the line joints
            and the halfway points between line joints.
        """  # noqa
        # First error check
        # WARNING: So far this only works for 1D *x* and *y* coordinates.
        # Cannot draw multiple colormap lines at once
        if values is None:
            raise ValueError('Requires a "values" keyword arg.')
        if len(args) not in (1, 2):
            raise ValueError(f'Requires 1-2 arguments, got {len(args)}.')
        y = np.array(args[-1]).squeeze()
        x = np.arange(
            y.shape[-1]) if len(args) == 1 else np.array(args[0]).squeeze()
        values = np.array(values).squeeze()
        if x.ndim != 1 or y.ndim != 1 or values.ndim != 1:
            raise ValueError(
                f'x ({x.ndim}d), y ({y.ndim}d), and values ({values.ndim}d)'
                ' must be 1-dimensional.')
        if len(x) != len(y) or len(x) != len(values) or len(y) != len(values):
            raise ValueError(
                f'{len(x)} xs, {len(y)} ys, but {len(values)} '
                ' colormap values.')

        # Interpolate values to allow for smooth gradations between values
        # (bins=False) or color switchover halfway between points (bins=True)
        # Then optionally interpolate the corresponding colormap values
        if interp > 0:
            xorig, yorig, vorig = x, y, values
            x, y, values = [], [], []
            for j in range(xorig.shape[0] - 1):
                idx = (
                    slice(None, -1) if j + 1 < xorig.shape[0] - 1
                    else slice(None))
                x.extend(np.linspace(
                    xorig[j], xorig[j + 1], interp + 2)[idx].flat)
                y.extend(np.linspace(
                    yorig[j], yorig[j + 1], interp + 2)[idx].flat)
                values.extend(np.linspace(
                    vorig[j], vorig[j + 1], interp + 2)[idx].flat)
            x, y, values = np.array(x), np.array(y), np.array(values)
        coords = []
        levels = utils.edges(values)
        for j in range(y.shape[0]):
            # Get x/y coordinates and values for points to the 'left' and
            # 'right' of each joint
            if j == 0:
                xleft, yleft = [], []
            else:
                xleft = [(x[j - 1] + x[j]) / 2, x[j]]
                yleft = [(y[j - 1] + y[j]) / 2, y[j]]
            if j + 1 == y.shape[0]:
                xright, yright = [], []
            else:
                xleft = xleft[:-1]  # prevent repetition when joined with right
                yleft = yleft[:-1]
                xright = [x[j], (x[j + 1] + x[j]) / 2]
                yright = [y[j], (y[j + 1] + y[j]) / 2]
            pleft = np.stack((xleft, yleft), axis=1)
            pright = np.stack((xright, yright), axis=1)
            coords.append(np.concatenate((pleft, pright), axis=0))

        # Create LineCollection and update with values
        hs = mcollections.LineCollection(
            np.array(coords), cmap=cmap, norm=norm,
            linestyles='-', capstyle='butt', joinstyle='miter')
        hs.set_array(np.array(values))
        hs.update({key: value for key, value in kwargs.items()
                   if key not in ('color',)})

        # Add collection, with some custom attributes
        self.add_collection(hs)
        if self.get_autoscale_on() and self.ignore_existing_data_limits:
            self.autoscale_view()  # data limits not updated otherwise
        hs.values = values
        hs.levels = levels  # needed for other functions some
        return hs

    def violins(self, *args, **kwargs):
        """Alias for `~matplotlib.axes.Axes.violinplot`."""
        return self.violinplot(*args, **kwargs)

    #: Alias for `~Axes.panel_axes`.
    panel = panel_axes

    #: Alias for `~Axes.inset_axes`.
    inset = inset_axes

    @property
    def number(self):
        """The axes number. This controls the order of a-b-c labels and the
        order of appearence in the `~proplot.subplots.axes_grid` returned by
        `~proplot.subplots.subplots`."""
        return self._number

    @number.setter
    def number(self, num):
        if not isinstance(num, Integral) or num < 1:
            raise ValueError(f'Invalid number {num!r}. Must be integer >=1.')
        self._number = num

    # Wrapped by special functions
    # Also support redirecting to Basemap methods
    text = _text_wrapper(
        maxes.Axes.text
    )
    plot = _plot_wrapper(_standardize_1d(_add_errorbars(_cycle_changer(
        maxes.Axes.plot
    ))))
    scatter = _scatter_wrapper(_standardize_1d(_add_errorbars(_cycle_changer(
        maxes.Axes.scatter
    ))))
    bar = _bar_wrapper(_standardize_1d(_add_errorbars(_cycle_changer(
        maxes.Axes.bar
    ))))
    barh = _barh_wrapper(
        maxes.Axes.barh
    )  # calls self.bar
    hist = _hist_wrapper(_standardize_1d(_cycle_changer(
        maxes.Axes.hist
    )))
    boxplot = _boxplot_wrapper(_standardize_1d(_cycle_changer(
        maxes.Axes.boxplot
    )))
    violinplot = _violinplot_wrapper(_standardize_1d(_add_errorbars(
        _cycle_changer(maxes.Axes.violinplot)
    )))
    fill_between = _fill_between_wrapper(_standardize_1d(_cycle_changer(
        maxes.Axes.fill_between
    )))
    fill_betweenx = _fill_betweenx_wrapper(_standardize_1d(_cycle_changer(
        maxes.Axes.fill_betweenx
    )))

    # Wrapped by cycle wrapper and standardized
    pie = _standardize_1d(_cycle_changer(
        maxes.Axes.pie
    ))
    stem = _standardize_1d(_cycle_changer(
        maxes.Axes.stem
    ))
    step = _standardize_1d(_cycle_changer(
        maxes.Axes.step
    ))

    # Wrapped by cmap wrapper and standardized
    # Also support redirecting to Basemap methods
    hexbin = _standardize_1d(_cmap_changer(
        maxes.Axes.hexbin
    ))
    contour = _standardize_2d(_cmap_changer(
        maxes.Axes.contour
    ))
    contourf = _standardize_2d(_cmap_changer(
        maxes.Axes.contourf
    ))
    pcolor = _standardize_2d(_cmap_changer(
        maxes.Axes.pcolor
    ))
    pcolormesh = _standardize_2d(_cmap_changer(
        maxes.Axes.pcolormesh
    ))
    quiver = _standardize_2d(_cmap_changer(
        maxes.Axes.quiver
    ))
    streamplot = _standardize_2d(_cmap_changer(
        maxes.Axes.streamplot
    ))
    barbs = _standardize_2d(_cmap_changer(
        maxes.Axes.barbs
    ))
    imshow = _cmap_changer(
        maxes.Axes.imshow
    )

    # Wrapped only by cmap wrapper
    tripcolor = _cmap_changer(
        maxes.Axes.tripcolor
    )
    tricontour = _cmap_changer(
        maxes.Axes.tricontour
    )
    tricontourf = _cmap_changer(
        maxes.Axes.tricontourf
    )
    hist2d = _cmap_changer(
        maxes.Axes.hist2d
    )
    spy = _cmap_changer(
        maxes.Axes.spy
    )
    matshow = _cmap_changer(
        maxes.Axes.matshow
    )


_twin_kwargs = (
    'label', 'locator', 'formatter', 'ticks', 'ticklabels',
    'minorlocator', 'minorticks', 'tickminor',
    'ticklen', 'tickrange', 'tickdir', 'ticklabeldir', 'tickrotation',
    'bounds', 'margin', 'color', 'linewidth', 'grid', 'gridminor', 'gridcolor',
)

_dual_doc = """
Return a secondary *%(x)s* axis for denoting equivalent *%(x)s*
coordinates in *alternate units*.

Parameters
----------
forward : function, optional
    Function used to transform units from the original axis to the
    secondary axis. Should take 1 value and perform a *forward
    linear transformation*. For example, to convert Kelvin to Celsius,
    use ``ax.dual%(x)s(lambda x: x - 273.15)``. To convert kilometers to
    meters, use ``ax.dual%(x)s(lambda x: x*1e3)``.
inverse : function, optional
    Function used to transform units from the secondary axis back to
    the original axis. If `forward` was a non-linear function, you
    *must* provide this, or the transformation will be incorrect!

    For example, to apply the square, use
    ``ax.dual%(x)s(lambda x: x**2, lambda x: x**0.5)``.
scale : scale-spec, optional
    The axis scale from which forward and inverse transformations
    are inferred. Passed to `~proplot.axistools.Scale`.

    For example, to apply the inverse, use ``ax.dual%(x)s('inverse')``;
    To apply the base-10 exponential function, use
    ``ax.dual%(x)s(('exp', 10, 1, 10))``
    or ``ax.dual%(x)s(plot.Scale('exp', 10))``.
scale_kw : dict-like, optional
    Ignored if `scale` is ``None``. Passed to
    `~proplot.axistools.Scale`.
%(args)s : optional
    Prepended with ``'%(x)s'`` and passed to `Axes.format`.
"""

_alt_doc = """
Return an axes in the same location as this one but whose %(x)s axis is on
the %(x2)s. This is an alias and more intuitive name for
`~CartesianAxes.twin%(y)s`, which confusingly generates two *%(x)s* axes with
a shared ("twin") *%(y)s* axes.

Parameters
----------
%(args)s : optional
    Prepended with ``'%(x)s'`` and passed to `Axes.format`.

Note
----
This function enforces the following settngs.

* Places the old *%(x)s* axis on the %(x1)s and the new *%(x)s* axis
  on the %(x2)s.
* Makes the old %(x2)s spine invisible and the new %(x1)s, %(y1)s,
  and %(y2)s spines invisible.
* Adjusts the *%(x)s* axis tick, tick label, and axis label positions
  according to the visible spine positions.
* Locks the old and new *%(y)s* axis limits and scales, and makes the new
  %(y)s axis labels invisible.

"""

_twin_doc = """
Mimics the builtin `~matplotlib.axes.Axes.twin%(y)s` method.

Parameters
----------
%(args)s : optional
    Prepended with ``'%(x)s'`` and passed to `Axes.format`.

Note
----
This function enforces the following settngs.

* Places the old *%(x)s* axis on the %(x1)s and the new *%(x)s* axis
  on the %(x2)s.
* Makes the old %(x2)s spine invisible and the new %(x1)s, %(y1)s,
  and %(y2)s spines invisible.
* Adjusts the *%(x)s* axis tick, tick label, and axis label positions
  according to the visible spine positions.
* Locks the old and new *%(y)s* axis limits and scales, and makes the new
  %(y)s axis labels invisible.
"""


def _parse_alt(x, kwargs):
    """Interpret keyword args passed to all "twin axis" methods so they
    can be passed to Axes.format."""
    kw_bad, kw_out = {}, {}
    for key, value in kwargs.items():
        if key in _twin_kwargs:
            kw_out[x + key] = value
        elif key[0] == x and key[1:] in _twin_kwargs:
            warnings.warn(
                f'Twin axis keyword arg {key!r} is deprecated. '
                f'Use {key[1:]!r} instead.')
            kw_out[key] = value
        else:
            kw_bad[key] = value
    if kw_bad:
        raise TypeError(f'Unexpected keyword argument(s): {kw_bad!r}')
    return kwargs


def _parse_transform(transform, transform_kw):
    """Interpret the dualx and dualy transform and return the forward and
    inverse transform functions and keyword args passed to the FuncScale."""
    # NOTE: Do not support arbitrary transforms, because transforms are a huge
    # group that include ND and non-invertable transformations, but transforms
    # used for axis scales are subset of invertible 1D functions
    funcscale_kw = {}
    transform_kw = transform_kw or {}
    if isinstance(transform, (str, mscale.ScaleBase)) or transform_kw:
        transform = transform or 'linear'
        scale = axistools.Scale(transform, **transform_kw)
        transform = scale.get_transform()
        funcscale_funcs = (transform.transform, transform.inverted().transform)
        for key in ('major_locator', 'minor_locator',
                    'major_formatter', 'minor_formatter'):
            default = getattr(scale, '_' + key, None)
            if default:
                funcscale_kw[key] = default
    elif (np.iterable(transform) and len(transform) == 2
          and all(callable(itransform) for itransform in transform)):
        funcscale_funcs = transform
    elif callable(transform):
        funcscale_funcs = (transform, lambda x: x)
    else:
        raise ValueError(
            f'Invalid transform {transform!r}. '
            'Must be function, tuple of two functions, or scale name.')
    return funcscale_funcs, funcscale_kw


def _parse_rcloc(x, string):  # figures out string location
    """Convert the *boolean* "left", "right", "top", and "bottom" rc settings
    to a location string. Returns ``None`` if settings are unchanged."""
    if x == 'x':
        top = rc.get(f'{string}.top', context=True)
        bottom = rc.get(f'{string}.bottom', context=True)
        if top is None and bottom is None:
            return None
        elif top and bottom:
            return 'both'
        elif top:
            return 'top'
        elif bottom:
            return 'bottom'
        else:
            return 'neither'
    else:
        left = rc.get(f'{string}.left', context=True)
        right = rc.get(f'{string}.right', context=True)
        if left is None and right is None:
            return None
        elif left and right:
            return 'both'
        elif left:
            return 'left'
        elif right:
            return 'right'
        else:
            return 'neither'


class XYAxes(Axes):
    """
    Axes subclass for ordinary 2D cartesian coordinates. Adds several new
    methods and overrides existing ones.
    """
    #: The registered projection name.
    name = 'xy'

    def __init__(self, *args, **kwargs):
        """
        See also
        --------
        `~proplot.subplots.subplots`, `Axes`
        """
        # Impose default formatter
        super().__init__(*args, **kwargs)
        formatter = axistools.Formatter('auto')
        self.xaxis.set_major_formatter(formatter)
        self.yaxis.set_major_formatter(formatter)
        self.xaxis.isDefault_majfmt = True
        self.yaxis.isDefault_majfmt = True
        # Custom attributes
        self._datex_rotated = False  # whether manual rotation has been applied
        self._dualy_data = None  # for scaling units on opposite side of ax
        self._dualx_data = None

    def _altx_overrides(self):
        """Apply alternate *x* axis overrides."""
        # Unlike matplotlib API, we strong arm user into certain twin axes
        # settings... doesn't really make sense to have twin axes without this
        if self._altx_child is not None:  # altx was called on this axes
            self._shared_y_axes.join(self, self._altx_child)
            self.spines['top'].set_visible(False)
            self.spines['bottom'].set_visible(True)
            self.xaxis.tick_bottom()
            self.xaxis.set_label_position('bottom')
        elif self._altx_parent is not None:  # this axes is the result of altx
            self.spines['bottom'].set_visible(False)
            self.spines['top'].set_visible(True)
            self.spines['left'].set_visible(False)
            self.spines['right'].set_visible(False)
            self.xaxis.tick_top()
            self.xaxis.set_label_position('top')
            self.yaxis.set_visible(False)
            self.patch.set_visible(False)

    def _alty_overrides(self):
        """Apply alternate *y* axis overrides."""
        if self._alty_child is not None:
            self._shared_x_axes.join(self, self._alty_child)
            self.spines['right'].set_visible(False)
            self.spines['left'].set_visible(True)
            self.yaxis.tick_left()
            self.yaxis.set_label_position('left')
        elif self._alty_parent is not None:
            self.spines['left'].set_visible(False)
            self.spines['right'].set_visible(True)
            self.spines['top'].set_visible(False)
            self.spines['bottom'].set_visible(False)
            self.yaxis.tick_right()
            self.yaxis.set_label_position('right')
            self.xaxis.set_visible(False)
            self.patch.set_visible(False)

    def _datex_rotate(self):
        """Apply default rotation to datetime axis coordinates."""
        # NOTE: Rotation is done *before* horizontal/vertical alignment,
        # cannot change alignment with set_tick_params. Must apply to text
        # objects. fig.autofmt_date calls subplots_adjust, so cannot use it.
        if (not isinstance(self.xaxis.converter, mdates.DateConverter)
                or self._datex_rotated):
            return
        rotation = rc['axes.formatter.timerotation']
        kw = {'rotation': rotation}
        if rotation not in (0, 90, -90):
            kw['ha'] = ('right' if rotation > 0 else 'left')
        for label in self.xaxis.get_ticklabels():
            label.update(kw)
        self._datex_rotated = True  # do not need to apply more than once

    def _dualx_overrides(self):
        """Lock the child "dual" *x* axis limits to the parent."""
        # Why did I copy and paste the dualx/dualy code you ask? Copy
        # pasting is bad, but so are a bunch of ugly getattr(attr)() calls
        data = self._dualx_data
        if data is None:
            return
        funcscale_funcs, funcscale_kw = data
        # Build the FuncScale
        # Sometimes we do *not* want to apply default locator and formatter
        # overrides, in case user has manually changed them! Also, sometimes
        # we want to borrow method that sets default from the scale from which
        # forward and inverse funcs were drawn, instead of from FuncScale.
        child = self._altx_child
        scale_parent = self.xaxis._scale
        scale_func = axistools.Scale(
            'function', funcscale_funcs[::-1],
            scale_parent.get_transform(),
            **funcscale_kw
        )
        scale_defaults = scale_func if isinstance(
            scale_parent, mscale.LinearScale) else scale_parent
        try:
            scale_defaults.set_default_locators_and_formatters(
                child.xaxis, only_if_default=True,
            )
        except TypeError:
            pass  # do nothing if axis has native matplotlib scale
        child.xaxis._scale = scale_func
        child._update_transScale()
        child.stale = True
        child.autoscale_view(scaley=False)
        # Transform axis limits
        # If the transform flipped the limits, when we set axis limits, it
        # will get flipped again! So reverse the flip
        lim = self.get_xlim()
        nlim = list(map(funcscale_funcs[0], np.array(lim)))
        if np.sign(np.diff(lim)) != np.sign(np.diff(nlim)):
            nlim = nlim[::-1]
        child.set_xlim(nlim)

    def _dualy_overrides(self):
        """Lock the child "dual" *y* axis limits to the parent."""
        data = self._dualy_data
        if data is None:
            return
        funcscale_funcs, funcscale_kw = data
        child = self._alty_child
        scale_parent = self.yaxis._scale
        scale_func = axistools.Scale(
            'function', funcscale_funcs[::-1], scale_parent.get_transform(),
            **funcscale_kw
        )
        scale_defaults = scale_func if isinstance(
            scale_parent, mscale.LinearScale) else scale_parent
        try:
            scale_defaults.set_default_locators_and_formatters(
                child.xaxis, only_if_default=True,
            )
        except TypeError:
            pass
        child.yaxis._scale = scale_func
        child._update_transScale()
        child.stale = True
        child.autoscale_view(scalex=False)
        lim = self.get_ylim()
        nlim = list(map(funcscale_funcs[0], np.array(lim)))
        if np.sign(np.diff(lim)) != np.sign(np.diff(nlim)):
            nlim = nlim[::-1]
        child.set_ylim(nlim)

    def _hide_labels(self):
        """Enforce the "shared" axis labels and axis tick labels. If this is
        not called at drawtime, "shared" labels can be inadvertantly turned
        off e.g. when the axis scale is changed."""
        for x in 'xy':
            # "Shared" axis and tick labels
            axis = getattr(self, x + 'axis')
            share = getattr(self, '_share' + x)
            if share is not None:
                level = getattr(self, '_share' + x + '_level')
                if level > 0:
                    axis.label.set_visible(False)
                if level > 2:
                    axis.set_major_formatter(mticker.NullFormatter())
            # Enforce no minor ticks labels
            # TODO: Document this?
            axis.set_minor_formatter(mticker.NullFormatter())

    def _make_twin_axes(self, *args, **kwargs):
        """Return a twin of this axes. This is used for twinx and twiny and was
        copied from matplotlib in case the private API changes."""
        # Typically, SubplotBase._make_twin_axes is called instead of this.
        # There is also an override in axes_grid1/axes_divider.py.
        if 'sharex' in kwargs and 'sharey' in kwargs:
            raise ValueError('Twinned Axes may share only one axis.')
        ax2 = self.figure.add_axes(self.get_position(True), *args, **kwargs)
        self.set_adjustable('datalim')
        ax2.set_adjustable('datalim')
        self._twinned_axes.join(self, ax2)
        return ax2

    def _sharex_setup(self, sharex, level):
        """Configure shared axes accounting for panels. The input is the
        'parent' axes, from which this one will draw its properties."""
        # Call Axes method
        super()._sharex_setup(sharex, level)  # sets up panels
        if sharex in (None, self) or not isinstance(sharex, XYAxes):
            return
        # Builtin sharing features
        if level > 0:
            self._sharex = sharex
        if level > 1 and sharex not in self._shared_x_axes:
            self._shared_x_axes.join(self, sharex)

    def _sharey_setup(self, sharey, level):
        """Configure shared axes accounting for panels. The input is the
        'parent' axes, from which this one will draw its properties."""
        # Call Axes method
        super()._sharey_setup(sharey, level)
        if sharey in (None, self) or not isinstance(sharey, XYAxes):
            return
        # Builtin features
        if level > 0:
            self._sharey = sharey
        if level > 1 and sharey not in self._shared_y_axes:
            self._shared_y_axes.join(self, sharey)

    def format(
            self, *,
            aspect=None,
            xloc=None, yloc=None,
            xspineloc=None, yspineloc=None,
            xtickloc=None, ytickloc=None, fixticks=False,
            xlabelloc=None, ylabelloc=None,
            xticklabelloc=None, yticklabelloc=None,
            xtickdir=None, ytickdir=None,
            xgrid=None, ygrid=None,
            xgridminor=None, ygridminor=None,
            xtickminor=True, ytickminor=True,
            xticklabeldir=None, yticklabeldir=None,
            xtickrange=None, ytickrange=None,
            xreverse=None, yreverse=None,
            xlabel=None, ylabel=None,
            xlim=None, ylim=None,
            xscale=None, yscale=None,
            xrotation=None, yrotation=None,
            xformatter=None, yformatter=None,
            xticklabels=None, yticklabels=None,
            xticks=None, xminorticks=None,
            xlocator=None, xminorlocator=None,
            yticks=None, yminorticks=None,
            ylocator=None, yminorlocator=None,
            xbounds=None, ybounds=None,
            xmargin=None, ymargin=None,
            xcolor=None, ycolor=None,
            xticklen=None, yticklen=None,
            xlinewidth=None, ylinewidth=None,
            xlabel_kw=None, ylabel_kw=None,
            xscale_kw=None, yscale_kw=None,
            xlocator_kw=None, ylocator_kw=None,
            xformatter_kw=None, yformatter_kw=None,
            xminorlocator_kw=None, yminorlocator_kw=None,
            patch_kw=None,
            **kwargs):
        """
        Modify the *x* and *y* axis labels, tick locations, tick labels,
        axis scales, spine settings, and more. Unknown keyword arguments
        are passed to `Axes.format` and `Axes.context`.

        Parameters
        ----------
        aspect : {'auto', 'equal'}, optional
            The aspect ratio mode. If ``'auto'``, the aspect ratio is
            determined from the *x* and *y* axis limits, and ProPlot adjusts
            the subplot layout to remove excessive whitespace.
        xlabel, ylabel : str, optional
            The *x* and *y* axis labels. Applied with
            `~matplotlib.axes.Axes.set_xlabel`
            and `~matplotlib.axes.Axes.set_ylabel`.
        xlabel_kw, ylabel_kw : dict-like, optional
            The *x* and *y* axis label settings. Applied with the
            `~matplotlib.artist.Artist.update` method on the
            `~matplotlib.text.Text` instance. Options include ``'color'``,
            ``'size'``, and ``'weight'``.
        xlim, ylim : (float or None, float or None), optional
            The *x* and *y* axis data limits. Applied with
            `~matplotlib.axes.Axes.set_xlim` and
            `~matplotlib.axes.Axes.set_ylim`.
        xreverse, yreverse : bool, optional
            Sets whether the *x* and *y* axis are oriented in the "reverse"
            direction. The "normal" direction is increasing to the right for
            the *x* axis and to the top for the *y* axis. The "reverse"
            direction is increasing to the left for the *x* axis and to the
            bottom for the *y* axis.
        xscale, yscale : axis scale spec, optional
            The *x* and *y* axis scales. Passed to the
            `~proplot.axistools.Scale` constructor. For example,
            ``xscale='log'`` applies logarithmic scaling, and
            ``xscale=('cutoff', 0.5, 2)`` applies scaling according to the
            class generated by `plot.CutoffScaleFactory('cutoff', 0.5, 2)`.
        xscale_kw, yscale_kw : dict-like, optional
            The *x* and *y* axis scale settings. Passed to
            `~proplot.axistools.Scale`.
        xspineloc, yspineloc : {'both', 'bottom', 'top', 'left', 'right', \
'neither', 'center', 'zero'}, optional
            The *x* and *y* axis spine locations.
        xloc, yloc : optional
            Aliases for `xspineloc`, `yspineloc`.
        xtickloc, ytickloc : {'both', 'bottom', 'top', 'left', 'right', \
'neither'}, optional
            Which *x* and *y* axis spines should have major and minor tick
            marks.
        xtickminor, ytickminor : bool, optional
            Whether to draw minor ticks on the *x* and *y* axes.
        xtickdir, ytickdir : {'out', 'in', 'inout'}
            Direction that major and minor tick marks point for the *x* and
            *y* axis.
        xgrid, ygrid : bool, optional
            Whether to draw major gridlines on the *x* and *y* axis.
        xgridminor, ygridminor : bool, optional
            Whether to draw minor gridlines for the *x* and *y* axis.
        xticklabeldir, yticklabeldir : {'in', 'out'}
            Whether to place *x* and *y* axis tick label text inside
            or outside the axes.
        xlocator, ylocator : locator spec, optional
            Used to determine the *x* and *y* axis tick mark positions. Passed
            to the `~proplot.axistools.Locator` constructor.
        xticks, yticks : optional
            Aliases for `xlocator`, `ylocator`.
        xlocator_kw, ylocator_kw : dict-like, optional
            The *x* and *y* axis locator settings. Passed to
            `~proplot.axistools.Locator`.
        xminorlocator, yminorlocator : optional
            As for `xlocator`, `ylocator`, but for the minor ticks.
        xminorticks, yminorticks : optional
            Aliases for `xminorlocator`, `yminorlocator`.
        xminorlocator_kw, yminorlocator_kw
            As for `xlocator_kw`, `ylocator_kw`, but for the minor locator.
        xformatter, yformatter : formatter spec, optional
            Used to determine the *x* and *y* axis tick label string format.
            Passed to the `~proplot.axistools.Formatter` constructor.
            Use ``[]`` or ``'null'`` for no ticks.
        xticklabels, yticklabels : optional
            Aliases for `xformatter`, `yformatter`.
        xformatter_kw, yformatter_kw : dict-like, optional
            The *x* and *y* axis formatter settings. Passed to
            `~proplot.axistools.Formatter`.
        xrotation, yrotation : float, optional
            The rotation for *x* and *y* axis tick labels. Default is ``0``
            for normal axes, :rc:`axes.formatter.timerotation` for time
            *x* axes.
        xtickrange, ytickrange : (float, float), optional
            The *x* and *y* axis data ranges within which major tick marks
            are labelled. For example, the tick range ``(-1,1)`` with
            axis range ``(-5,5)`` and a tick interval of 1 will only
            label the ticks marks at -1, 0, and 1.
        xmargin, ymargin : float, optional
            The default margin between plotted content and the *x* and *y* axis
            spines. Value is proportional to the width, height of the axes.
            Use this if you want whitespace between plotted content
            and the spines, but don't want to explicitly set `xlim` or `ylim`.
        xbounds, ybounds : (float, float), optional
            The *x* and *y* axis data bounds within which to draw the spines.
            For example, the axis range ``(0, 4)`` with bounds ``(1, 4)``
            will prevent the spines from meeting at the origin.
        xcolor, ycolor : color-spec, optional
            Color for the *x* and *y* axis spines, ticks, tick labels, and axis
            labels. Default is :rc:`color`. Use e.g. ``ax.format(color='red')``
            to set for both axes.
        xlinewidth, ylinewidth : color-spec, optional
            Line width for the *x* and *y* axis spines and major ticks.
            Default is :rc:`linewidth`. Use e.g. ``ax.format(linewidth=2)``
            to set for both axes.
        xticklen, yticklen : float or str, optional
            Tick lengths for the *x* and *y* axis. Units are interpreted by
            `~proplot.utils.units`, with "points" as the numeric unit. Default
            is :rc:`ticklen`.

            Minor tick lengths are scaled according
            to :rc:`ticklenratio`. Use e.g. ``ax.format(ticklen=1)`` to
            set for both axes.
        fixticks : bool, optional
            Whether to always transform the tick locators to a
            `~matplotlib.ticker.FixedLocator` instance. Default is ``False``.
            If your axis ticks are doing weird things (for example, ticks
            drawn outside of the axis spine), try setting this to ``True``.
        patch_kw : dict-like, optional
            Keyword arguments used to update the background patch object. You
            can use this, for example, to set background hatching with
            ``patch_kw={'hatch':'xxx'}``.
        rc_kw : dict, optional
            Dictionary containing `~proplot.rctools.rc` settings applied to
            this axes using `~proplot.rctools.rc_configurator.context`.
        **kwargs
            Passed to `Axes.format` or passed to
            `~proplot.rctools.rc_configurator.context` and used to update
            axes `~proplot.rctools.rc` settings. For example,
            ``axestitlesize=15`` modifies the :rcraw:`axes.titlesize` setting.

        Note
        ----
        If you plot something with a `datetime64
        <https://docs.scipy.org/doc/numpy/reference/arrays.datetime.html>`__,
        `pandas.Timestamp`, `pandas.DatetimeIndex`, `datetime.date`,
        `datetime.time`, or `datetime.datetime` array as the *x* or *y* axis
        coordinate, the axis ticks and tick labels will be automatically
        formatted as dates.

        See also
        --------
        :py:obj:`Axes.format`, :py:obj:`Axes.context`
<<<<<<< HEAD
        """  # noqa
        rc_kw, rc_mode, kwargs = _parse_format(**kwargs)
        with rc.context(rc_kw, mode=rc_mode):
=======
        """
        context, kwargs = self.context(**kwargs)
        with context:
>>>>>>> 9f3c87af
            # Background basics
            self.patch.set_clip_on(False)
            self.patch.set_zorder(-1)
            kw_face = rc.fill({
                'facecolor': 'axes.facecolor',
                'alpha': 'axes.facealpha'
            }, context=True)
            patch_kw = patch_kw or {}
            kw_face.update(patch_kw)
            self.patch.update(kw_face)

            # No mutable default args
            xlabel_kw = xlabel_kw or {}
            ylabel_kw = ylabel_kw or {}
            xscale_kw = xscale_kw or {}
            yscale_kw = yscale_kw or {}
            xlocator_kw = xlocator_kw or {}
            ylocator_kw = ylocator_kw or {}
            xformatter_kw = xformatter_kw or {}
            yformatter_kw = yformatter_kw or {}
            xminorlocator_kw = xminorlocator_kw or {}
            yminorlocator_kw = yminorlocator_kw or {}
            # Flexible keyword args, declare defaults
            xmargin = _notNone(xmargin, rc.get('axes.xmargin', context=True))
            ymargin = _notNone(ymargin, rc.get('axes.ymargin', context=True))
            xtickdir = _notNone(
                xtickdir, rc.get('xtick.direction', context=True))
            ytickdir = _notNone(
                ytickdir, rc.get('ytick.direction', context=True))
            xtickminor = _notNone(
                xtickminor, rc.get('xtick.minor.visible', context=True))
            ytickminor = _notNone(
                ytickminor, rc.get('ytick.minor.visible', context=True))
            xformatter = _notNone(
                xticklabels, xformatter, None,
                names=('xticklabels', 'xformatter'))
            yformatter = _notNone(
                yticklabels, yformatter, None,
                names=('yticklabels', 'yformatter'))
            xlocator = _notNone(
                xticks, xlocator, None,
                names=('xticks', 'xlocator'))
            ylocator = _notNone(
                yticks, ylocator, None,
                names=('yticks', 'ylocator'))
            xminorlocator = _notNone(
                xminorticks, xminorlocator, None,
                names=('xminorticks', 'xminorlocator'))
            yminorlocator = _notNone(
                yminorticks, yminorlocator, None,
                names=('yminorticks', 'yminorlocator'))
            # Grid defaults are more complicated
            grid = rc.get('axes.grid', context=True)
            which = rc.get('axes.grid.which', context=True)
            if which is not None or grid is not None:  # if *one* was changed
                axis = rc['axes.grid.axis']  # always need this property
                if grid is None:
                    grid = rc['axes.grid']
                elif which is None:
                    which = rc['axes.grid.which']
                xgrid = _notNone(
                    xgrid, grid and axis in ('x', 'both')
                    and which in ('major', 'both'))
                ygrid = _notNone(
                    ygrid, grid and axis in ('y', 'both')
                    and which in ('major', 'both'))
                xgridminor = _notNone(xgridminor, grid
                                      and axis in ('x', 'both')
                                      and which in ('minor', 'both'))
                ygridminor = _notNone(ygridminor, grid
                                      and axis in ('y', 'both')
                                      and which in ('minor', 'both'))

            # Sensible defaults for spine, tick, tick label, and label locs
            # NOTE: Allow tick labels to be present without ticks! User may
            # want this sometimes! Same goes for spines!
            xspineloc = _notNone(
                xloc, xspineloc, None,
                names=('xloc', 'xspineloc'))
            yspineloc = _notNone(
                yloc, yspineloc, None,
                names=('yloc', 'yspineloc'))
            xtickloc = _notNone(
                xtickloc, xspineloc, _parse_rcloc(
                    'x', 'xtick'))
            ytickloc = _notNone(
                ytickloc, yspineloc, _parse_rcloc(
                    'y', 'ytick'))
            xspineloc = _notNone(xspineloc, _parse_rcloc('x', 'axes.spines'))
            yspineloc = _notNone(yspineloc, _parse_rcloc('y', 'axes.spines'))
            if xtickloc != 'both':
                xticklabelloc = _notNone(xticklabelloc, xtickloc)
                xlabelloc = _notNone(xlabelloc, xticklabelloc)
                if xlabelloc not in (None, 'bottom', 'top'):  # e.g. "both"
                    xlabelloc = 'bottom'
            if ytickloc != 'both':
                yticklabelloc = _notNone(yticklabelloc, ytickloc)
                ylabelloc = _notNone(ylabelloc, yticklabelloc)
                if ylabelloc not in (None, 'left', 'right'):
                    ylabelloc = 'left'

            # Begin loop
            for (
                x, axis,
                label, color,
                linewidth, ticklen,
                margin, bounds,
                tickloc, spineloc,
                ticklabelloc, labelloc,
                grid, gridminor,
                tickminor, tickminorlocator,
                lim, reverse, scale,
                locator, tickrange,
                formatter, tickdir,
                ticklabeldir, rotation,
                label_kw, scale_kw,
                locator_kw, minorlocator_kw,
                formatter_kw
            ) in zip(
                ('x', 'y'), (self.xaxis, self.yaxis),
                (xlabel, ylabel), (xcolor, ycolor),
                (xlinewidth, ylinewidth), (xticklen, yticklen),
                (xmargin, ymargin), (xbounds, ybounds),
                (xtickloc, ytickloc), (xspineloc, yspineloc),
                (xticklabelloc, yticklabelloc), (xlabelloc, ylabelloc),
                (xgrid, ygrid), (xgridminor, ygridminor),
                (xtickminor, ytickminor), (xminorlocator, yminorlocator),
                (xlim, ylim), (xreverse, yreverse), (xscale, yscale),
                (xlocator, ylocator), (xtickrange, ytickrange),
                (xformatter, yformatter), (xtickdir, ytickdir),
                (xticklabeldir, yticklabeldir), (xrotation, yrotation),
                (xlabel_kw, ylabel_kw), (xscale_kw, yscale_kw),
                (xlocator_kw, ylocator_kw),
                (xminorlocator_kw, yminorlocator_kw),
                (xformatter_kw, yformatter_kw),
            ):
                # Axis limits
                # NOTE: 3.1+ has axis.set_inverted(), below is from source code
                if lim is not None:
                    getattr(self, 'set_' + x + 'lim')(lim)
                if reverse is not None:
                    lo, hi = axis.get_view_interval()
                    if reverse:
                        lim = (max(lo, hi), min(lo, hi))
                    else:
                        lim = (min(lo, hi), max(lo, hi))
                    axis.set_view_interval(*lim, ignore=True)
                # Axis scale
                # WARNING: This relies on monkey patch of mscale.scale_factory
                # that allows it to accept a custom scale class!
                # WARNING: Changing axis scale also changes default locators
                # and formatters, so do it first
                if scale is not None:
                    scale = axistools.Scale(scale, **scale_kw)
                    getattr(self, 'set_' + x + 'scale')(scale)
                # Is this a date axis?
                # NOTE: Make sure to get this *after* lims set!
                # See: https://matplotlib.org/api/units_api.html
                # And: https://matplotlib.org/api/dates_api.html
                # Also see: https://github.com/matplotlib/matplotlib/blob/master/lib/matplotlib/axis.py # noqa
                # The axis_date() method just applies DateConverter
                date = isinstance(axis.converter, mdates.DateConverter)

                # Fix spines
                kw = rc.fill({
                    'linewidth': 'axes.linewidth',
                    'color': 'axes.edgecolor',
                }, context=True)
                if color is not None:
                    kw['color'] = color
                if linewidth is not None:
                    kw['linewidth'] = linewidth
                sides = ('bottom', 'top') if x == 'x' else ('left', 'right')
                spines = [self.spines[s] for s in sides]
                for spine, side in zip(spines, sides):
                    # Line properties
                    # Override if we're settings spine bounds
                    # In this case just have spines on edges by default
                    if bounds is not None and spineloc not in sides:
                        spineloc = sides[0]
                    # Eliminate sides
                    if spineloc == 'neither':
                        spine.set_visible(False)
                    elif spineloc == 'both':
                        spine.set_visible(True)
                    elif spineloc in sides:  # make relevant spine visible
                        b = True if side == spineloc else False
                        spine.set_visible(b)
                    elif spineloc is not None:
                        # Special spine location, usually 'zero', 'center',
                        # or tuple with (units, location) where 'units' can
                        # be 'axes', 'data', or 'outward'.
                        if side == sides[1]:
                            spine.set_visible(False)
                        else:
                            spine.set_visible(True)
                            try:
                                spine.set_position(spineloc)
                            except ValueError:
                                raise ValueError(
                                    f'Invalid {x} spine location {spineloc!r}.'
                                    f' Options are '
                                    ', '.join(map(
                                        repr, (*sides, 'both', 'neither')
                                    )) + '.'
                                )
                    # Apply spine bounds
                    if bounds is not None and spine.get_visible():
                        spine.set_bounds(*bounds)
                    spine.update(kw)
                # Get available spines, needed for setting tick locations
                spines = [side for side, spine in zip(
                    sides, spines) if spine.get_visible()]

                # Helper func
                def _grid_dict(grid):
                    return {
                        'grid_color': grid + '.color',
                        'grid_alpha': grid + '.alpha',
                        'grid_linewidth': grid + '.linewidth',
                        'grid_linestyle': grid + '.linestyle',
                    }

                # Tick and grid settings for major and minor ticks separately
                # Override is just a "new default", but user can override this
                for which, igrid in zip(('major', 'minor'), (grid, gridminor)):
                    # Tick properties
                    kw_ticks = rc.category(x + 'tick.' + which, context=True)
                    if kw_ticks is None:
                        kw_ticks = {}
                    else:
                        kw_ticks.pop('visible', None)  # invalid setting
                    if ticklen is not None:
                        if which == 'major':
                            kw_ticks['size'] = utils.units(ticklen, 'pt')
                        else:
                            kw_ticks['size'] = utils.units(
                                ticklen, 'pt') * rc['ticklenratio']
                    # Grid style and toggling
                    if igrid is not None:
                        # toggle with special global props
                        axis.grid(igrid, which=which)
                    if which == 'major':
                        kw_grid = rc.fill(_grid_dict('grid'), context=True)
                    else:
                        kw_major = kw_grid
                        kw_grid = rc.fill(
                            _grid_dict('gridminor'), context=True)
                        kw_grid.update({
                            key: value for key, value in kw_major.items()
                            if key not in kw_grid})
                    # Changed rc settings
                    axis.set_tick_params(which=which, **kw_grid, **kw_ticks)

                # Tick and ticklabel properties that apply to major and minor
                # * Weird issue causes set_tick_params to reset/forget grid
                #   is turned on if you access tick.gridOn directly, instead of
                #   passing through tick_params. Since gridOn is undocumented
                #   feature, don't use it. So calling _format_axes() a second
                #   time will remove the lines.
                # * Can specify whether the left/right/bottom/top spines get
                #   ticks; sides will be group of left/right or top/bottom.
                # * Includes option to draw spines but not draw ticks on that
                #   spine, e.g. on the left/right edges
                kw = {}
                translate = {None: None, 'both': sides,
                             'neither': (), 'none': ()}
                if bounds is not None and tickloc not in sides:
                    tickloc = sides[0]  # override to just one side
                ticklocs = translate.get(tickloc, (tickloc,))
                if ticklocs is not None:
                    kw.update({side: (side in ticklocs) for side in sides})
                kw.update({  # override
                    side: False for side in sides if side not in spines
                })
                # Tick label sides
                # Will override to make sure only appear where ticks are
                ticklabellocs = translate.get(ticklabelloc, (ticklabelloc,))
                if ticklabellocs is not None:
                    kw.update({
                        'label' + side: (side in ticklabellocs)
                        for side in sides
                    })
                kw.update({  # override
                    'label' + side: False for side in sides
                    if (side not in spines or (ticklocs is not None
                                               and side not in ticklocs))
                })  # override
                # The axis label side
                if labelloc is None:
                    if ticklocs is not None:
                        options = [side for side in sides if (
                            side in ticklocs and side in spines)]
                        if len(options) == 1:
                            labelloc = options[0]
                elif labelloc not in sides:
                    raise ValueError(
                        f'Got labelloc {labelloc!r}, valid options are '
                        + ', '.join(map(repr, sides)) + '.'
                    )
                # Apply
                axis.set_tick_params(which='both', **kw)
                if labelloc is not None:
                    axis.set_label_position(labelloc)

                # Tick label settings
                # First color and size
                kw = rc.fill({
                    'labelcolor': 'tick.labelcolor',  # new props
                    'labelsize': 'tick.labelsize',
                    'color': x + 'tick.color',
                }, context=True)
                if color:
                    kw['color'] = color
                    kw['labelcolor'] = color
                # Tick direction and rotation
                if tickdir == 'in':
                    kw['pad'] = 1  # ticklabels should be much closer
                if ticklabeldir == 'in':  # put tick labels inside the plot
                    tickdir = 'in'
                    kw['pad'] = -1 * sum(
                        rc[f'{x}tick.{key}'] for key in (
                            'major.size', 'major.pad', 'labelsize'))
                if tickdir is not None:
                    kw['direction'] = tickdir
                axis.set_tick_params(which='both', **kw)

                # Settings that can't be controlled by set_tick_params
                # Also set rotation and alignment here
                kw = rc.fill({
                    'fontfamily': 'font.family',
                    'weight': 'tick.labelweight'
                }, context=True)
                if rotation is not None:
                    kw = {'rotation': rotation}
                    if x == 'x':
                        self._datex_rotated = True
                        if rotation not in (0, 90, -90):
                            kw['ha'] = ('right' if rotation > 0 else 'left')
                for t in axis.get_ticklabels():
                    t.update(kw)
                # Margins
                if margin is not None:
                    self.margins(**{x: margin})

                # Axis label updates
                # NOTE: This has to come after set_label_position, or ha or va
                # overrides in label_kw are overwritten
                kw = rc.fill({
                    'color': 'axes.edgecolor',
                    'weight': 'axes.labelweight',
                    'fontsize': 'axes.labelsize',
                    'fontfamily': 'font.family',
                }, context=True)
                if label is not None:
                    kw['text'] = label
                if color:
                    kw['color'] = color
                kw.update(label_kw)
                if kw:  # NOTE: initially keep spanning labels off
                    self._update_axislabels(x, **kw)

                # Major and minor locator
                # WARNING: MultipleLocator fails sometimes, notably when doing
                # boxplot. Tick labels moved to left and are incorrect.
                if locator is not None:
                    locator = axistools.Locator(locator, **locator_kw)
                    axis.set_major_locator(locator)
                    if isinstance(locator, mticker.IndexLocator):
                        tickminor = False  # 'index' minor ticks make no sense
                if not tickminor and tickminorlocator is None:
                    axis.set_minor_locator(axistools.Locator('null'))
                elif tickminorlocator is not None:
                    axis.set_minor_locator(axistools.Locator(
                        tickminorlocator, **minorlocator_kw))

                # Major formatter
                # NOTE: Only reliable way to disable ticks labels and then
                # restore them is by messing with the formatter, *not* setting
                # labelleft=False, labelright=False, etc.
                if (formatter is not None or tickrange is not None) and not (
                        isinstance(axis.get_major_formatter(),
                                   mticker.NullFormatter)
                        and getattr(self, '_share' + x)):
                    # Tick range
                    if tickrange is not None:
                        if formatter not in (None, 'auto'):
                            warnings.warn(
                                'The tickrange feature requires '
                                'proplot.AutoFormatter formatter. Overriding '
                                'input formatter.'
                            )
                        formatter = 'auto'
                        formatter_kw.setdefault('tickrange', tickrange)
                    # Set the formatter
                    # Note some formatters require 'locator' as keyword arg
                    if formatter in ('date', 'concise'):
                        locator = axis.get_major_locator()
                        formatter_kw.setdefault('locator', locator)
                    formatter = axistools.Formatter(
                        formatter, date=date, **formatter_kw)
                    axis.set_major_formatter(formatter)

                # Ensure no out-of-bounds ticks; set_smart_bounds() can fail
                # * Using set_bounds did not work, so instead just turn
                #   locators into fixed version.
                # * Most locators take no arguments in __call__, and some do
                #   not have tick_values method, so we just call them.
                if (bounds is not None
                    or fixticks
                    or isinstance(formatter, mticker.FixedFormatter)
                        or axis.get_scale() == 'cutoff'):
                    if bounds is None:
                        bounds = getattr(self, 'get_' + x + 'lim')()
                    locator = axistools.Locator([
                        x for x in axis.get_major_locator()()
                        if bounds[0] <= x <= bounds[1]
                    ])
                    axis.set_major_locator(locator)
                    locator = axistools.Locator([
                        x for x in axis.get_minor_locator()()
                        if bounds[0] <= x <= bounds[1]
                    ])
                    axis.set_minor_locator(locator)

            # Call parent
            if aspect is not None:
                self.set_aspect(aspect)
            super().format(**kwargs)

    def altx(self, **kwargs):
        """This docstring is replaced below."""
        # Cannot wrap twiny() because we want to use XYAxes, not
        # matplotlib Axes. Instead use hidden method _make_twin_axes.
        # See: https://github.com/matplotlib/matplotlib/blob/master/lib/matplotlib/axes/_subplots.py  # noqa
        if self._altx_child:
            raise RuntimeError('No more than *two* twin axes!')
        if self._altx_parent:
            raise RuntimeError('This *is* a twin axes!')
        ax = self._make_twin_axes(sharey=self, projection='xy')
        ax.set_autoscaley_on(self.get_autoscaley_on())
        ax.grid(False)
        self._altx_child = ax
        ax._altx_parent = self
        self._altx_overrides()
        ax._altx_overrides()
        self.add_child_axes(ax)
        ax.format(**_parse_alt('x', kwargs))
        return ax

    def alty(self, **kwargs):
        """This docstring is replaced below."""
        if self._alty_child:
            raise RuntimeError('No more than *two* twin axes!')
        if self._alty_parent:
            raise RuntimeError('This *is* a twin axes!')
        ax = self._make_twin_axes(sharex=self, projection='xy')
        ax.set_autoscalex_on(self.get_autoscalex_on())
        ax.grid(False)
        self._alty_child = ax
        ax._alty_parent = self
        self._alty_overrides()
        ax._alty_overrides()
        self.add_child_axes(ax)
        ax.format(**_parse_alt('y', kwargs))
        return ax

    def dualx(self, transform, transform_kw=None, **kwargs):
        """This docstring is replaced below."""
        # The axis scale is used to transform units on the left axis, linearly
        # spaced, to units on the right axis... so the right scale must scale
        # its data with the *inverse* of this transform. We do this below.
        # NOTE: Matplotlib 3.1 has a 'secondary axis' feature. This one is
        # simpler, because it does not implement the function transform as
        # an axis scale (meaning user just has to supply the forward
        # transformation, not the backwards one), and does not invent a new
        # class with a bunch of complicated setters.
        funcscale_funcs, funcscale_kw = _parse_transform(
            transform, transform_kw)
        self._dualx_data = (funcscale_funcs, funcscale_kw)
        self._dualx_overrides()
        return self.altx(**kwargs)

    def dualy(self, transform, transform_kw=None, **kwargs):
        """This docstring is replaced below."""
        funcscale_funcs, funcscale_kw = _parse_transform(
            transform, transform_kw)
        self._dualy_data = (funcscale_funcs, funcscale_kw)
        self._dualy_overrides()
        return self.alty(**kwargs)

    def draw(self, renderer=None, *args, **kwargs):
        """Perform post-processing steps then draw the axes."""
        # NOTE: This mimics matplotlib API, which calls identical
        # post-processing steps in both draw() and get_tightbbox()
        self._hide_labels()
        self._altx_overrides()
        self._alty_overrides()
        self._dualx_overrides()
        self._dualy_overrides()
        self._datex_rotate()
        if self._inset_parent is not None and self._inset_zoom:
            self.indicate_inset_zoom()
        super().draw(renderer, *args, **kwargs)

    def get_tightbbox(self, renderer, *args, **kwargs):
        """Perform post-processing steps then return the tight bounding box."""
        self._hide_labels()
        self._altx_overrides()
        self._alty_overrides()
        self._dualx_overrides()
        self._dualy_overrides()
        self._datex_rotate()
        if self._inset_parent is not None and self._inset_zoom:
            self.indicate_inset_zoom()
        return super().get_tightbbox(renderer, *args, **kwargs)

    def twinx(self):
        """This docstring is replaced below."""
        return self.alty()

    def twiny(self):
        """This docstring is replaced below."""
        return self.altx()

<<<<<<< HEAD
    # Add documentation
    altx.__doc__ = _alt_doc % {
=======
    altx.__doc__ = altxy_descrip % {
>>>>>>> 9f3c87af
        'x': 'x', 'x1': 'bottom', 'x2': 'top',
        'y': 'y', 'y1': 'left', 'y2': 'right',
        'args': ', '.join(_twin_kwargs),
    }
    alty.__doc__ = _alt_doc % {
        'x': 'y', 'x1': 'left', 'x2': 'right',
        'y': 'x', 'y1': 'bottom', 'y2': 'top',
        'args': ', '.join(_twin_kwargs),
    }
    twinx.__doc__ = _twin_doc % {
        'x': 'y', 'x1': 'left', 'x2': 'right',
        'y': 'x', 'y1': 'bottom', 'y2': 'top',
        'args': ', '.join(_twin_kwargs),
    }
    twiny.__doc__ = _twin_doc % {
        'x': 'x', 'x1': 'bottom', 'x2': 'top',
        'y': 'y', 'y1': 'left', 'y2': 'right',
        'args': ', '.join(_twin_kwargs),
    }
    dualx.__doc__ = _dual_doc % {
        'x': 'x', 'args': ', '.join(_twin_kwargs)
    }
    dualy.__doc__ = _dual_doc % {
        'x': 'y', 'args': ', '.join(_twin_kwargs)
    }


class PolarAxes(Axes, mproj.PolarAxes):
    """Intermediate class, mixes `ProjAxes` with
    `~matplotlib.projections.polar.PolarAxes`."""
    #: The registered projection name.
    name = 'polar'

    def __init__(self, *args, **kwargs):
        """
        See also
        --------
        `~proplot.subplots.subplots`, `Axes`
        """
        # Set tick length to zero so azimuthal labels are not too offset
        # Change default radial axis formatter but keep default theta one
        super().__init__(*args, **kwargs)
        formatter = axistools.Formatter('auto')
        self.yaxis.set_major_formatter(formatter)
        self.yaxis.isDefault_majfmt = True
        for axis in (self.xaxis, self.yaxis):
            axis.set_tick_params(which='both', size=0)

    def format(self, *args,
               r0=None, theta0=None, thetadir=None,
               thetamin=None, thetamax=None, thetalim=None,
               rmin=None, rmax=None, rlim=None,
               rlabelpos=None, rscale=None, rborder=None,
               thetalocator=None, rlocator=None, thetalines=None, rlines=None,
               thetaformatter=None, rformatter=None,
               thetalabels=None, rlabels=None,
               thetalocator_kw=None, rlocator_kw=None,
               thetaformatter_kw=None, rformatter_kw=None,
               **kwargs):
        """
        Modify radial gridline locations, gridline labels, limits, and more.
        Unknown keyword arguments are passed to `Axes.format` and
        `Axes.context`. All ``theta`` arguments are specified in *degrees*, not
        radians. The below parameters are specific to `PolarAxes`.

        Parameters
        ----------
        r0 : float, optional
            The radial origin.
        theta0 : {'N', 'NW', 'W', 'SW', 'S', 'SE', 'E', 'NE'}
            The zero azimuth location.
        thetadir : {-1, 1, 'clockwise', 'anticlockwise', 'counterclockwise'}, \
optional
            The positive azimuth direction. Clockwise corresponds to ``-1``
            and anticlockwise corresponds to ``-1``. Default is ``-1``.
        thetamin, thetamax : float, optional
            The lower and upper azimuthal bounds in degrees. If
            ``thetamax != thetamin + 360``, this produces a sector plot.
        thetalim : (float, float), optional
            Specifies `thetamin` and `thetamax` at once.
        rmin, rmax : float, optional
            The inner and outer radial limits. If ``r0 != rmin``, this
            produces an annular plot.
        rlim : (float, float), optional
            Specifies `rmin` and `rmax` at once.
        rborder : bool, optional
            Toggles the polar axes border on and off. Visibility of the "inner"
            radial spine and "start" and "end" azimuthal spines is controlled
            automatically be matplotlib.
        thetalocator, rlocator : float or list of float, optional
            Used to determine the azimuthal and radial gridline positions.
            Passed to the `~proplot.axistools.Locator` constructor.
        thetalines, rlines
            Aliases for `thetalocator`, `rlocator`.
        thetalocator_kw, rlocator_kw : dict-like, optional
            The azimuthal and radial locator settings. Passed to
            `~proplot.axistools.Locator`.
        rlabelpos : float, optional
            The azimuth at which radial coordinates are labeled.
        thetaformatter, rformatter : formatter spec, optional
            Used to determine the azimuthal and radial label format.
            Passed to the `~proplot.axistools.Formatter` constructor.
            Use ``[]`` or ``'null'`` for no ticks.
        thetalabels, rlabels : optional
            Aliases for `thetaformatter`, `rformatter`.
        thetaformatter_kw, rformatter_kw : dict-like, optional
            The azimuthal and radial label formatter settings. Passed to
            `~proplot.axistools.Formatter`.
        rc_kw : dict, optional
            Dictionary containing `~proplot.rctools.rc` settings applied to
            this axes using `~proplot.rctools.rc_configurator.context`.
        **kwargs
            Passed to `Axes.format` or passed to
            `~proplot.rctools.rc_configurator.context` and used to update the
            axes `~proplot.rctools.rc` settings. For example,
            ``axestitlesize=15`` modifies the :rcraw:`axes.titlesize` setting.

        See also
        --------
        :py:obj:`Axes.format`, :py:obj:`Axes.context`
<<<<<<< HEAD
        """  # noqa
        rc_kw, rc_mode, kwargs = _parse_format(**kwargs)
        with rc.context(rc_kw, mode=rc_mode):
=======
        """
        context, kwargs = self.context(**kwargs)
        with context:
>>>>>>> 9f3c87af
            # Not mutable default args
            thetalocator_kw = thetalocator_kw or {}
            thetaformatter_kw = thetaformatter_kw or {}
            rlocator_kw = rlocator_kw or {}
            rformatter_kw = rformatter_kw or {}
            # Flexible input
            if rlim is not None:
                if rmin is not None or rmax is not None:
                    warnings.warn(
                        f'Conflicting keyword args rmin={rmin}, rmax={rmax}, '
                        f'and rlim={rlim}. Using "rlim".')
                rmin, rmax = rlim
            if thetalim is not None:
                if thetamin is not None or thetamax is not None:
                    warnings.warn(
                        f'Conflicting keyword args thetamin={thetamin}, '
                        f'thetamax={thetamax}, and thetalim={thetalim}. '
                        f'Using "thetalim".')
                thetamin, thetamax = thetalim
            thetalocator = _notNone(
                thetalines, thetalocator, None,
                names=('thetalines', 'thetalocator'))
            thetaformatter = _notNone(
                thetalabels, thetaformatter, None,
                names=('thetalabels', 'thetaformatter'))
            rlocator = _notNone(rlines, rlocator, None,
                                names=('rlines', 'rlocator'))
            rformatter = _notNone(rlabels, rformatter,
                                  None, names=('rlabels', 'rformatter'))

            # Special radius settings
            if r0 is not None:
                self.set_rorigin(r0)
            if rlabelpos is not None:
                self.set_rlabel_position(rlabelpos)
            if rscale is not None:
                self.set_rscale(rscale)
            if rborder is not None:
                self.spines['polar'].set_visible(bool(rborder))
            # Special azimuth settings
            if theta0 is not None:
                self.set_theta_zero_location(theta0)
            if thetadir is not None:
                self.set_theta_direction(thetadir)

            # Iterate
            for (
                x, r, axis,
                min_, max_,
                locator, formatter,
                locator_kw, formatter_kw,
            ) in zip(
                ('x', 'y'), ('theta', 'r'), (self.xaxis, self.yaxis),
                (thetamin, rmin), (thetamax, rmax),
                (thetalocator, rlocator), (thetaformatter, rformatter),
                (thetalocator_kw, rlocator_kw),
                (thetaformatter_kw, rformatter_kw)
            ):
                # Axis limits
                # Try to use public API where possible
                if min_ is not None:
                    getattr(self, 'set_' + r + 'min')(min_)
                else:
                    min_ = getattr(self, 'get_' + r + 'min')()
                if max_ is not None:
                    getattr(self, 'set_' + r + 'max')(max_)
                else:
                    max_ = getattr(self, 'get_' + r + 'max')()

                # Spine settings
                kw = rc.fill({
                    'linewidth': 'axes.linewidth',
                    'color': 'axes.edgecolor',
                }, context=True)
                sides = ('inner', 'polar') if r == 'r' else ('start', 'end')
                spines = [self.spines[s] for s in sides]
                for spine, side in zip(spines, sides):
                    spine.update(kw)

                # Grid and grid label settings
                # NOTE: Not sure if polar lines inherit tick or grid props
                kw = rc.fill({
                    'color': x + 'tick.color',
                    'labelcolor': 'tick.labelcolor',  # new props
                    'labelsize': 'tick.labelsize',
                    'grid_color': 'grid.color',
                    'grid_alpha': 'grid.alpha',
                    'grid_linewidth': 'grid.linewidth',
                    'grid_linestyle': 'grid.linestyle',
                }, context=True)
                axis.set_tick_params(which='both', **kw)
                # Label settings that can't be controlled with set_tick_params
                kw = rc.fill({
                    'fontfamily': 'font.family',
                    'weight': 'tick.labelweight'
                }, context=True)
                for t in axis.get_ticklabels():
                    t.update(kw)

                # Tick locator, which in this case applies to gridlines
                # NOTE: Must convert theta locator input to radians, then back
                # to degrees.
                if locator is not None:
                    if r == 'theta' and (
                            not isinstance(locator, (str, mticker.Locator))):
                        # real axis limts are rad
                        locator = np.deg2rad(locator)
                    locator = axistools.Locator(locator, **locator_kw)
                    locator.set_axis(axis)  # this is what set_locator does
                    grids = np.array(locator())
                    if r == 'r':
                        grids = grids[(grids >= min_) & (grids <= max_)]
                        self.set_rgrids(grids)
                    else:
                        grids = np.rad2deg(grids)
                        grids = grids[(grids >= min_) & (grids <= max_)]
                        if grids[-1] == min_ + 360:  # exclusive if 360 degrees
                            grids = grids[:-1]
                        self.set_thetagrids(grids)
                # Tick formatter and toggling
                if formatter is not None:
                    formatter = axistools.Formatter(formatter, **formatter_kw)
                    axis.set_major_formatter(formatter)

            # Parent method
            super().format(*args, **kwargs)

    # Disabled methods suitable only for cartesian axes
    _disable = _disable_decorator(
        'Invalid plotting method {!r} for polar axes.')
    twinx = _disable(Axes.twinx)
    twiny = _disable(Axes.twiny)
    matshow = _disable(Axes.matshow)
    imshow = _disable(Axes.imshow)
    spy = _disable(Axes.spy)
    hist = _disable(Axes.hist)
    hist2d = _disable(Axes.hist2d)
    boxplot = _disable(Axes.boxplot)
    violinplot = _disable(Axes.violinplot)
    step = _disable(Axes.step)
    stem = _disable(Axes.stem)
    stackplot = _disable(Axes.stackplot)
    table = _disable(Axes.table)
    eventplot = _disable(Axes.eventplot)
    pie = _disable(Axes.pie)
    xcorr = _disable(Axes.xcorr)
    acorr = _disable(Axes.acorr)
    psd = _disable(Axes.psd)
    csd = _disable(Axes.csd)
    cohere = _disable(Axes.cohere)
    specgram = _disable(Axes.specgram)
    angle_spectrum = _disable(Axes.angle_spectrum)
    phase_spectrum = _disable(Axes.phase_spectrum)
    magnitude_spectrum = _disable(Axes.magnitude_spectrum)


def _circle_path(N=100):
    """Return a circle `~matplotlib.path.Path` used as the outline
    for polar stereographic, azimuthal equidistant, and Lambert
    conformal projections. This was developed from `this cartopy example
    <https://scitools.org.uk/cartopy/docs/v0.15/examples/always_circular_stereo.html>`__."""  # noqa
    theta = np.linspace(0, 2 * np.pi, N)
    center, radius = [0.5, 0.5], 0.5
    verts = np.vstack([np.sin(theta), np.cos(theta)]).T
    return mpath.Path(verts * radius + center)


class ProjAxes(Axes):
    """Intermediate class, shared by `GeoAxes` and
    `BasemapAxes`. Disables methods that are inappropriate for map
    projections and adds `ProjAxes.format`, so that arguments
    passed to `Axes.format` are identical for `GeoAxes`
    and `BasemapAxes`."""

    def __init__(self, *args, **kwargs):
        """
        See also
        --------
        `~proplot.subplots.subplots`, `Axes`, `GeoAxes`, `BasemapAxes`
        """
        # Store props that let us dynamically and incrementally modify
        # line locations and settings like with Cartesian axes
        self._boundinglat = None
        self._latmax = None
        self._latlines = None
        self._lonlines = None
        self._lonlines_values = None
        self._latlines_values = None
        self._lonlines_labels = None
        self._latlines_labels = None
        super().__init__(*args, **kwargs)

    def format(self, *,
               lonlim=None, latlim=None, boundinglat=None, grid=None,
               lonlines=None, lonlocator=None,
               latlines=None, latlocator=None, latmax=None,
               labels=None, latlabels=None, lonlabels=None,
               patch_kw=None, **kwargs,
               ):
        """
        Modify the meridian and parallel labels, longitude and latitude map
        limits, geographic features, and more. Unknown keyword arguments are
        passed to `Axes.format` and `Axes.context`.

        Parameters
        ----------
        lonlim, latlim : (float, float), optional
            Longitude and latitude limits of projection, applied
            with `~cartopy.mpl.geoaxes.GeoAxes.set_extent`.
            For cartopy axes only.
        boundinglat : float, optional
            The edge latitude for the circle bounding North Pole and
            South Pole-centered projections. For cartopy axes only.
        grid : bool, optional
            Toggles meridian and parallel gridlines on and off. Default is
            :rc:`geogrid`.
        lonlines, latlines : float or list of float, optional
            If float, indicates the *spacing* of meridian and parallel
            gridlines. Otherwise, must be a list of floats indicating specific
            meridian and parallel gridlines to draw.
        lonlocator, latlocator : optional
            Aliases for `lonlines`, `latlines`.
        latmax : float, optional
            The maximum absolute latitude for meridian gridlines. Default is
            :rc:`geogrid.latmax`.
        labels : bool, optional
            Toggles meridian and parallel gridline labels on and off. Default
            is :rc:`geogrid.labels`.
        lonlabels, latlabels
            Whether to label longitudes and latitudes, and on which sides
            of the map. There are four different options:

            1. Boolean ``True``. Indicates left side for latitudes,
               bottom for longitudes.
            2. A string, e.g. ``'lr'`` or ``'bt'``.
            3. A boolean ``(left,right)`` tuple for longitudes,
               ``(bottom,top)`` for latitudes.
            4. A boolean ``(left,right,bottom,top)`` tuple as in the
               `~mpl_toolkits.basemap.Basemap.drawmeridians` and
               `~mpl_toolkits.basemap.Basemap.drawparallels` methods.

        land, ocean, coast, rivers, lakes, borders, innerborders : bool, optional
            Toggles various geographic features. These are actually the
            :rcraw:`land`, :rcraw:`ocean`, :rcraw:`coast`, :rcraw:`rivers`,
            :rcraw:`lakes`, :rcraw:`borders`, and :rcraw:`innerborders`
            settings passed to `~proplot.axes.Axes.context`. The style can
            be modified by passing additional settings, e.g.
            :rcraw:`landcolor`.
        patch_kw : dict-like, optional
            Keyword arguments used to update the background patch object. You
            can use this, for example, to set background hatching with
            ``patch_kw={'hatch':'xxx'}``.
        rc_kw : dict, optional
            Dictionary containing `~proplot.rctools.rc` settings applied to
            this axes using `~proplot.rctools.rc_configurator.context`.
        **kwargs
            Passed to `Axes.format` or passed to
            `~proplot.rctools.rc_configurator.context` and used to update
            axes `~proplot.rctools.rc` settings. For example,
            ``axestitlesize=15`` modifies the :rcraw:`axes.titlesize` setting.

        See also
        --------
        :py:obj:`Axes.format`, :py:obj:`Axes.context`
        """  # noqa
        rc_kw, rc_mode, kwargs = _parse_format(**kwargs)
        with rc.context(rc_kw, mode=rc_mode):
            # Parse alternative keyword args
            # TODO: Why isn't default latmax 80 respected sometimes?
            lonlines = _notNone(
                lonlines, lonlocator, rc.get(
                    'geogrid.lonstep', context=True), names=(
                    'lonlines', 'lonlocator'))
            latlines = _notNone(
                latlines, latlocator, rc.get(
                    'geogrid.latstep', context=True), names=(
                    'latlines', 'latlocator'))
            latmax = _notNone(latmax, rc.get('geogrid.latmax', context=True))
            labels = _notNone(labels, rc.get('geogrid.labels', context=True))
            grid = _notNone(grid, rc.get('geogrid', context=True))
            if labels:
                lonlabels = _notNone(lonlabels, 1)
                latlabels = _notNone(latlabels, 1)

            # Longitude gridlines, draw relative to projection prime meridian
            # NOTE: Always generate gridlines array on first format call
            # because rc setting will be not None
            # NOTE: Cartopy seems to need longitude lines to fall within
            # -180 and 180. Also if they are not circular, latitude lines will
            # not extend across entire sphere.
            if isinstance(self, GeoAxes):
                lon_0 = self.projection.proj4_params.get('lon_0', 0)
            else:
                base = 5
                lon_0 = base * round(
                    self.projection.lonmin / base) + 180  # central longitude
            if lonlines is not None:
                if not np.iterable(lonlines):
                    lonlines = utils.arange(lon_0 - 180, lon_0 + 180, lonlines)
                lonlines = (np.array(lonlines) + 180) % 360 - 180
                if lonlines[0] == lonlines[-1]:
                    lonlines[-1] += 360
                lonlines = [*lonlines]

            # Latitudes gridlines, draw from -latmax to latmax unless result
            # would be asymmetrical across equator
            # NOTE: Basemap axes redraw *meridians* if they detect latmax was
            # explicitly changed, so important not to overwrite 'latmax'
            # with default value! Just need it for this calculation, then when
            # drawparallels is called will use self._latmax
            if latlines is not None or latmax is not None:
                # Fill defaults
                if latlines is None:
                    latlines = _notNone(
                        self._latlines_values, rc['geogrid.latstep'])
                ilatmax = _notNone(latmax, self._latmax, rc['geogrid.latmax'])
                # Get tick locations
                if not np.iterable(latlines):
                    if (ilatmax % latlines) == (-ilatmax % latlines):
                        latlines = utils.arange(-ilatmax, ilatmax, latlines)
                    else:
                        latlines = utils.arange(0, ilatmax, latlines)
                        if latlines[-1] != ilatmax:
                            latlines = np.concatenate((latlines, [ilatmax]))
                        latlines = np.concatenate(
                            (-latlines[::-1], latlines[1:]))
                latlines = [*latlines]

            # Length-4 boolean arrays of whether and where to toggle labels
            # Format is [left, right, bottom, top]
            lonarray, latarray = [], []
            for labs, array in zip(
                (lonlabels, latlabels), (lonarray, latarray)
            ):
                if labs is None:
                    continue  # leave empty
                if isinstance(labs, str):
                    string = labs
                    labs = [0] * 4
                    for idx, char in zip([0, 1, 2, 3], 'lrbt'):
                        if char in string:
                            labs[idx] = 1
                elif not np.iterable(labs):
                    labs = np.atleast_1d(labs)
                if len(labs) == 1:
                    labs = [*labs, 0]  # default is to label bottom/left
                if len(labs) == 2:
                    if array is lonarray:
                        labs = [0, 0, *labs]
                    else:
                        labs = [*labs, 0, 0]
                elif len(labs) != 4:
                    raise ValueError(f'Invalid lon/lat label spec: {labs}.')
                array[:] = labs
            lonarray = lonarray or None  # None so use default locations
            latarray = latarray or None

            # Add attributes for redrawing lines
            if latmax is not None:
                self._latmax = latmax
            if latlines is not None:
                self._latlines_values = latlines
            if lonlines is not None:
                self._lonlines_values = lonlines
            if latarray is not None:
                self._latlines_labels = latarray
            if lonarray is not None:
                self._lonlines_labels = lonarray

            # Grid toggling, must come after everything else in case e.g.
            # rc.geogrid is False but user passed grid=True so we need to
            # recover the *default* lonlines and latlines values
            if grid is not None:
                if not grid:
                    lonlines = latlines = []
                else:
                    lonlines = self._lonlines_values
                    latlines = self._latlines_values

            # Apply formatting to basemap or cartpoy axes
            patch_kw = patch_kw or {}
            self._format_apply(patch_kw, lonlim, latlim, boundinglat,
                               lonlines, latlines, latmax, lonarray, latarray)
            super().format(**kwargs)

    # Disabled methods suitable only for cartesian axes
    _disable = _disable_decorator(
        'Invalid plotting method {!r} for map projection axes.')
    bar = _disable(Axes.bar)
    barh = _disable(Axes.barh)
    twinx = _disable(Axes.twinx)
    twiny = _disable(Axes.twiny)
    matshow = _disable(Axes.matshow)
    imshow = _disable(Axes.imshow)
    spy = _disable(Axes.spy)
    hist = _disable(Axes.hist)
    hist2d = _disable(Axes.hist2d)
    boxplot = _disable(Axes.boxplot)
    violinplot = _disable(Axes.violinplot)
    step = _disable(Axes.step)
    stem = _disable(Axes.stem)
    stackplot = _disable(Axes.stackplot)
    table = _disable(Axes.table)
    eventplot = _disable(Axes.eventplot)
    pie = _disable(Axes.pie)
    xcorr = _disable(Axes.xcorr)
    acorr = _disable(Axes.acorr)
    psd = _disable(Axes.psd)
    csd = _disable(Axes.csd)
    cohere = _disable(Axes.cohere)
    specgram = _disable(Axes.specgram)
    angle_spectrum = _disable(Axes.angle_spectrum)
    phase_spectrum = _disable(Axes.phase_spectrum)
    magnitude_spectrum = _disable(Axes.magnitude_spectrum)

# Cartopy takes advantage of documented feature where any class with method
# named _as_mpl_axes can be passed as 'projection' object.
# Feature documented here: https://matplotlib.org/devel/add_new_projection.html


class GeoAxes(ProjAxes, GeoAxes):
    """Axes subclass for plotting `cartopy
    <https://scitools.org.uk/cartopy/docs/latest/>`__ projections. Initializes
    the `cartopy.crs.Projection` instance, enforces `global extent
    <https://stackoverflow.com/a/48956844/4970632>`__
    for most projections by default, and draws `circular boundaries
<https://scitools.org.uk/cartopy/docs/latest/gallery/always_circular_stereo.html>`__
    around polar azimuthal, stereographic, and Gnomonic projections bounded at
    the equator by default."""  # noqa
    #: The registered projection name.
    name = 'geo'
    _n_points = 100  # number of points for drawing circle map boundary

    def __init__(self, *args, map_projection=None, **kwargs):
        """
        Parameters
        ----------
        map_projection : `~cartopy.crs.Projection`
            The `~cartopy.crs.Projection` instance.
        *args, **kwargs
            Passed to `~cartopy.mpl.geoaxes.GeoAxes`.

        See also
        --------
        `~proplot.subplots.subplots`, `Axes`, `~proplot.projs.Proj`
        """
        # GeoAxes initialization. Note that critical attributes like
        # outline_patch needed by _format_apply are added before it is called.
        import cartopy.crs as ccrs
        if not isinstance(map_projection, ccrs.Projection):
            raise ValueError(
                'GeoAxes requires map_projection=cartopy.crs.Projection.')
        super().__init__(*args, map_projection=map_projection, **kwargs)

        # Zero out ticks so gridlines are not offset
        for axis in (self.xaxis, self.yaxis):
            axis.set_tick_params(which='both', size=0)

        # Set extent and boundary extent for projections
        # The default bounding latitude is set in _format_apply
        # NOTE: set_global does not mess up non-global projections like OSNI
        if isinstance(self.projection, (
                ccrs.NorthPolarStereo, ccrs.SouthPolarStereo,
                projs.NorthPolarGnomonic, projs.SouthPolarGnomonic,
                projs.NorthPolarAzimuthalEquidistant,
                projs.NorthPolarLambertAzimuthalEqualArea,
                projs.SouthPolarAzimuthalEquidistant,
                projs.SouthPolarLambertAzimuthalEqualArea)):
            self.set_boundary(_circle_path(100), transform=self.transAxes)
        else:
            self.set_global()

    def _format_apply(self, patch_kw, lonlim, latlim, boundinglat,
                      lonlines, latlines, latmax, lonarray, latarray):
        """Apply changes to the cartopy axes."""
        # Imports
        import cartopy.feature as cfeature
        import cartopy.crs as ccrs
        from cartopy.mpl import gridliner
        # Initial gridliner object, which ProPlot passively modifies
        # TODO: Flexible formatter?
        if not self._gridliners:
            gl = self.gridlines(zorder=5, draw_labels=False)
            gl.xlines = False
            gl.ylines = False
            try:
                lonformat = gridliner.LongitudeFormatter  # newer
                latformat = gridliner.LatitudeFormatter
            except AttributeError:
                lonformat = gridliner.LONGITUDE_FORMATTER  # older
                latformat = gridliner.LATITUDE_FORMATTER
            gl.xformatter = lonformat
            gl.yformatter = latformat
            gl.xlabels_top = False
            gl.xlabels_bottom = False
            gl.ylabels_left = False
            gl.ylabels_right = False

        # Projection extent
        # NOTE: They may add this as part of set_xlim and set_ylim in future
        # See: https://github.com/SciTools/cartopy/blob/master/lib/cartopy/mpl/geoaxes.py#L638  # noqa
        # WARNING: The set_extent method tries to set a *rectangle* between
        # the *4* (x,y) coordinate pairs (each corner), so something like
        # (-180,180,-90,90) will result in *line*, causing error!
        proj = self.projection.proj4_params['proj']
        north = isinstance(self.projection, (
            ccrs.NorthPolarStereo, projs.NorthPolarGnomonic,
            projs.NorthPolarAzimuthalEquidistant,
            projs.NorthPolarLambertAzimuthalEqualArea))
        south = isinstance(self.projection, (
            ccrs.SouthPolarStereo, projs.SouthPolarGnomonic,
            projs.SouthPolarAzimuthalEquidistant,
            projs.SouthPolarLambertAzimuthalEqualArea))
        if north or south:
            if (lonlim is not None or latlim is not None):
                warnings.warn(
                    f'{proj!r} extent is controlled by "boundinglat", '
                    f'ignoring lonlim={lonlim!r} and latlim={latlim!r}.')
            if self._boundinglat is None:
                if isinstance(self.projection, projs.NorthPolarGnomonic):
                    boundinglat = 30
                elif isinstance(self.projection, projs.SouthPolarGnomonic):
                    boundinglat = -30
                else:
                    boundinglat = 0
            if boundinglat is not None and boundinglat != self._boundinglat:
                eps = 1e-10  # bug with full -180, 180 range when lon_0 != 0
                lat0 = (90 if north else -90)
                lon0 = self.projection.proj4_params['lon_0']
                extent = [lon0 - 180 + eps,
                          lon0 + 180 - eps, boundinglat, lat0]
                self.set_extent(extent, crs=ccrs.PlateCarree())
                self._boundinglat = boundinglat
        else:
            if boundinglat is not None:
                warnings.warn(
                    f'{proj!r} extent is controlled by "lonlim" and "latlim", '
                    f'ignoring boundinglat={boundinglat!r}.')
            if lonlim is not None or latlim is not None:
                lonlim = lonlim or [None, None]
                latlim = latlim or [None, None]
                lonlim, latlim = [*lonlim], [*latlim]
                lon_0 = self.projection.proj4_params.get('lon_0', 0)
                if lonlim[0] is None:
                    lonlim[0] = lon_0 - 180
                if lonlim[1] is None:
                    lonlim[1] = lon_0 + 180
                eps = 1e-10  # bug with full -180, 180 range when lon_0 != 0
                lonlim[0] += eps
                if latlim[0] is None:
                    latlim[0] = -90
                if latlim[1] is None:
                    latlim[1] = 90
                extent = [*lonlim, *latlim]
                self.set_extent(extent, crs=ccrs.PlateCarree())

        # Draw gridlines, manage them with one custom gridliner generated
        # by ProPlot, user may want to use griliner API directly
        gl = self._gridliners[0]
        # Collection props, see GoeAxes.gridlines() source code
        kw = rc.fill({
            'alpha': 'geogrid.alpha',
            'color': 'geogrid.color',
            'linewidth': 'geogrid.linewidth',
            'linestyle': 'geogrid.linestyle',
        }, context=True)
        gl.collection_kwargs.update(kw)
        # Grid locations
        # TODO: Check eps
        eps = 1e-10
        if lonlines is not None:
            if len(lonlines) == 0:
                gl.xlines = False
            else:
                gl.xlines = True
                gl.xlocator = mticker.FixedLocator(lonlines)
        if latlines is not None:
            if len(latlines) == 0:
                gl.ylines = False
            else:
                gl.ylines = True
                if latlines[0] == -90:
                    latlines[0] += eps
                if latlines[-1] == 90:
                    latlines[-1] -= eps
                gl.ylocator = mticker.FixedLocator(latlines)
        # Grid label toggling
        # Issue warning instead of error!
        if not isinstance(self.projection, (ccrs.Mercator, ccrs.PlateCarree)):
            if latarray is not None and any(latarray):
                warnings.warn(
                    f'Cannot add gridline labels on cartopy {self.projection} '
                    'projection.')
                latarray = [0] * 4
            if lonarray is not None and any(lonarray):
                warnings.warn(
                    f'Cannot add gridline labels on cartopy {self.projection} '
                    'projection.')
                lonarray = [0] * 4
        if latarray is not None:
            gl.ylabels_left = latarray[0]
            gl.ylabels_right = latarray[1]
        if lonarray is not None:
            gl.xlabels_bottom = lonarray[2]
            gl.xlabels_top = lonarray[3]

        # Geographic features
        # WARNING: Seems cartopy features can't be updated!
        # See: https://scitools.org.uk/cartopy/docs/v0.14/_modules/cartopy/feature.html#Feature  # noqa
        # Change the _kwargs property also does *nothing*
        # WARNING: Changing linewidth is impossible with cfeature. Bug?
        # See: https://stackoverflow.com/questions/43671240/changing-line-width-of-cartopy-borders  # noqa
        # TODO: Editing existing natural features? Creating natural features
        # at __init__ time and hiding them?
        # NOTE: The natural_earth_shp method is deprecated, use add_feature.
        # See: https://cartopy-pelson.readthedocs.io/en/readthedocs/whats_new.html  # noqa
        # NOTE: The e.g. cfeature.COASTLINE features are just for convenience,
        # hi res versions. Use cfeature.COASTLINE.name to see how it can be
        # looked up with NaturalEarthFeature.
        reso = rc['reso']
        if reso not in ('lo', 'med', 'hi'):
            raise ValueError(f'Invalid resolution {reso!r}.')
        reso = {
            'lo': '110m',
            'med': '50m',
            'hi': '10m',
        }.get(reso)
        features = {
            'land': ('physical', 'land'),
            'ocean': ('physical', 'ocean'),
            'lakes': ('physical', 'lakes'),
            'coast': ('physical', 'coastline'),
            'rivers': ('physical', 'rivers_lake_centerlines'),
            'borders': ('cultural', 'admin_0_boundary_lines_land'),
            'innerborders': ('cultural', 'admin_1_states_provinces_lakes'),
        }
        for name, args in features.items():
            # Get feature
            if not rc[name]:  # toggled
                continue
            if getattr(self, '_' + name, None):  # already drawn
                continue
            feat = cfeature.NaturalEarthFeature(*args, reso)
            # For 'lines', need to specify edgecolor and facecolor
            # See: https://github.com/SciTools/cartopy/issues/803
            kw = rc.category(name)  # do not omit uncached props
            if name in ('coast', 'rivers', 'borders', 'innerborders'):
                kw['edgecolor'] = kw.pop('color')
                kw['facecolor'] = 'none'
            else:
                kw['linewidth'] = 0
            if name in ('ocean',):
                kw['zorder'] = 0.5  # below everything!
            self.add_feature(feat, **kw)
            setattr(self, '_' + name, feat)

        # Update patch
        kw_face = rc.fill({
            'facecolor': 'geoaxes.facecolor',
            'alpha': 'geoaxes.facealpha',
        }, context=True)
        kw_edge = rc.fill({
            'edgecolor': 'geoaxes.edgecolor',
            'linewidth': 'geoaxes.linewidth',
        }, context=True)
        kw_face.update(patch_kw or {})
        self.background_patch.update(kw_face)
        self.outline_patch.update(kw_edge)

    def _hide_labels(self):
        """No-op for now. In future this will hide meridian and parallel
        labels for rectangular projections."""
        pass

    def get_tightbbox(self, renderer, *args, **kwargs):
        """Draw the gridliner objects then return the tight bounding box."""
        self._hide_labels()
        if self.get_autoscale_on() and self.ignore_existing_data_limits:
            self.autoscale_view()
        if self.background_patch.reclip:
            clipped_path = self.background_patch.orig_path.clip_to_bbox(
                self.viewLim)
            self.background_patch._path = clipped_path
        self.apply_aspect()
        for gl in self._gridliners:
            try:  # new versions only
                gl._draw_gridliner(background_patch=self.background_patch,
                                   renderer=renderer)
            except TypeError:
                gl._draw_gridliner(background_patch=self.background_patch)
        self._gridliners = []
        return super().get_tightbbox(renderer, *args, **kwargs)

    # Projection property
    @property
    def projection(self):
        """The `~cartopy.crs.Projection` instance associated with this axes."""
        return self._map_projection

    @projection.setter
    def projection(self, map_projection):
        import cartopy.crs as ccrs
        if not isinstance(map_projection, ccrs.CRS):
            raise ValueError(f'Projection must be a cartopy.crs.CRS instance.')
        self._map_projection = map_projection

    # Wrapped methods
    # TODO: Remove this duplication!
    if GeoAxes is not object:
        text = _text_wrapper(
            GeoAxes.text
        )
        plot = _default_transform(_plot_wrapper(_standardize_1d(
            _add_errorbars(_cycle_changer(GeoAxes.plot))
        )))
        scatter = _default_transform(_scatter_wrapper(_standardize_1d(
            _add_errorbars(_cycle_changer(GeoAxes.scatter))
        )))
        fill_between = _fill_between_wrapper(_standardize_1d(_cycle_changer(
            GeoAxes.fill_between
        )))
        fill_betweenx = _fill_betweenx_wrapper(_standardize_1d(_cycle_changer(
            GeoAxes.fill_betweenx
        )))
        contour = _default_transform(_standardize_2d(_cmap_changer(
            GeoAxes.contour
        )))
        contourf = _default_transform(_standardize_2d(_cmap_changer(
            GeoAxes.contourf
        )))
        pcolor = _default_transform(_standardize_2d(_cmap_changer(
            GeoAxes.pcolor
        )))
        pcolormesh = _default_transform(_standardize_2d(_cmap_changer(
            GeoAxes.pcolormesh
        )))
        quiver = _default_transform(_standardize_2d(_cmap_changer(
            GeoAxes.quiver
        )))
        streamplot = _default_transform(_standardize_2d(_cmap_changer(
            GeoAxes.streamplot
        )))
        barbs = _default_transform(_standardize_2d(_cmap_changer(
            GeoAxes.barbs
        )))
        tripcolor = _default_transform(_cmap_changer(
            GeoAxes.tripcolor
        ))
        tricontour = _default_transform(_cmap_changer(
            GeoAxes.tricontour
        ))
        tricontourf = _default_transform(_cmap_changer(
            GeoAxes.tricontourf
        ))
        get_extent = _default_crs(
            GeoAxes.get_extent
        )
        set_extent = _default_crs(
            GeoAxes.set_extent
        )
        set_xticks = _default_crs(
            GeoAxes.set_xticks
        )
        set_yticks = _default_crs(
            GeoAxes.set_yticks
        )


class BasemapAxes(ProjAxes):
    """Axes subclass for plotting `~mpl_toolkits.basemap` projections. The
    `~mpl_toolkits.basemap.Basemap` projection instance is added as
    the `map_projection` attribute, but this is all abstracted away -- you can
    use `~matplotlib.axes.Axes` methods like `~matplotlib.axes.Axes.plot` and
    `~matplotlib.axes.Axes.contour` with your raw longitude-latitude data."""
    #: The registered projection name.
    name = 'basemap'
    _proj_non_rectangular = (
        'ortho', 'geos', 'nsper',
        'moll', 'hammer', 'robin',
        'eck4', 'kav7', 'mbtfpq',
        'sinu', 'vandg',
        'npstere', 'spstere', 'nplaea',
        'splaea', 'npaeqd', 'spaeqd',
    )  # do not use axes spines as boundaries

    def __init__(self, *args, map_projection=None, **kwargs):
        """
        Parameters
        ----------
        map_projection : `~mpl_toolkits.basemap.Basemap`
            The `~mpl_toolkits.basemap.Basemap` instance.
        **kwargs
            Passed to `Axes`.

        See also
        --------
        `~proplot.subplots.subplots`, `Axes`, `~proplot.projs.Proj`
        """
        # Map boundary notes
        # * Must set boundary before-hand, otherwise the set_axes_limits method
        #   called by mcontourf/mpcolormesh/etc draws two mapboundary Patch
        #   objects called "limb1" and "limb2" automatically: one for fill and
        #   the other for the edges
        # * Then, since the patch object in _mapboundarydrawn is only the
        #   fill-version, calling drawmapboundary again will replace only *that
        #   one*, but the original visible edges are still drawn -- so e.g. you
        #   can't change the color
        # * If you instead call drawmapboundary right away, _mapboundarydrawn
        #   will contain both the edges and the fill; so calling it again will
        #   replace *both*
        import mpl_toolkits.basemap as mbasemap  # verify package is available
        if not isinstance(map_projection, mbasemap.Basemap):
            raise ValueError(
                'BasemapAxes requires map_projection=basemap.Basemap')
        self._map_projection = map_projection
        self._map_boundary = None
        self._has_recurred = False  # use this to override plotting methods
        super().__init__(*args, **kwargs)

    def _format_apply(self, patch_kw, lonlim, latlim, boundinglat,
                      lonlines, latlines, latmax, lonarray, latarray):
        """Apply changes to the basemap axes."""
        # Checks
        if (lonlim is not None or latlim is not None
                or boundinglat is not None):
            warnings.warn(f'Got lonlim={lonlim!r}, latlim={latlim!r}, '
                          f'boundinglat={boundinglat!r}, but you cannot "zoom '
                          'into" a basemap projection after creating it. '
                          'Pass proj_kw in your call to subplots '
                          'with any of the following basemap keywords: '
                          "'boundinglat', 'llcrnrlon', 'llcrnrlat', "
                          "'urcrnrlon', 'urcrnrlat', 'llcrnrx', 'llcrnry', "
                          "'urcrnrx', 'urcrnry', 'width', or 'height'.")

        # Map boundary
        # * First have to *manually replace* the old boundary by just
        #   deleting the original one
        # * If boundary is drawn successfully should be able to call
        #   self.projection._mapboundarydrawn.set_visible(False) and
        #   edges/fill color disappear
        # * For now will enforce that map plots *always* have background
        #   whereas axes plots can have transparent background
        kw_face = rc.fill({
            'facecolor': 'geoaxes.facecolor',
            'alpha': 'geoaxes.facealpha',
        }, context=True)
        kw_edge = rc.fill({
            'linewidth': 'geoaxes.linewidth',
            'edgecolor': 'geoaxes.edgecolor',
        }, context=True)
        kw_face.update(patch_kw or {})
        self.axesPatch = self.patch  # bugfix or something
        if self.projection.projection in self._proj_non_rectangular:
            self.patch.set_alpha(0)  # make patch invisible
            if not self.projection._mapboundarydrawn:
                # set fill_color to 'none' to make transparent
                p = self.projection.drawmapboundary(ax=self)
            else:
                p = self.projection._mapboundarydrawn
            p.update(kw_face)
            p.update(kw_edge)
            p.set_rasterized(False)
            p.set_clip_on(False)  # so edges denoting boundary aren't cut off
            self._map_boundary = p
        else:
            self.patch.update(edgecolor='none', **kw_face)
            for spine in self.spines.values():
                spine.update(kw_edge)

        # Longitude/latitude lines
        # Make sure to turn off clipping by invisible axes boundary; otherwise
        # get these weird flat edges where map boundaries, parallel/meridian
        # markers come up to the axes bbox
        lkw = rc.fill({
            'alpha': 'geogrid.alpha',
            'color': 'geogrid.color',
            'linewidth': 'geogrid.linewidth',
            'linestyle': 'geogrid.linestyle',
        })  # always apply
        tkw = rc.fill({
            'color': 'geogrid.color',
            'fontsize': 'geogrid.labelsize',
        })
        # Change from left/right/bottom/top to left/right/top/bottom
        if lonarray is not None:
            lonarray[2:] = lonarray[2:][::-1]
        if latarray is not None:
            latarray[2:] = latarray[2:][::-1]

        # Parallel lines
        if latlines is not None or latmax is not None or latarray is not None:
            if self._latlines:
                for pi in self._latlines.values():
                    for obj in [i for j in pi for i in j]:  # magic
                        obj.set_visible(False)
            ilatmax = _notNone(latmax, self._latmax)
            latlines = _notNone(latlines, self._latlines_values)
            latarray = _notNone(latarray, self._latlines_labels, [0] * 4)
            p = self.projection.drawparallels(
                latlines, latmax=ilatmax, labels=latarray, ax=self)
            for pi in p.values():  # returns dict, where each one is tuple
                # Tried passing clip_on to the below, but it does nothing
                # Must set for lines created after the fact
                for obj in [i for j in pi for i in j]:
                    if isinstance(obj, mtext.Text):
                        obj.update(tkw)
                    else:
                        obj.update(lkw)
            self._latlines = p

        # Meridian lines
        if lonlines is not None or latmax is not None or lonarray is not None:
            if self._lonlines:
                for pi in self._lonlines.values():
                    for obj in [i for j in pi for i in j]:  # magic
                        obj.set_visible(False)
            ilatmax = _notNone(latmax, self._latmax)
            lonlines = _notNone(lonlines, self._lonlines_values)
            lonarray = _notNone(lonarray, self._lonlines_labels, [0] * 4)
            p = self.projection.drawmeridians(
                lonlines, latmax=ilatmax, labels=lonarray, ax=self)
            for pi in p.values():
                for obj in [i for j in pi for i in j]:
                    if isinstance(obj, mtext.Text):
                        obj.update(tkw)
                    else:
                        obj.update(lkw)
            self._lonlines = p

        # Geography
        # TODO: Allow setting the zorder.
        # NOTE: Also notable are drawcounties, blumarble, drawlsmask,
        # shadedrelief, and etopo methods.
        features = {
            'land': 'fillcontinents',
            'coast': 'drawcoastlines',
            'rivers': 'drawrivers',
            'borders': 'drawcountries',
            'innerborders': 'drawstates',
        }
        for name, method in features.items():
            if not rc[name]:  # toggled
                continue
            if getattr(self, f'_{name}', None):  # already drawn
                continue
            kw = rc.category(name)
            feat = getattr(self.projection, method)(ax=self)
            if isinstance(feat, (list, tuple)):  # list of artists?
                for obj in feat:
                    obj.update(kw)
            else:
                feat.update(kw)
            setattr(self, '_' + name, feat)

    # Projection property
    @property
    def projection(self):
        """The `~mpl_toolkits.basemap.Basemap` instance associated with
        this axes."""
        return self._map_projection

    @projection.setter
    def projection(self, map_projection):
        import mpl_toolkits.basemap as mbasemap
        if not isinstance(map_projection, mbasemap.Basemap):
            raise ValueError(f'Projection must be a cartopy.crs.CRS instance.')
        self._map_projection = map_projection

    # Wrapped methods
    plot = _norecurse(_default_latlon(_plot_wrapper(_standardize_1d(
        _add_errorbars(_cycle_changer(_redirect(maxes.Axes.plot)))
    ))))
    scatter = _norecurse(_default_latlon(_scatter_wrapper(_standardize_1d(
        _add_errorbars(_cycle_changer(_redirect(maxes.Axes.scatter)))
    ))))
    contour = _norecurse(_default_latlon(_standardize_2d(_cmap_changer(
        _redirect(maxes.Axes.contour)
    ))))
    contourf = _norecurse(_default_latlon(_standardize_2d(_cmap_changer(
        _redirect(maxes.Axes.contourf)
    ))))
    pcolor = _norecurse(_default_latlon(_standardize_2d(_cmap_changer(
        _redirect(maxes.Axes.pcolor)
    ))))
    pcolormesh = _norecurse(_default_latlon(_standardize_2d(_cmap_changer(
        _redirect(maxes.Axes.pcolormesh)
    ))))
    quiver = _norecurse(_default_latlon(_standardize_2d(_cmap_changer(
        _redirect(maxes.Axes.quiver)
    ))))
    streamplot = _norecurse(_default_latlon(_standardize_2d(_cmap_changer(
        _redirect(maxes.Axes.streamplot)
    ))))
    barbs = _norecurse(_default_latlon(_standardize_2d(_cmap_changer(
        _redirect(maxes.Axes.barbs)
    ))))
    hexbin = _norecurse(_standardize_1d(_cmap_changer(
        _redirect(maxes.Axes.hexbin)
    )))
    imshow = _norecurse(_cmap_changer(
        _redirect(maxes.Axes.imshow)
    ))


# Register the projections
mproj.register_projection(PolarAxes)
mproj.register_projection(XYAxes)
mproj.register_projection(GeoAxes)
mproj.register_projection(BasemapAxes)<|MERGE_RESOLUTION|>--- conflicted
+++ resolved
@@ -2158,15 +2158,9 @@
         See also
         --------
         :py:obj:`Axes.format`, :py:obj:`Axes.context`
-<<<<<<< HEAD
-        """  # noqa
+        """
         rc_kw, rc_mode, kwargs = _parse_format(**kwargs)
         with rc.context(rc_kw, mode=rc_mode):
-=======
-        """
-        context, kwargs = self.context(**kwargs)
-        with context:
->>>>>>> 9f3c87af
             # Background basics
             self.patch.set_clip_on(False)
             self.patch.set_zorder(-1)
@@ -2692,12 +2686,8 @@
         """This docstring is replaced below."""
         return self.altx()
 
-<<<<<<< HEAD
     # Add documentation
     altx.__doc__ = _alt_doc % {
-=======
-    altx.__doc__ = altxy_descrip % {
->>>>>>> 9f3c87af
         'x': 'x', 'x1': 'bottom', 'x2': 'top',
         'y': 'y', 'y1': 'left', 'y2': 'right',
         'args': ', '.join(_twin_kwargs),
@@ -2818,15 +2808,9 @@
         See also
         --------
         :py:obj:`Axes.format`, :py:obj:`Axes.context`
-<<<<<<< HEAD
-        """  # noqa
+        """
         rc_kw, rc_mode, kwargs = _parse_format(**kwargs)
         with rc.context(rc_kw, mode=rc_mode):
-=======
-        """
-        context, kwargs = self.context(**kwargs)
-        with context:
->>>>>>> 9f3c87af
             # Not mutable default args
             thetalocator_kw = thetalocator_kw or {}
             thetaformatter_kw = thetaformatter_kw or {}
