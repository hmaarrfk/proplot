--- conflicted
+++ resolved
@@ -21,16 +21,11 @@
     'WinkelTripel',
 ]
 try:
-<<<<<<< HEAD
     from mpl_toolkits.basemap import Basemap
 except:
     Basemap = object
 try:
     from cartopy.crs import (CRS, _WarpedRectangularProjection,
-=======
-    from cartopy.crs import (
-        _WarpedRectangularProjection,
->>>>>>> e14f6809
         LambertAzimuthalEqualArea, AzimuthalEquidistant, Gnomonic)
 except ModuleNotFoundError:
     CRS = object
@@ -136,7 +131,6 @@
     See also
     --------
     `~proplot.axes.GeoAxes`, `~proplot.axes.BasemapAxes`
-<<<<<<< HEAD
     """
     # Class instances
     if ((CRS is not object and isinstance(name, CRS))
@@ -144,9 +138,6 @@
         proj = name
     elif not isinstance(proj, str):
         raise ValueError(f'Unexpected Proj() argument {proj!r}. Must be name, mpl_toolkits.basemap.Basemap instance, or cartopy.crs.CRS instance.')
-=======
-    """  # noqa
->>>>>>> e14f6809
     # Basemap
     if basemap:
         import mpl_toolkits.basemap as mbasemap
@@ -165,17 +156,11 @@
         proj = mbasemap.Basemap(projection=name, resolution=reso, **kwproj)
     # Cartopy
     else:
-<<<<<<< HEAD
         import cartopy.crs as _ # noqa
         kwargs = {
             CARTOPY_CRS_TRANSLATE.get(key, key): value
             for key,value in kwargs.items()
             }
-=======
-        import cartopy.crs as _  # noqa
-        kwargs = {CARTOPY_CRS_TRANSLATE.get(
-            key, key): value for key, value in kwargs.items()}
->>>>>>> e14f6809
         crs = cartopy_projs.get(name, None)
         if name == 'geos':  # fix common mistake
             kwargs.pop('central_latitude', None)
@@ -184,7 +169,6 @@
                 f'"boundinglat" must be passed to the ax.format() command '
                 'for cartopy axes.')
         if crs is None:
-<<<<<<< HEAD
             raise ValueError(f'Unknown projection {name!r}. Options are: {", ".join(map(repr, cartopy_projs.keys()))}.')
         proj = crs(**kwargs)
     return proj
@@ -234,25 +218,6 @@
     """Registered projection name."""
     def __init__(self, central_longitude=0, globe=None): #, threshold=1e2):
         proj4_params = {'proj':'aitoff', 'lon_0':central_longitude}
-=======
-            raise ValueError(
-                f'Unknown projection "{name}". Options are: '
-                ', '.join(map(repr, cartopy_projs.keys())))
-        proj = crs(**kwargs)
-        aspect = (np.diff(proj.x_limits) / np.diff(proj.y_limits))[0]
-    return proj, aspect
-
-
-class Hammer(_WarpedRectangularProjection):
-    """The `Hammer <https://en.wikipedia.org/wiki/Hammer_projection>`__
-    projection."""
-    __name__ = 'hammer'
-    #: Registered projection name.
-    name = 'hammer'
-
-    def __init__(self, central_longitude=0, globe=None):  # , threshold=1e2):
-        proj4_params = {'proj': 'hammer', 'lon_0': central_longitude}
->>>>>>> e14f6809
         super().__init__(proj4_params, central_longitude, globe=globe)
 
     @property
@@ -260,7 +225,6 @@
         """Projection resolution."""
         return 1e4
 
-<<<<<<< HEAD
 class Hammer(_WarpedRectangularProjection):
     """The `Hammer <https://en.wikipedia.org/wiki/Hammer_projection>`__
     projection."""
@@ -269,18 +233,6 @@
     """Registered projection name."""
     def __init__(self, central_longitude=0, globe=None): #, threshold=1e2):
         proj4_params = {'proj':'hammer', 'lon_0':central_longitude}
-=======
-
-class Aitoff(_WarpedRectangularProjection):
-    """The `Aitoff <https://en.wikipedia.org/wiki/Aitoff_projection>`__
-    projection."""
-    __name__ = 'aitoff'
-    #: Registered projection name.
-    name = 'aitoff'
-
-    def __init__(self, central_longitude=0, globe=None):  # , threshold=1e2):
-        proj4_params = {'proj': 'aitoff', 'lon_0': central_longitude}
->>>>>>> e14f6809
         super().__init__(proj4_params, central_longitude, globe=globe)
 
     @property
@@ -323,52 +275,6 @@
         """Projection resolution."""
         return 1e4
 
-<<<<<<< HEAD
-=======
-
-class NorthPolarAzimuthalEquidistant(AzimuthalEquidistant):
-    """Analogous to `~cartopy.crs.NorthPolarStereo`."""
-    def __init__(self, central_longitude=0.0, globe=None):
-        super().__init__(central_latitude=90,
-                         central_longitude=central_longitude, globe=globe)
-
-
-class SouthPolarAzimuthalEquidistant(AzimuthalEquidistant):
-    """Analogous to `~cartopy.crs.SouthPolarStereo`."""
-    def __init__(self, central_longitude=0.0, globe=None):
-        super().__init__(central_latitude=-90,
-                         central_longitude=central_longitude, globe=globe)
-
-
-class NorthPolarLambertAzimuthalEqualArea(LambertAzimuthalEqualArea):
-    """Analogous to `~cartopy.crs.NorthPolarStereo`."""
-    def __init__(self, central_longitude=0.0, globe=None):
-        super().__init__(central_latitude=90,
-                         central_longitude=central_longitude, globe=globe)
-
-
-class SouthPolarLambertAzimuthalEqualArea(LambertAzimuthalEqualArea):
-    """Analogous to `~cartopy.crs.SouthPolarStereo`."""
-    def __init__(self, central_longitude=0.0, globe=None):
-        super().__init__(central_latitude=-90,
-                         central_longitude=central_longitude, globe=globe)
-
-
-class NorthPolarGnomonic(Gnomonic):
-    """Analogous to `~cartopy.crs.SouthPolarStereo`."""
-    def __init__(self, central_longitude=0.0, globe=None):
-        super().__init__(central_latitude=90,
-                         central_longitude=central_longitude, globe=globe)
-
-
-class SouthPolarGnomonic(Gnomonic):
-    """Analogous to `~cartopy.crs.SouthPolarStereo`."""
-    def __init__(self, central_longitude=0.0, globe=None):
-        super().__init__(central_latitude=-90,
-                         central_longitude=central_longitude, globe=globe)
-
-
->>>>>>> e14f6809
 # Hidden constants
 BASEMAP_TRANSLATE = {
     'eqc': 'cyl',
@@ -417,12 +323,8 @@
 
 #: Mapping of "projection names" to cartopy `~cartopy.crs.Projection` classes.
 cartopy_projs = {}
-<<<<<<< HEAD
 """Mapping of "projection names" to cartopy `~cartopy.crs.Projection` classes."""
 if CRS is not object:
-=======
-if _cartopy_installed:
->>>>>>> e14f6809
     # Custom ones, these are always present
     import cartopy.crs as ccrs  # verify package is available
     cartopy_projs = {  # interpret string, create cartopy projection
