#!/usr/bin/env python3
"""
New cartopy projection classes and a projection constructor function
for generating `~mpl_toolkits.basemap.Basemap` and cartopy
`~cartopy.crs.Projection` classes.
"""
<<<<<<< HEAD
# from packaging import version
# if version.parse(cartopy.__version__) < version.parse("0.13"):
# raise RuntimeError('Require cartopy version >=0.13.') # adds
# set_boundary method
import warnings
__all__ = [
    'Proj',
    'basemap_rc', 'cartopy_projs',
    'Aitoff', 'Hammer', 'KavrayskiyVII',
    'NorthPolarAzimuthalEquidistant', 'NorthPolarLambertAzimuthalEqualArea',
    'SouthPolarAzimuthalEquidistant', 'SouthPolarLambertAzimuthalEqualArea',
    'WinkelTripel',
]
=======
from .utils import _warn_proplot
import numpy as np
>>>>>>> 60bf688c
try:
    from mpl_toolkits.basemap import Basemap
except BaseException:
    Basemap = object
try:
    from cartopy.crs import (
        CRS, _WarpedRectangularProjection,
        LambertAzimuthalEqualArea, AzimuthalEquidistant, Gnomonic
    )
except ModuleNotFoundError:
    CRS = object
    _WarpedRectangularProjection = object
    LambertAzimuthalEqualArea = object
    AzimuthalEquidistant = object
    Gnomonic = object

__all__ = [
    'Proj',
    'basemap_defaults', 'cartopy_projs',
    'Aitoff', 'Hammer', 'KavrayskiyVII',
    'NorthPolarAzimuthalEquidistant',
    'NorthPolarGnomonic',
    'NorthPolarLambertAzimuthalEqualArea',
    'SouthPolarAzimuthalEquidistant',
    'SouthPolarGnomonic',
    'SouthPolarLambertAzimuthalEqualArea',
    'WinkelTripel',
]

_reso_doc = """Projection resolution."""
_proj_doc = """
Parameters
----------
central_longitude : float, optional
    The longitude of the central meridian in degrees. Default is 0.
false_easting: float, optional
    X offset from planar origin in metres. Defaults to 0.
false_northing: float, optional
    Y offset from planar origin in metres. Defaults to 0.
globe : `~cartopy.crs.Globe`, optional
    If omitted, a default globe is created.
"""


def Proj(name, basemap=False, **kwargs):
    """
    Returns a `~mpl_toolkits.basemap.Basemap` or `cartopy.crs.Projection`
    instance, used to interpret the `proj` and `proj_kw` arguments when
    passed to `~proplot.subplots.subplots`.

    Parameters
    ----------
<<<<<<< HEAD
    name : str, `~mpl_toolkits.basemap.Basemap`, or `cartopy.crs.Projection`
        The projection name or projection class instance. If the latter, it
        is simply returned. If the former, it must correspond to one of the
        PROJ.4 projection name shorthands, like in basemap.

        The following table lists the valid projection name shorthands, their
        full names (with links to the relevant `PROJ.4 documentation \
=======
    name : str
        The projection name. Like basemap, we use the
        `PROJ <https://proj.org>`__ shorthands.

        The following table lists the valid projection names, their full names
        (with links to the relevant `PROJ documentation \
>>>>>>> 60bf688c
<https://proj4.org/operations/projections/index.html>`__),
        and whether they are available in the cartopy and basemap packages.

        ``(added)`` indicates a projection class that ProPlot has "added"
        to cartopy using the cartopy API.

        =============  ============================================================================================  =========  =======
        Key            Name                                                                                          Cartopy    Basemap
        =============  ============================================================================================  =========  =======
        ``'aea'``      `Albers Equal Area <https://proj4.org/operations/projections/aea.html>`__                     ✓          ✓
        ``'aeqd'``     `Azimuthal Equidistant <https://proj4.org/operations/projections/aeqd.html>`__                ✓          ✓
        ``'aitoff'``   `Aitoff <https://proj4.org/operations/projections/aitoff.html>`__                             ✓ (added)  ✗
        ``'cass'``     `Cassini-Soldner <https://proj4.org/operations/projections/cass.html>`__                      ✗          ✓
        ``'cea'``      `Cylindrical Equal Area <https://proj4.org/operations/projections/cea.html>`__                ✗          ✓
        ``'cyl'``      `Cylindrical Equidistant <https://proj4.org/operations/projections/eqc.html>`__               ✓          ✓
        ``'eck1'``     `Eckert I <https://proj4.org/operations/projections/eck1.html>`__                             ✓          ✗
        ``'eck2'``     `Eckert II <https://proj4.org/operations/projections/eck2.html>`__                            ✓          ✗
        ``'eck3'``     `Eckert III <https://proj4.org/operations/projections/eck3.html>`__                           ✓          ✗
        ``'eck4'``     `Eckert IV <https://proj4.org/operations/projections/eck4.html>`__                            ✓          ✓
        ``'eck5'``     `Eckert V <https://proj4.org/operations/projections/eck5.html>`__                             ✓          ✗
        ``'eck6'``     `Eckert VI <https://proj4.org/operations/projections/eck6.html>`__                            ✓          ✗
        ``'eqdc'``     `Equidistant Conic <https://proj4.org/operations/projections/eqdc.html>`__                    ✓          ✓
        ``'eqc'``      `Cylindrical Equidistant <https://proj4.org/operations/projections/eqc.html>`__               ✓          ✓
        ``'eqearth'``  `Equal Earth <https://proj4.org/operations/projections/eqearth.html>`__                       ✓          ✗
        ``'europp'``   Euro PP (Europe)                                                                              ✓          ✗
        ``'gall'``     `Gall Stereographic Cylindrical <https://proj4.org/operations/projections/gall.html>`__       ✗          ✓
        ``'geos'``     `Geostationary <https://proj4.org/operations/projections/geos.html>`__                        ✓          ✓
        ``'gnom'``     `Gnomonic <https://proj4.org/operations/projections/gnom.html>`__                             ✓          ✓
        ``'hammer'``   `Hammer <https://proj4.org/operations/projections/hammer.html>`__                             ✓ (added)  ✓
        ``'igh'``      `Interrupted Goode Homolosine <https://proj4.org/operations/projections/igh.html>`__          ✓          ✗
        ``'kav7'``     `Kavrayskiy VII <https://proj4.org/operations/projections/kav7.html>`__                       ✓ (added)  ✓
        ``'laea'``     `Lambert Azimuthal Equal Area <https://proj4.org/operations/projections/laea.html>`__         ✓          ✓
        ``'lcc'``      `Lambert Conformal <https://proj4.org/operations/projections/lcc.html>`__                     ✓          ✓
        ``'lcyl'``     Lambert Cylindrical                                                                           ✓          ✗
        ``'mbtfpq'``   `McBryde-Thomas Flat-Polar Quartic <https://proj4.org/operations/projections/mbtfpq.html>`__  ✗          ✓
        ``'merc'``     `Mercator <https://proj4.org/operations/projections/merc.html>`__                             ✓          ✓
        ``'mill'``     `Miller Cylindrical <https://proj4.org/operations/projections/mill.html>`__                   ✓          ✓
        ``'moll'``     `Mollweide <https://proj4.org/operations/projections/moll.html>`__                            ✓          ✓
        ``'npaeqd'``   North-Polar Azimuthal Equidistant                                                             ✓ (added)  ✓
        ``'npgnom'``   North-Polar Gnomonic                                                                          ✓ (added)  ✗
        ``'nplaea'``   North-Polar Lambert Azimuthal                                                                 ✓ (added)  ✓
        ``'npstere'``  North-Polar Stereographic                                                                     ✓          ✓
        ``'nsper'``    `Near-Sided Perspective <https://proj4.org/operations/projections/nsper.html>`__              ✓          ✓
        ``'osni'``     OSNI (Ireland)                                                                                ✓          ✗
        ``'osgb'``     OSGB (UK)                                                                                     ✓          ✗
        ``'omerc'``    `Oblique Mercator <https://proj4.org/operations/projections/omerc.html>`__                    ✗          ✓
        ``'ortho'``    `Orthographic <https://proj4.org/operations/projections/ortho.html>`__                        ✓          ✓
        ``'pcarree'``  `Cylindrical Equidistant <https://proj4.org/operations/projections/eqc.html>`__               ✓          ✓
        ``'poly'``     `Polyconic <https://proj4.org/operations/projections/poly.html>`__                            ✗          ✓
        ``'rotpole'``  Rotated Pole                                                                                  ✓          ✓
        ``'sinu'``     `Sinusoidal <https://proj4.org/operations/projections/sinu.html>`__                           ✓          ✓
        ``'spaeqd'``   South-Polar Azimuthal Equidistant                                                             ✓ (added)  ✓
        ``'spgnom'``   South-Polar Gnomonic                                                                          ✓ (added)  ✗
        ``'splaea'``   South-Polar Lambert Azimuthal                                                                 ✓ (added)  ✓
        ``'spstere'``  South-Polar Stereographic                                                                     ✓          ✓
        ``'stere'``    `Stereographic <https://proj4.org/operations/projections/stere.html>`__                       ✓          ✓
        ``'tmerc'``    `Transverse Mercator <https://proj4.org/operations/projections/tmerc.html>`__                 ✓          ✓
        ``'utm'``      `Universal Transverse Mercator <https://proj4.org/operations/projections/utm.html>`__         ✓          ✗
        ``'vandg'``    `van der Grinten <https://proj4.org/operations/projections/vandg.html>`__                     ✗          ✓
        ``'wintri'``   `Winkel tripel <https://proj4.org/operations/projections/wintri.html>`__                      ✓ (added)  ✗
        =============  ============================================================================================  =========  =======

    basemap : bool, optional
        Whether to use the basemap package as opposed to the cartopy package.
        Default is ``False``.
    **kwargs
        Passed to the `~mpl_toolkits.basemap.Basemap` or
        cartopy `~cartopy.crs.Projection` class.

    Returns
    -------
    proj : `~mpl_toolkits.basemap.Basemap` or `~cartopy.crs.Projection`
        The projection instance.
    aspect : float
        The map projection aspect ratio. This may change if user zooms
        into a projection, but returning an initial guess helps avoid
        unnecessarily calculations down the line.

    See also
    --------
    `~proplot.axes.GeoAxes`, `~proplot.axes.BasemapAxes`
    """  # noqa
    # Class instances
    if ((CRS is not object and isinstance(name, CRS))
            or (Basemap is not object and isinstance(name, Basemap))):
        proj = name
    elif not isinstance(proj, str):
        raise ValueError(
            f'Unexpected Proj() argument {proj!r}. '
            'Must be name, mpl_toolkits.basemap.Basemap instance, '
            'or cartopy.crs.CRS instance.')
    # Basemap
    if basemap:
        import mpl_toolkits.basemap as mbasemap
        name = BASEMAP_TRANSLATE.get(name, name)
        kwproj = basemap_defaults.get(name, {})
        kwproj.update(kwargs)
        kwproj.setdefault('fix_aspect', True)
        if name[:2] in ('np', 'sp'):
            kwproj.setdefault('round', True)
        # Fix non-conda installed basemap issue:
        # https://github.com/matplotlib/basemap/issues/361
        if name == 'geos':
            kwproj.setdefault('rsphere', (6378137.00, 6356752.3142))
        reso = kwproj.pop('resolution', None) or kwproj.pop(
            'reso', None) or 'c'
        proj = mbasemap.Basemap(projection=name, resolution=reso, **kwproj)
    # Cartopy
    else:
        import cartopy.crs as _  # noqa
        kwargs = {
            CARTOPY_CRS_TRANSLATE.get(key, key): value
            for key, value in kwargs.items()
        }
        crs = cartopy_projs.get(name, None)
        if name == 'geos':  # fix common mistake
            kwargs.pop('central_latitude', None)
        if 'boundinglat' in kwargs:
            raise ValueError(
                f'"boundinglat" must be passed to the ax.format() command '
                'for cartopy axes.')
        if crs is None:
            raise ValueError(
                f'Unknown projection {name!r}. Options are: '
<<<<<<< HEAD
                ', '.join(map(repr, cartopy_projs.keys())) + '.')
=======
                + ', '.join(map(repr, cartopy_projs.keys())))
>>>>>>> 60bf688c
        proj = crs(**kwargs)
    return proj

# New cartopy projections


class NorthPolarAzimuthalEquidistant(AzimuthalEquidistant):
    """Analogous to `~cartopy.crs.NorthPolarStereo`."""

    def __init__(self, central_longitude=0.0, globe=None):
        super().__init__(central_latitude=90,
                         central_longitude=central_longitude, globe=globe)


class SouthPolarAzimuthalEquidistant(AzimuthalEquidistant):
    """Analogous to `~cartopy.crs.SouthPolarStereo`."""

    def __init__(self, central_longitude=0.0, globe=None):
        super().__init__(central_latitude=-90,
                         central_longitude=central_longitude, globe=globe)


class NorthPolarLambertAzimuthalEqualArea(LambertAzimuthalEqualArea):
    """Analogous to `~cartopy.crs.NorthPolarStereo`."""

    def __init__(self, central_longitude=0.0, globe=None):
        super().__init__(central_latitude=90,
                         central_longitude=central_longitude, globe=globe)


class SouthPolarLambertAzimuthalEqualArea(LambertAzimuthalEqualArea):
    """Analogous to `~cartopy.crs.SouthPolarStereo`."""

    def __init__(self, central_longitude=0.0, globe=None):
        super().__init__(central_latitude=-90,
                         central_longitude=central_longitude, globe=globe)


class NorthPolarGnomonic(Gnomonic):
    """Analogous to `~cartopy.crs.SouthPolarStereo`."""

    def __init__(self, central_longitude=0.0, globe=None):
        super().__init__(central_latitude=90,
                         central_longitude=central_longitude, globe=globe)


class SouthPolarGnomonic(Gnomonic):
    """Analogous to `~cartopy.crs.SouthPolarStereo`."""

    def __init__(self, central_longitude=0.0, globe=None):
        super().__init__(central_latitude=-90,
                         central_longitude=central_longitude, globe=globe)


class Aitoff(_WarpedRectangularProjection):
    """The `Aitoff <https://en.wikipedia.org/wiki/Aitoff_projection>`__
    projection."""
<<<<<<< HEAD
    __name__ = 'aitoff'
    name = 'aitoff'
    """Registered projection name."""

    def __init__(self, central_longitude=0, globe=None):  # , threshold=1e2):
        proj4_params = {'proj': 'aitoff', 'lon_0': central_longitude}
        super().__init__(proj4_params, central_longitude, globe=globe)
=======
    #: Registered projection name.
    name = 'hammer'

    def __init__(self, central_longitude=0, globe=None,
                 false_easting=None, false_northing=None):
        from cartopy._crs import Globe
        from cartopy.crs import WGS84_SEMIMAJOR_AXIS
        if globe is None:
            globe = Globe(semimajor_axis=WGS84_SEMIMAJOR_AXIS, ellipse=None)

        a = globe.semimajor_axis or WGS84_SEMIMAJOR_AXIS
        b = globe.semiminor_axis or a
        if b != a or globe.ellipse is not None:
            _warn_proplot(f'The {self.name!r} projection does not handle '
                          'elliptical globes.')

        proj4_params = {'proj': 'hammer', 'lon_0': central_longitude}
        super().__init__(proj4_params, central_longitude,
                         false_easting=false_easting,
                         false_northing=false_northing,
                         globe=globe)
>>>>>>> 60bf688c

    @property
    def threshold(self):  # how finely to interpolate line data, etc.
        return 1e5

    __init__.__doc__ = _proj_doc
    threshold.__doc__ = _reso_doc


class Hammer(_WarpedRectangularProjection):
    """The `Hammer <https://en.wikipedia.org/wiki/Hammer_projection>`__
    projection."""
<<<<<<< HEAD
    __name__ = 'hammer'
    name = 'hammer'
    """Registered projection name."""

    def __init__(self, central_longitude=0, globe=None):  # , threshold=1e2):
        proj4_params = {'proj': 'hammer', 'lon_0': central_longitude}
        super().__init__(proj4_params, central_longitude, globe=globe)
=======
    #: Registered projection name.
    name = 'aitoff'

    def __init__(self, central_longitude=0, globe=None,
                 false_easting=None, false_northing=None):
        from cartopy._crs import Globe
        from cartopy.crs import WGS84_SEMIMAJOR_AXIS
        if globe is None:
            globe = Globe(semimajor_axis=WGS84_SEMIMAJOR_AXIS, ellipse=None)

        a = globe.semimajor_axis or WGS84_SEMIMAJOR_AXIS
        b = globe.semiminor_axis or a
        if b != a or globe.ellipse is not None:
            _warn_proplot(f'The {self.name!r} projection does not handle '
                          'elliptical globes.')

        proj4_params = {'proj': 'aitoff', 'lon_0': central_longitude}
        super().__init__(proj4_params, central_longitude,
                         false_easting=false_easting,
                         false_northing=false_northing,
                         globe=globe)
>>>>>>> 60bf688c

    @property
    def threshold(self):  # how finely to interpolate line data, etc.
        return 1e5

    __init__.__doc__ = _proj_doc
    threshold.__doc__ = _reso_doc


class KavrayskiyVII(_WarpedRectangularProjection):
<<<<<<< HEAD
    """The `Kavrayskiy VII \
<https://en.wikipedia.org/wiki/Kavrayskiy_VII_projection>`__ projection."""
    __name__ = 'kavrayskiyVII'
=======
    """The `Kavrayskiy VII
    <https://en.wikipedia.org/wiki/Kavrayskiy_VII_projection>`__ projection."""
>>>>>>> 60bf688c
    #: Registered projection name.
    name = 'kavrayskiyVII'

    def __init__(self, central_longitude=0, globe=None,
                 false_easting=None, false_northing=None):
        from cartopy._crs import Globe
        from cartopy.crs import WGS84_SEMIMAJOR_AXIS
        if globe is None:
            globe = Globe(semimajor_axis=WGS84_SEMIMAJOR_AXIS, ellipse=None)

        a = globe.semimajor_axis or WGS84_SEMIMAJOR_AXIS
        b = globe.semiminor_axis or a
        if b != a or globe.ellipse is not None:
            _warn_proplot(f'The {self.name!r} projection does not handle '
                          'elliptical globes.')

        proj4_params = {'proj': 'kav7', 'lon_0': central_longitude}
        super().__init__(proj4_params, central_longitude,
                         false_easting=false_easting,
                         false_northing=false_northing,
                         globe=globe)

    @property
    def threshold(self):
        return 1e5

    __init__.__doc__ = _proj_doc
    threshold.__doc__ = _reso_doc


class WinkelTripel(_WarpedRectangularProjection):
<<<<<<< HEAD
    """The `Winkel tripel (Winkel III) \
<https://en.wikipedia.org/wiki/Winkel_tripel_projection>`__ projection."""
    __name__ = 'winkeltripel'
=======
    """The `Winkel tripel (Winkel III)
    <https://en.wikipedia.org/wiki/Winkel_tripel_projection>`__ projection."""
>>>>>>> 60bf688c
    #: Registered projection name.
    name = 'winkeltripel'

    def __init__(self, central_longitude=0, globe=None,
                 false_easting=None, false_northing=None):
        from cartopy._crs import Globe
        from cartopy.crs import WGS84_SEMIMAJOR_AXIS
        if globe is None:
            globe = Globe(semimajor_axis=WGS84_SEMIMAJOR_AXIS, ellipse=None)

        a = globe.semimajor_axis or WGS84_SEMIMAJOR_AXIS
        b = globe.semiminor_axis or a
        if b != a or globe.ellipse is not None:
            _warn_proplot(f'The {self.name!r} projection does not handle '
                          'elliptical globes.')

        proj4_params = {'proj': 'wintri', 'lon_0': central_longitude}
        super().__init__(proj4_params, central_longitude,
                         false_easting=false_easting,
                         false_northing=false_northing,
                         globe=globe)

    @property
    def threshold(self):
        return 1e5

    __init__.__doc__ = _proj_doc
    threshold.__doc__ = _reso_doc


<<<<<<< HEAD
=======
class NorthPolarAzimuthalEquidistant(AzimuthalEquidistant):
    """Analogous to `~cartopy.crs.NorthPolarStereo`."""
    def __init__(self, central_longitude=0.0, globe=None):
        super().__init__(central_latitude=90,
                         central_longitude=central_longitude, globe=globe)
    __init__.__doc__ = _proj_doc


class SouthPolarAzimuthalEquidistant(AzimuthalEquidistant):
    """Analogous to `~cartopy.crs.SouthPolarStereo`."""
    def __init__(self, central_longitude=0.0, globe=None):
        super().__init__(central_latitude=-90,
                         central_longitude=central_longitude, globe=globe)
    __init__.__doc__ = _proj_doc


class NorthPolarLambertAzimuthalEqualArea(LambertAzimuthalEqualArea):
    """Analogous to `~cartopy.crs.NorthPolarStereo`."""
    def __init__(self, central_longitude=0.0, globe=None):
        super().__init__(central_latitude=90,
                         central_longitude=central_longitude, globe=globe)

    __init__.__doc__ = _proj_doc


class SouthPolarLambertAzimuthalEqualArea(LambertAzimuthalEqualArea):
    """Analogous to `~cartopy.crs.SouthPolarStereo`."""
    def __init__(self, central_longitude=0.0, globe=None):
        super().__init__(central_latitude=-90,
                         central_longitude=central_longitude, globe=globe)
    __init__.__doc__ = _proj_doc


class NorthPolarGnomonic(Gnomonic):
    """Analogous to `~cartopy.crs.SouthPolarStereo`."""
    def __init__(self, central_longitude=0.0, globe=None):
        super().__init__(central_latitude=90,
                         central_longitude=central_longitude, globe=globe)
    __init__.__doc__ = _proj_doc


class SouthPolarGnomonic(Gnomonic):
    """Analogous to `~cartopy.crs.SouthPolarStereo`."""
    def __init__(self, central_longitude=0.0, globe=None):
        super().__init__(central_latitude=-90,
                         central_longitude=central_longitude, globe=globe)
    __init__.__doc__ = _proj_doc


>>>>>>> 60bf688c
# Hidden constants
BASEMAP_TRANSLATE = {
    'eqc': 'cyl',
    'pcarree': 'cyl',
}
CARTOPY_CRS_TRANSLATE = {  # add to this
    'lat_0': 'central_latitude',
    'lon_0': 'central_longitude',
    'lat_min': 'min_latitude',
    'lat_max': 'max_latitude',
}

#: Default keyword args for `~mpl_toolkits.basemap.Basemap` projections.
#: `~mpl_toolkits.basemap` will raise an error if you don't provide them,
#: so ProPlot imposes some sensible default behavior.
basemap_defaults = {
    'eck4': {'lon_0': 0},
    'geos': {'lon_0': 0},
    'hammer': {'lon_0': 0},
    'moll': {'lon_0': 0},
    'kav7': {'lon_0': 0},
    'sinu': {'lon_0': 0},
    'vandg': {'lon_0': 0},
    'mbtfpq': {'lon_0': 0},
    'robin': {'lon_0': 0},
    'ortho': {'lon_0': 0, 'lat_0': 0},
    'nsper': {'lon_0': 0, 'lat_0': 0},
    'aea': {'lon_0': 0, 'lat_0': 90, 'width': 15000e3, 'height': 15000e3},
    'eqdc': {'lon_0': 0, 'lat_0': 90, 'width': 15000e3, 'height': 15000e3},
    'cass': {'lon_0': 0, 'lat_0': 90, 'width': 15000e3, 'height': 15000e3},
    'gnom': {'lon_0': 0, 'lat_0': 90, 'width': 15000e3, 'height': 15000e3},
    'lcc': {'lon_0': 0, 'lat_0': 90, 'width': 10000e3, 'height': 10000e3},
    'poly': {'lon_0': 0, 'lat_0': 0, 'width': 10000e3, 'height': 10000e3},
    'npaeqd': {'lon_0': 0, 'boundinglat': 10},
    'nplaea': {'lon_0': 0, 'boundinglat': 10},
    'npstere': {'lon_0': 0, 'boundinglat': 10},
    'spaeqd': {'lon_0': 0, 'boundinglat': -10},
    'splaea': {'lon_0': 0, 'boundinglat': -10},
    'spstere': {'lon_0': 0, 'boundinglat': -10},
    'tmerc': {'lon_0': 0, 'lat_0': 0, 'width': 10000e3, 'height': 10000e3},
    'merc': {'llcrnrlat': -80, 'urcrnrlat': 84,
             'llcrnrlon': -180, 'urcrnrlon': 180},
    'omerc': {'lat_0': 0, 'lon_0': 0, 'lat_1': -10, 'lat_2': 10,
              'lon_1': 0, 'lon_2': 0, 'width': 10000e3, 'height': 10000e3},
}

#: Mapping of "projection names" to cartopy `~cartopy.crs.Projection` classes.
cartopy_projs = {}
if CRS is not object:
    # Custom ones, these are always present
    import cartopy.crs as ccrs  # verify package is available
    cartopy_projs = {  # interpret string, create cartopy projection
        'aitoff': Aitoff,
        'hammer': Hammer,
        'kav7': KavrayskiyVII,
        'wintri': WinkelTripel,
        'npgnom': NorthPolarGnomonic,
        'spgnom': SouthPolarGnomonic,
        'npaeqd': NorthPolarAzimuthalEquidistant,
        'spaeqd': SouthPolarAzimuthalEquidistant,
        'nplaea': NorthPolarLambertAzimuthalEqualArea,
        'splaea': SouthPolarLambertAzimuthalEqualArea,
    }
    # Builtin ones. Some of these are unavailable in older versions, so
    # we just print warning in that case.
    _unavail = []
    for _name, _class in {  # interpret string, create cartopy projection
            'aea': 'AlbersEqualArea',
            'aeqd': 'AzimuthalEquidistant',
            'cyl': 'PlateCarree',  # only basemap name not matching PROJ
            'eck1': 'EckertI',
            'eck2': 'EckertII',
            'eck3': 'EckertIII',
            'eck4': 'EckertIV',
            'eck5': 'EckertV',
            'eck6': 'EckertVI',
            'eqc': 'PlateCarree',  # actual PROJ name
            'eqdc': 'EquidistantConic',
            'eqearth': 'EqualEarth',  # better looking Robinson; not in basemap
            'euro': 'EuroPP',  # Europe; not in basemap or PROJ
            'geos': 'Geostationary',
            'gnom': 'Gnomonic',
            'igh': 'InterruptedGoodeHomolosine',  # not in basemap
            'laea': 'LambertAzimuthalEqualArea',
            'lcc': 'LambertConformal',
            'lcyl': 'LambertCylindrical',  # not in basemap or PROJ
            'merc': 'Mercator',
            'mill': 'Miller',
            'moll': 'Mollweide',
            'npstere': 'NorthPolarStereo',  # np/sp stuff not in PROJ
            'nsper': 'NearsidePerspective',
            'ortho': 'Orthographic',
            'osgb': 'OSGB',  # UK; not in basemap or PROJ
            'osni': 'OSNI',  # Ireland; not in basemap or PROJ
            'pcarree': 'PlateCarree',  # common alternate name
            'robin': 'Robinson',
            'rotpole': 'RotatedPole',
            'sinu': 'Sinusoidal',
            'spstere': 'SouthPolarStereo',
            'stere': 'Stereographic',
            'tmerc': 'TransverseMercator',
            'utm': 'UTM',  # not in basemap
    }.items():
        _class = getattr(ccrs, _class, None)
        if _class is None:
            _unavail.append(_name)
            continue
        cartopy_projs[_name] = _class
    if _unavail:
        _warn_proplot(
            f'Cartopy projection(s) {", ".join(map(repr, _unavail))} are '
            f'unavailable. Consider updating to cartopy >= 0.17.0.')<|MERGE_RESOLUTION|>--- conflicted
+++ resolved
@@ -4,24 +4,7 @@
 for generating `~mpl_toolkits.basemap.Basemap` and cartopy
 `~cartopy.crs.Projection` classes.
 """
-<<<<<<< HEAD
-# from packaging import version
-# if version.parse(cartopy.__version__) < version.parse("0.13"):
-# raise RuntimeError('Require cartopy version >=0.13.') # adds
-# set_boundary method
-import warnings
-__all__ = [
-    'Proj',
-    'basemap_rc', 'cartopy_projs',
-    'Aitoff', 'Hammer', 'KavrayskiyVII',
-    'NorthPolarAzimuthalEquidistant', 'NorthPolarLambertAzimuthalEqualArea',
-    'SouthPolarAzimuthalEquidistant', 'SouthPolarLambertAzimuthalEqualArea',
-    'WinkelTripel',
-]
-=======
 from .utils import _warn_proplot
-import numpy as np
->>>>>>> 60bf688c
 try:
     from mpl_toolkits.basemap import Basemap
 except BaseException:
@@ -74,26 +57,18 @@
 
     Parameters
     ----------
-<<<<<<< HEAD
     name : str, `~mpl_toolkits.basemap.Basemap`, or `cartopy.crs.Projection`
         The projection name or projection class instance. If the latter, it
         is simply returned. If the former, it must correspond to one of the
-        PROJ.4 projection name shorthands, like in basemap.
+        `PROJ <https://proj.org>`__ projection name shorthands, like in
+        basemap.
 
         The following table lists the valid projection name shorthands, their
-        full names (with links to the relevant `PROJ.4 documentation \
-=======
-    name : str
-        The projection name. Like basemap, we use the
-        `PROJ <https://proj.org>`__ shorthands.
-
-        The following table lists the valid projection names, their full names
-        (with links to the relevant `PROJ documentation \
->>>>>>> 60bf688c
+        full names (with links to the relevant `PROJ documentation \
 <https://proj4.org/operations/projections/index.html>`__),
         and whether they are available in the cartopy and basemap packages.
 
-        ``(added)`` indicates a projection class that ProPlot has "added"
+        (added) indicates a projection class that ProPlot has "added"
         to cartopy using the cartopy API.
 
         =============  ============================================================================================  =========  =======
@@ -214,77 +189,14 @@
         if crs is None:
             raise ValueError(
                 f'Unknown projection {name!r}. Options are: '
-<<<<<<< HEAD
-                ', '.join(map(repr, cartopy_projs.keys())) + '.')
-=======
-                + ', '.join(map(repr, cartopy_projs.keys())))
->>>>>>> 60bf688c
+                + ', '.join(map(repr, cartopy_projs.keys())) + '.')
         proj = crs(**kwargs)
     return proj
-
-# New cartopy projections
-
-
-class NorthPolarAzimuthalEquidistant(AzimuthalEquidistant):
-    """Analogous to `~cartopy.crs.NorthPolarStereo`."""
-
-    def __init__(self, central_longitude=0.0, globe=None):
-        super().__init__(central_latitude=90,
-                         central_longitude=central_longitude, globe=globe)
-
-
-class SouthPolarAzimuthalEquidistant(AzimuthalEquidistant):
-    """Analogous to `~cartopy.crs.SouthPolarStereo`."""
-
-    def __init__(self, central_longitude=0.0, globe=None):
-        super().__init__(central_latitude=-90,
-                         central_longitude=central_longitude, globe=globe)
-
-
-class NorthPolarLambertAzimuthalEqualArea(LambertAzimuthalEqualArea):
-    """Analogous to `~cartopy.crs.NorthPolarStereo`."""
-
-    def __init__(self, central_longitude=0.0, globe=None):
-        super().__init__(central_latitude=90,
-                         central_longitude=central_longitude, globe=globe)
-
-
-class SouthPolarLambertAzimuthalEqualArea(LambertAzimuthalEqualArea):
-    """Analogous to `~cartopy.crs.SouthPolarStereo`."""
-
-    def __init__(self, central_longitude=0.0, globe=None):
-        super().__init__(central_latitude=-90,
-                         central_longitude=central_longitude, globe=globe)
-
-
-class NorthPolarGnomonic(Gnomonic):
-    """Analogous to `~cartopy.crs.SouthPolarStereo`."""
-
-    def __init__(self, central_longitude=0.0, globe=None):
-        super().__init__(central_latitude=90,
-                         central_longitude=central_longitude, globe=globe)
-
-
-class SouthPolarGnomonic(Gnomonic):
-    """Analogous to `~cartopy.crs.SouthPolarStereo`."""
-
-    def __init__(self, central_longitude=0.0, globe=None):
-        super().__init__(central_latitude=-90,
-                         central_longitude=central_longitude, globe=globe)
 
 
 class Aitoff(_WarpedRectangularProjection):
     """The `Aitoff <https://en.wikipedia.org/wiki/Aitoff_projection>`__
     projection."""
-<<<<<<< HEAD
-    __name__ = 'aitoff'
-    name = 'aitoff'
-    """Registered projection name."""
-
-    def __init__(self, central_longitude=0, globe=None):  # , threshold=1e2):
-        proj4_params = {'proj': 'aitoff', 'lon_0': central_longitude}
-        super().__init__(proj4_params, central_longitude, globe=globe)
-=======
     #: Registered projection name.
     name = 'hammer'
 
@@ -306,7 +218,6 @@
                          false_easting=false_easting,
                          false_northing=false_northing,
                          globe=globe)
->>>>>>> 60bf688c
 
     @property
     def threshold(self):  # how finely to interpolate line data, etc.
@@ -319,15 +230,6 @@
 class Hammer(_WarpedRectangularProjection):
     """The `Hammer <https://en.wikipedia.org/wiki/Hammer_projection>`__
     projection."""
-<<<<<<< HEAD
-    __name__ = 'hammer'
-    name = 'hammer'
-    """Registered projection name."""
-
-    def __init__(self, central_longitude=0, globe=None):  # , threshold=1e2):
-        proj4_params = {'proj': 'hammer', 'lon_0': central_longitude}
-        super().__init__(proj4_params, central_longitude, globe=globe)
-=======
     #: Registered projection name.
     name = 'aitoff'
 
@@ -349,7 +251,6 @@
                          false_easting=false_easting,
                          false_northing=false_northing,
                          globe=globe)
->>>>>>> 60bf688c
 
     @property
     def threshold(self):  # how finely to interpolate line data, etc.
@@ -360,14 +261,9 @@
 
 
 class KavrayskiyVII(_WarpedRectangularProjection):
-<<<<<<< HEAD
     """The `Kavrayskiy VII \
 <https://en.wikipedia.org/wiki/Kavrayskiy_VII_projection>`__ projection."""
     __name__ = 'kavrayskiyVII'
-=======
-    """The `Kavrayskiy VII
-    <https://en.wikipedia.org/wiki/Kavrayskiy_VII_projection>`__ projection."""
->>>>>>> 60bf688c
     #: Registered projection name.
     name = 'kavrayskiyVII'
 
@@ -399,14 +295,8 @@
 
 
 class WinkelTripel(_WarpedRectangularProjection):
-<<<<<<< HEAD
     """The `Winkel tripel (Winkel III) \
 <https://en.wikipedia.org/wiki/Winkel_tripel_projection>`__ projection."""
-    __name__ = 'winkeltripel'
-=======
-    """The `Winkel tripel (Winkel III)
-    <https://en.wikipedia.org/wiki/Winkel_tripel_projection>`__ projection."""
->>>>>>> 60bf688c
     #: Registered projection name.
     name = 'winkeltripel'
 
@@ -437,8 +327,6 @@
     threshold.__doc__ = _reso_doc
 
 
-<<<<<<< HEAD
-=======
 class NorthPolarAzimuthalEquidistant(AzimuthalEquidistant):
     """Analogous to `~cartopy.crs.NorthPolarStereo`."""
     def __init__(self, central_longitude=0.0, globe=None):
@@ -460,7 +348,6 @@
     def __init__(self, central_longitude=0.0, globe=None):
         super().__init__(central_latitude=90,
                          central_longitude=central_longitude, globe=globe)
-
     __init__.__doc__ = _proj_doc
 
 
@@ -488,7 +375,6 @@
     __init__.__doc__ = _proj_doc
 
 
->>>>>>> 60bf688c
 # Hidden constants
 BASEMAP_TRANSLATE = {
     'eqc': 'cyl',
