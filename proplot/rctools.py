#!/usr/bin/env python3
"""
Utilities for configuring matplotlib and ProPlot global settings.
See :ref:`Configuring proplot` for details.
"""
# TODO: Add 'style' option that overrides .proplotrc
# Adapted from seaborn; see:
# https://github.com/mwaskom/seaborn/blob/master/seaborn/rcmod.py
from . import utils
from .utils import _counter, _timer, _benchmark
import re
import os
import yaml
import cycler
import warnings
import matplotlib.colors as mcolors
import matplotlib.cm as mcm
from matplotlib import style, rcParams
try:
    import IPython
    from IPython import get_ipython
except ModuleNotFoundError:
    def get_ipython():
        return None
__all__ = [
    'rc', 'rc_configurator', 'autosave_setup',
    'autoreload_setup', 'backend_setup'
]

# Initialize
defaultParamsShort = {
    'nbsetup': True,
    'format': 'retina',
    'autosave': 30,
    'autoreload': 2,
    'abc': False,
    'share': 3,
    'align': False,
    'span': True,
    'tight': True,
    'fontname': 'Helvetica Neue',
    'cmap': 'fire',
    'lut': 256,
    'cycle': 'colorblind',
    'rgbcycle': False,
    'color': 'k',
    'alpha': 1,
    'facecolor': 'w',
    'small': 8,
    'large': 9,
    'linewidth': 0.6,
    'margin': 0.0,
    'grid': True,
    'gridminor': False,
    'ticklen': 4.0,
    'tickdir': 'out',
    'tickpad': 2.0,
    'tickratio': 0.8,
    'ticklenratio': 0.5,
    'tickminor': True,
    'gridratio': 0.5,
    'reso': 'lo',
    'geogrid': True,
    'land': False,
    'ocean': False,
    'coast': False,
    'rivers': False,
    'lakes': False,
    'borders': False,
    'innerborders': False,
}
defaultParamsLong = {
    'title.loc': 'c',  # centered above the axes
    'title.pad': 3.0,  # copy
    'abc.loc': 'l',  # left side above the axes
    'abc.style': 'a',
    'abc.size': None,  # = large
    'abc.color': 'k',
    'abc.weight': 'bold',
    'abc.border': True,
    'abc.linewidth': 1.5,
    'tick.labelsize': None,  # = small
    'tick.labelcolor': None,  # = color
    'tick.labelweight': 'normal',
    'title.size': None,  # = large
    'title.color': 'k',
    'title.weight': 'normal',
    'title.border': True,
    'title.linewidth': 1.5,
    'suptitle.size': None,  # = large
    'suptitle.color': 'k',
    'suptitle.weight': 'bold',
    'leftlabel.size': None,  # = large
    'leftlabel.weight': 'bold',
    'leftlabel.color': 'k',
    'toplabel.size': None,  # = large
    'toplabel.weight': 'bold',
    'toplabel.color': 'k',
    'rightlabel.size': None,  # = large
    'rightlabel.weight': 'bold',
    'rightlabel.color': 'k',
    'bottomlabel.size': None,  # = large
    'bottomlabel.weight': 'bold',
    'bottomlabel.color': 'k',
    'image.edgefix': True,
    'image.levels': 11,
    'axes.facealpha': None,  # if empty, depends on 'savefig.transparent'
    'axes.formatter.zerotrim': True,
    'axes.formatter.timerotation': 90,
    'axes.gridminor': True,
    'axes.geogrid': True,
    'gridminor.alpha': None,  # = grid.alpha
    'gridminor.color': None,  # = grid.color
    'gridminor.linestyle': None,  # = grid.linewidth
    'gridminor.linewidth': None,  # = grid.linewidth x gridratio
    'geogrid.labels': False,
    'geogrid.labelsize': None,  # = small
    'geogrid.latmax': 90,
    'geogrid.lonstep': 30,
    'geogrid.latstep': 20,
    'geogrid.alpha': 0.5,
    'geogrid.color': 'k',
    'geogrid.linewidth': 1.0,
    'geogrid.linestyle': ':',
    'geoaxes.linewidth': None,  # = linewidth
    'geoaxes.facecolor': None,  # = facecolor
    'geoaxes.facealpha': None,  # = alpha
    'geoaxes.edgecolor': None,  # = color
    'land.color': 'k',
    'ocean.color': 'w',
    'lakes.color': 'w',
    'coast.color': 'k',
    'coast.linewidth': 0.6,
    'borders.color': 'k',
    'borders.linewidth': 0.6,
    'innerborders.color': 'k',
    'innerborders.linewidth': 0.6,
    'rivers.color': 'k',
    'rivers.linewidth': 0.6,
    'colorbar.loc': 'right',
    'colorbar.grid': False,
    'colorbar.frameon': True,
    'colorbar.framealpha': 0.8,
    'colorbar.insetpad': '0.5em',
    'colorbar.extend': '1.3em',
    'colorbar.insetextend': '1em',
    'colorbar.length': 1,
    'colorbar.insetlength': '8em',
    'colorbar.width': '1.5em',
    'colorbar.insetwidth': '1.2em',
    'subplots.axwidth': '18em',
    'subplots.panelwidth': '4em',
    'subplots.pad': '0.5em',
    'subplots.axpad': '1em',
    'subplots.panelpad': '0.5em',
}
defaultParams = {
    'axes.titleweight': 'normal',
    'axes.xmargin': 0.0,
    'axes.ymargin': 0.0,
    'axes.grid': True,
    'axes.labelpad': 3.0,
    'axes.titlepad': 3.0,
    'figure.dpi': 90,
    'figure.facecolor': '#f2f2f2',
    'figure.autolayout': False,
    'figure.titleweight': 'bold',
    'figure.max_open_warning': 0,
    'grid.color': 'k',
    'grid.alpha': 0.1,
    'grid.linewidth': 0.6,
    'grid.linestyle': '-',
    'hatch.color': 'k',
    'hatch.linewidth': 0.6,
    'legend.frameon': True,
    'legend.framealpha': 0.8,
    'legend.fancybox': False,
    'legend.labelspacing': 0.5,
    'legend.handletextpad': 0.5,
    'legend.handlelength': 1.5,
    'legend.columnspacing': 1.0,
    'legend.borderpad': 0.5,
    'legend.borderaxespad': 0,
    'lines.linewidth': 1.3,
    'lines.markersize': 3.0,
    'mathtext.bf': 'sans:bold',
    'mathtext.it': 'sans:it',
    'mathtext.default': 'regular',
    'savefig.directory': '',
    'savefig.dpi': 300,
    'savefig.facecolor': 'white',
    'savefig.transparent': True,
    'savefig.format': 'pdf',
    'savefig.bbox': 'standard',
    'savefig.pad_inches': 0.0,
    'xtick.minor.visible': True,
    'ytick.minor.visible': True,
}
rcParamsShort = {}
rcParamsLong = {}

# Initialize user file
_rc_file = os.path.join(os.path.expanduser('~'), '.proplotrc')
if not os.path.isfile(_rc_file):
    def _tabulate(rcdict):
        string = ''
        maxlen = max(map(len, rcdict))
        for key, value in rcdict.items():
            value = '' if value is None else repr(value)
            space = ' ' * (maxlen - len(key) + 1) * int(bool(value))
            string += f'#  {key}:{space}{value}\n'
        return string.strip()
    with open(_rc_file, 'x') as f:
        f.write(f"""
#------------------------------------------------------
# Use this file to customize settings
# For descriptions of each key name see:
# https://proplot.readthedocs.io/en/latest/rctools.html
#------------------------------------------------------
# ProPlot short name settings
{_tabulate(defaultParamsShort)}
#
# ProPlot long name settings
{_tabulate(defaultParamsLong)}
#
# Matplotlib settings
{_tabulate(defaultParams)}
""".strip())

# "Global" settings and the lower-level settings they change
# NOTE: This whole section, declaring dictionaries and sets, takes 1ms
RC_CHILDREN = {
    'fontname': ('font.family',),
    'cmap': ('image.cmap',),
    'lut': ('image.lut',),
    'alpha': ('axes.facealpha', 'geoaxes.facealpha'),
    'facecolor': ('axes.facecolor', 'geoaxes.facecolor'),
    'color': ('axes.edgecolor', 'geoaxes.edgecolor', 'axes.labelcolor',
              'tick.labelcolor', 'hatch.color', 'xtick.color', 'ytick.color'),
    'small': ('font.size', 'tick.labelsize',
              'xtick.labelsize', 'ytick.labelsize', 'axes.labelsize',
              'legend.fontsize', 'geogrid.labelsize'),
    'large': ('abc.size', 'figure.titlesize', 'axes.titlesize',
              'suptitle.size', 'title.size', 'leftlabel.size', 'toplabel.size',
              'rightlabel.size', 'bottomlabel.size'),  # the 'large' fonts
    'linewidth': ('axes.linewidth', 'geoaxes.linewidth', 'hatch.linewidth',
                  'xtick.major.width', 'ytick.major.width'),
    'margin': ('axes.xmargin', 'axes.ymargin'),
    'grid': ('axes.grid',),
    'gridminor': ('axes.gridminor',),
    'geogrid': ('axes.geogrid',),
    'ticklen': ('xtick.major.size', 'ytick.major.size'),
    'tickdir': ('xtick.direction', 'ytick.direction'),
    'tickminor': ('xtick.minor.visible', 'ytick.minor.visible'),
    'tickpad': ('xtick.major.pad', 'xtick.minor.pad',
                'ytick.major.pad', 'ytick.minor.pad'),
    'title.pad': ('axes.titlepad',),
}
# Used by Axes.format, allows user to pass rc settings as keyword args,
# way less verbose. For example, landcolor='b' vs. rc_kw={'land.color':'b'}.
RC_NODOTS = {  # useful for passing these as kwargs
    name.replace('.', ''): name for names
    in (rcParams, rcParamsLong) for name in names
}
# Categories for returning dict of subcategory properties
RC_CATEGORIES = {
    *(re.sub(r'\.[^.]*$', '', name)
        for names in (rcParams, rcParamsLong) for name in names),
    *(re.sub(r'\..*$', '', name)
        for names in (rcParams, rcParamsLong) for name in names)
}

# Helper funcs


def _to_points(key, value):
    """Convert certain rc keys to the units "points"."""
    # See: https://matplotlib.org/users/customizing.html, all props matching
    # the below strings use the units 'points', and custom categories are in
    if (isinstance(value, str)
            and key.split('.')[0] not in ('colorbar', 'subplots')
            and re.match('^.*(width|space|size|pad|len|small|large)$', key)):
        value = utils.units(value, 'pt')
    return value


def _get_config_paths():
    """Return a list of configuration file paths."""
    # Local configuration
    idir = os.getcwd()
    paths = []
    while idir:  # not empty string
        ipath = os.path.join(idir, '.proplotrc')
        if os.path.exists(ipath):
            paths.append(ipath)
        ndir, _ = os.path.split(idir)
        if ndir == idir:
            break
        idir = ndir
    paths = paths[::-1]  # sort from decreasing to increasing importantce
    # Home configuration
    ipath = os.path.join(os.path.expanduser('~'), '.proplotrc')
    if os.path.exists(ipath) and ipath not in paths:
        paths.insert(0, ipath)
    return paths


def _get_synced_params(key, value):
    """Return dictionaries for updating the `rcParamsShort`, `rcParamsLong`,
    and `rcParams` properties associted with this key."""
    kw = {}  # builtin properties that global setting applies to
    kw_long = {}  # custom properties that global setting applies to
    kw_short = {}  # short name properties
    if '.' not in key and key not in rcParamsShort:
        key = RC_NODOTS.get(key, key)
    # Skip full name keys
    if '.' in key:
        pass
    # Cycler
    elif key in ('cycle', 'rgbcycle'):
        if key == 'rgbcycle':
            cycle, rgbcycle = rcParamsShort['cycle'], value
        else:
            cycle, rgbcycle = value, rcParamsShort['rgbcycle']
        try:
            colors = mcm.cmap_d[cycle].colors
        except (KeyError, AttributeError):
            cycles = sorted(
                name for name,
                cmap in mcm.cmap_d.items() if isinstance(
                    cmap,
                    mcolors.ListedColormap))
            raise ValueError(
                f'Invalid cycle name {cycle!r}. Options are: '
                ', '.join(map(repr, cycles)) + '.')
        if rgbcycle and cycle.lower() == 'colorblind':
            regcolors = colors + [(0.1, 0.1, 0.1)]
        elif mcolors.to_rgb('r') != (1.0, 0.0, 0.0):  # reset
            regcolors = [
                (0.0, 0.0, 1.0), (1.0, 0.0, 0.0), (0.0, 1.0, 0.0),
                (0.75, 0.75, 0.0), (0.75, 0.75, 0.0), (0.0, 0.75, 0.75),
                (0.0, 0.0, 0.0)]
        else:
            regcolors = []  # no reset necessary
        for code, color in zip('brgmyck', regcolors):
            rgb = mcolors.to_rgb(color)
            mcolors.colorConverter.colors[code] = rgb
            mcolors.colorConverter.cache[code] = rgb
        kw['patch.facecolor'] = colors[0]
        kw['axes.prop_cycle'] = cycler.cycler('color', colors)

    # Zero linewidth almost always means zero tick length
    elif key == 'linewidth' and _to_points(key, value) == 0:
        _, ikw_long, ikw = _get_synced_params('ticklen', 0)
        kw.update(ikw)
        kw_long.update(ikw_long)

    # Tick length/major-minor tick length ratio
    elif key in ('ticklen', 'ticklenratio'):
        if key == 'ticklen':
            ticklen = _to_points(key, value)
            ratio = rcParamsShort['ticklenratio']
        else:
            ticklen = rcParamsShort['ticklen']
            ratio = value
        kw['xtick.minor.size'] = ticklen * ratio
        kw['ytick.minor.size'] = ticklen * ratio

    # Spine width/major-minor tick width ratio
    elif key in ('linewidth', 'tickratio'):
        if key == 'linewidth':
            tickwidth = _to_points(key, value)
            ratio = rcParamsShort['tickratio']
        else:
            tickwidth = rcParamsShort['linewidth']
            ratio = value
        kw['xtick.minor.width'] = tickwidth * ratio
        kw['ytick.minor.width'] = tickwidth * ratio

    # Gridline width
    elif key in ('grid.linewidth', 'gridratio'):
        if key == 'grid.linewidth':
            gridwidth = _to_points(key, value)
            ratio = rcParamsShort['gridratio']
        else:
            gridwidth = rcParams['grid.linewidth']
            ratio = value
        kw_long['gridminor.linewidth'] = gridwidth * ratio

    # Gridline toggling, complicated because of the clunky way this is
    # implemented in matplotlib. There should be a gridminor setting!
    elif key in ('grid', 'gridminor'):
        ovalue = rcParams['axes.grid']
        owhich = rcParams['axes.grid.which']
        # Instruction is to turn off gridlines
        if not value:
            # Gridlines are already off, or they are on for the particular
            # ones that we want to turn off. Instruct to turn both off.
            if not ovalue or (key == 'grid' and owhich == 'major') or (
                    key == 'gridminor' and owhich == 'minor'):
                which = 'both'  # disable both sides
            # Gridlines are currently on for major and minor ticks, so we
            # instruct to turn on gridlines for the one we *don't* want off
            elif owhich == 'both':  # and ovalue is True, as we already tested
                # if gridminor=False, enable major, and vice versa
                value = True
                which = 'major' if key == 'gridminor' else 'minor'
            # Gridlines are on for the ones that we *didn't* instruct to turn
            # off, and off for the ones we do want to turn off. This just
            # re-asserts the ones that are already on.
            else:
                value = True
                which = owhich
        # Instruction is to turn on gridlines
        else:
            # Gridlines are already both on, or they are off only for the ones
            # that we want to turn on. Turn on gridlines for both.
            if owhich == 'both' or (key == 'grid' and owhich == 'minor') or (
                    key == 'gridminor' and owhich == 'major'):
                which = 'both'
            # Gridlines are off for both, or off for the ones that we
            # don't want to turn on. We can just turn on these ones.
            else:
                which = owhich
        kw['axes.grid'] = value
        kw['axes.grid.which'] = which

    # Now update linked settings
    value = _to_points(key, value)
    if key in rcParamsShort:
        kw_short[key] = value
    elif key in rcParamsLong:
        kw_long[key] = value
    elif key in rcParams:
        kw[key] = value
    else:
        raise KeyError(f'Invalid key {key!r}.')
    for name in RC_CHILDREN.get(key, ()):
        if name in rcParamsLong:
            kw_long[name] = value
        else:
            kw[name] = value
    return kw_short, kw_long, kw


def _sanitize_key(key):
    """Convert the key to a palatable value."""
    if not isinstance(key, str):
        raise KeyError(f'Invalid key {key!r}. Must be string.')
    if '.' not in key and key not in rcParamsShort:
        key = RC_NODOTS.get(key, key)
    return key.lower()


class rc_configurator(object):
    """
    Magical abstract class for managing matplotlib `rcParams
    <https://matplotlib.org/users/customizing.html>`__ and additional
    ProPlot :ref:`rcParamsLong` and :ref:`rcParamsShort` settings. When
    initialized, this loads defaults settings plus any user overrides in the
    ``~/.proplotrc`` file. See the `~proplot.rctools` documentation for
    details.
    """

    def __contains__(self, key):
        return key in rcParamsShort or key in rcParamsLong or key in rcParams

    def __iter__(self):
        for key in sorted((*rcParamsShort, *rcParamsLong, *rcParams)):
            yield key

    def __repr__(self):
        rcdict = type('rc', (dict,), {})(rcParamsShort)
        string = type(rcParams).__repr__(rcdict)
        indent = ' ' * 4  # indent is rc({
        return string.strip(
            '})') + f'\n{indent}... (rcParams) ...\n{indent}}})'

    def __str__(self):  # encapsulate params in temporary class
        rcdict = type('rc', (dict,), {})(rcParamsShort)
        string = type(rcParams).__str__(rcdict)
        return string + '\n... (rcParams) ...'

    @_counter  # about 0.05s
<<<<<<< HEAD
    def __init__(self, local=True):
        """
        Parameters
        ----------
        local : bool, optional
            Whether to load overrides from local and user ``.proplotrc``
            file(s). Default is ``True``.
        """
        # Attributes and style
        object.__setattr__(self, '_context', [])
        with _benchmark('  use'):
            style.use('default')

        # Update from defaults
        rcParamsLong.clear()
        rcParamsLong.update(defaultParamsLong)
        rcParamsShort.clear()
        rcParamsShort.update(defaultParamsShort)
        for rcdict in (rcParamsShort, rcParamsLong):
            for key, value in rcdict.items():
                _, rc_long, rc = _get_synced_params(key, value)
                rcParamsLong.update(rc_long)
                rcParams.update(rc)

        # Update from files
        if not local:
            return
=======
    def __init__(self):
        """Magical abstract class for managing matplotlib `rcParams \
<https://matplotlib.org/users/customizing.html>`__
        settings, ProPlot :ref:`rcParamsCustom` settings, and
        :ref:`rcParamsShort` "global" settings. This starts with the
        default settings plus user ``.proplotrc`` overrides.
        See :ref:`Configuring proplot` for details."""
        # Set the default style. Note that after first figure made, backend
        # is 'sticky', never changes! See:
        # https://stackoverflow.com/a/48322150/4970632
        plt.style.use('default')

        # Load the defaults from file
>>>>>>> 44b49b46
        for i, file in enumerate(_get_config_paths()):
            if not os.path.exists(file):
                continue
            with open(file) as f:
                try:
                    data = yaml.safe_load(f)
                except yaml.YAMLError as err:
                    print('{file!r} has invalid YAML syntax.')
                    raise err
            for key, value in (data or {}).items():
                try:
                    self[key] = value
                except KeyError:
                    raise RuntimeError(f'{file!r} has invalid key {key!r}.')

    def __enter__(self):
        """Apply settings from the most recent context block."""
        if not self._context:
            raise RuntimeError(
                f'rc context must be initialized with rc.context().')
        *_, kwargs, cache, restore = self._context[-1]

        def _update(rcdict, newdict):
            for key, value in newdict.items():
                restore[key] = rcdict[key]
                rcdict[key] = cache[key] = value
        for key, value in kwargs.items():
            rc_short, rc_long, rc = _get_synced_params(key, value)
            _update(rcParamsShort, rc_short)
            _update(rcParamsLong, rc_long)
            _update(rcParams, rc)

    def __exit__(self, *args):
        """Restore settings from the most recent context block."""
        if not self._context:
            raise RuntimeError(
                f'rc context must be initialized with rc.context().')
        *_, restore = self._context[-1]
        for key, value in restore.items():
            self[key] = value
        del self._context[-1]

    def __delitem__(self, *args):
        """Raise an error. This enforces pseudo-immutability."""
        raise RuntimeError('rc settings cannot be deleted.')

    def __delattr__(self, *args):
        """Raise an error. This enforces pseudo-immutability."""
        raise RuntimeError('rc settings cannot be deleted.')

    def __getattr__(self, attr):
        """Pass the attribute to `~rc_configurator.__getitem__` and return
        the result."""
        return self[attr]

    def __getitem__(self, key):
<<<<<<< HEAD
        """Return the relevant `rcParams
        <https://matplotlib.org/users/customizing.html>`__,
        :ref:`rcParamsLong`, and :ref:`rcParamsShort` setting."""
        key = _sanitize_key(key)
        for kw in (rcParamsShort, rcParamsLong, rcParams):
            try:
                return kw[key]
            except KeyError:
                continue
        raise KeyError(f'Invalid property name {key!r}.')

    def __setattr__(self, attr, value):
        """Pass the attribute and value to `~rc_configurator.__setitem__`."""
        self[attr] = value

    def __setitem__(self, key, value):
        """Modify the relevant `rcParams
        <https://matplotlib.org/users/customizing.html>`__,
        :ref:`rcParamsLong`, and :ref:`rcParamsShort` setting(s)."""
        rc_short, rc_long, rc = _get_synced_params(key, value)
        rcParamsShort.update(rc_short)
        rcParamsLong.update(rc_long)
        rcParams.update(rc)

    def _get_item(self, key, mode=None):
        """As with `~rc_configurator.__getitem__` but the search is limited
        based on the context mode and ``None`` is returned if the key is not
        found in the dictionaries."""
        if mode is None:
            mode = min((context[0] for context in self._context), default=0)
        caches = (context[2] for context in self._context)
=======
        """Get `rcParams <https://matplotlib.org/users/customizing.html>`__,
        :ref:`rcParamsCustom`, and :ref:`rcParamsShort` settings. If we are in
        a `~rc_configurator.context` block, may return ``None`` if the setting
        is not cached (i.e. if it was not changed by the user)."""
        # Can get a whole bunch of different things
        # Get full dictionary e.g. for rc[None]
        if not key:
            return {**rcParams, **rcParamsCustom}

        # Standardize
        # NOTE: If key is invalid, raise error down the line.
        if '.' not in key and key not in rcParamsShort:
            key = RC_NODOTSNAMES.get(key, key)

        # Allow for special time-saving modes where we *ignore rcParams*
        # or even *ignore rcParamsCustom*.
        mode = self._getitem_mode
>>>>>>> 44b49b46
        if mode == 0:
            rcdicts = (*caches, rcParamsShort, rcParamsLong, rcParams)
        elif mode == 1:
            rcdicts = (*caches, rcParamsShort, rcParamsLong)  # custom only!
        elif mode == 2:
            rcdicts = (*caches,)
        else:
            raise KeyError(f'Invalid caching mode {mode!r}.')
        for rcdict in rcdicts:
            if not rcdict:
                continue
            try:
                return rcdict[key]
            except KeyError:
                continue
        if mode == 0:
            raise KeyError(f'Invalid property name {key!r}.')
        else:
            return None

<<<<<<< HEAD
    def category(self, cat, *, context=False):
        """
        Return a dictionary of settings beginning with the substring
        ``cat + '.'``.
=======
    def __setitem__(self, key, value):
        """Set `rcParams <https://matplotlib.org/users/customizing.html>`__,
        :ref:`rcParamsCustom`, and :ref:`rcParamsShort` settings."""
        # Check whether we are in context block
        # NOTE: Do not add key to cache until we are sure it is a valid key
        cache = self._cache
        context = bool(self._context)  # test if context dict is non-empty
        if context:
            restore = self._cache_restore

        # Standardize
        # NOTE: If key is invalid, raise error down the line.
        if '.' not in key and key not in rcParamsShort:
            key = RC_NODOTSNAMES.get(key, key)

        # Special keys
        if key == 'title.pad':
            key = 'axes.titlepad'
        if key == 'rgbcycle':  # if must re-apply cycler afterward
            cache[key] = value
            rcParamsShort[key] = value
            key, value = 'cycle', rcParamsShort['cycle']

        # Set the default cycler
        if key == 'cycle':
            cache[key] = value
            if context:
                restore[key] = rcParamsShort[key]
                restore['axes.prop_cycle'] = rcParams['axes.prop_cycle']
                restore['patch.facecolor'] = rcParams['patch.facecolor']
            _set_cycler(value)

        # Gridline toggling, complicated because of the clunky way this is
        # implemented in matplotlib. There should be a gridminor setting!
        elif key in ('grid', 'gridminor'):
            cache[key] = value
            ovalue = rcParams['axes.grid']
            owhich = rcParams['axes.grid.which']
            if context:
                restore[key] = rcParamsShort[key]
                restore['axes.grid'] = ovalue
                restore['axes.grid.which'] = owhich
            # Instruction is to turn off gridlines
            if not value:
                # Gridlines are already off, or they are on for the particular
                # ones that we want to turn off. Instruct to turn both off.
                if not ovalue or (key == 'grid' and owhich == 'major') or (
                        key == 'gridminor' and owhich == 'minor'):
                    which = 'both'  # disable both sides
                # Gridlines are currently on for major and minor ticks, so we
                # instruct to turn on gridlines for the one we *don't* want off
                elif owhich == 'both':  # and ovalue is True
                    value = True
                    # if gridminor=False, enable major, and vice versa
                    which = 'major' if key == 'gridminor' else 'minor'
                # Gridlines are on for the ones that we *didn't* instruct to
                # turn off, and off for the ones we do want to turn off. This
                # just re-asserts the ones that are already on.
                else:
                    value = True
                    which = owhich
            # Instruction is to turn on gridlines
            else:
                # Gridlines are already both on, or they are off only for the
                # ones that we want to turn on. Turn on gridlines for both.
                if owhich == 'both' or (key == 'grid' and owhich == 'minor') \
                        or (key == 'gridminor' and owhich == 'major'):
                    which = 'both'
                # Gridlines are off for both, or off for the ones that we
                # don't want to turn on. We can just turn on these ones.
                else:
                    which = owhich
            cache.update({'axes.grid': value, 'axes.grid.which': which})
            rcParams.update({'axes.grid': value, 'axes.grid.which': which})

        # Ordinary settings
        elif key in rcParamsShort:
            # Update global setting
            cache[key] = value
            if context:
                restore[key] = rcParamsShort[key]
            rcParamsShort[key] = value
            # Update children of setting
            rc, rc_new = _get_synced_params(key, value)
            cache.update(rc)
            cache.update(rc_new)
            if context:
                restore.update({key: rcParams[key] for key in rc})
                restore.update({key: rcParamsCustom[key] for key in rc_new})
            rcParams.update(rc)
            rcParamsCustom.update(rc_new)
        # Update normal settings
        elif key in RC_CUSTOMNAMES:
            value = _convert_units(key, value)
            cache[key] = value
            if context:
                restore[key] = rcParamsCustom[key]
            rcParamsCustom[key] = value
        elif key in RC_PARAMNAMES:
            value = _convert_units(key, value)
            cache[key] = value
            if context:
                restore[key] = rcParams[key]
            rcParams[key] = value  # rcParams dict has key validation
        else:
            raise KeyError(f'Invalid key {key!r}.')
        self._init = False  # we are no longer in initial state

    # Attributes same as items
    def __getattribute__(self, attr):
        """Invokes `~rc_configurator.__getitem__`."""
        if attr[:1] == '_' or attr in self._public_api:
            return object.__getattribute__(self, attr)
        else:
            return self[attr]

    def __setattr__(self, attr, value):
        """Invokes `~rc_configurator.__setitem__`."""
        if attr[:1] == '_':
            object.__setattr__(self, attr, value)
        else:
            self[attr] = value

    # Immutability
    def __delitem__(self, *args):
        """Pseudo-immutability."""
        raise RuntimeError('rc settings cannot be deleted.')

    def __delattr__(self, *args):
        """Pseudo-immutability."""
        raise RuntimeError('rc settings cannot be deleted.')

    # Context tools
    def __enter__(self):
        """Apply settings from configurator cache."""
        self._cache_orig = rc._cache.copy()
        self._cache_restore = {}  # shouldn't be necessary but just in case
        self._cache = {}
        for key, value in self._context.items():
            self[key] = value  # applies linked and individual settings
>>>>>>> 44b49b46

        Parameters
        ----------
        cat : str, optional
            The `rc` settings category.
        context : bool, optional
            If ``True``, then each category setting that is not found in the
            context mode dictionaries is omitted from the output dictionary.
            See `~rc_configurator.context`.
        """
        if cat not in RC_CATEGORIES:
            raise ValueError(
                f'Invalid rc category {cat!r}. Valid categories are '
                ', '.join(map(repr, RC_CATEGORIES)) + '.')
        kw = {}
        mode = 0 if not context else None
        for rcdict in (rcParamsLong, rcParams):
            for key in rcdict:
                if not re.search(f'^{cat}[.][^.]+$', key):
                    continue
                value = self._get_item(key, mode)
                if value is None:
                    continue
                kw[key] = value
        return kw

    def context(self, *args, mode=0, **kwargs):
        """
        Temporarily modify the rc settings in a "with as" block.

        This is used by ProPlot internally but may also be useful for power
        users. It was invented to prevent successive calls to
        `~proplot.axes.Axes.format` from constantly looking up and
        re-applying unchanged settings. Testing showed that these gratuitous
        `rcParams <https://matplotlib.org/users/customizing.html>`__
        lookups and artist updates increased runtime by seconds, even for
        relatively simple plots. It also resulted in overwriting previous
        rc changes with the default values upon subsequent calls to
        `~proplot.axes.Axes.format`.

        Parameters
        ----------
        *args
            Dictionaries of `rc` names and values.
        **kwargs
            `rc` names and values passed as keyword arguments. If the
            name has dots, simply omit them.

        Other parameters
        ----------------
        mode : {0,1,2}, optional
            The context mode. Dictates the behavior of `~rc_configurator.get`,
            `~rc_configurator.fill`, and `~rc_configurator.category` within a
            "with as" block when called with ``context=True``. The options are
            as follows.

<<<<<<< HEAD
            0. All settings (`rcParams
               <https://matplotlib.org/users/customizing.html>`__,
               :ref:`rcParamsLong`, and :ref:`rcParamsShort`) are returned,
               whether or not `~rc_configurator.context` has changed them.
            1. Unchanged `rcParams
               <https://matplotlib.org/users/customizing.html>`__
               return ``None``. :ref:`rcParamsLong` and :ref:`rcParamsShort`
               are returned whether or not `~rc_configurator.context` has
               changed them.  This is used in the `~proplot.axes.Axes.__init__`
               call to `~proplot.axes.Axes.format`. When a lookup returns
=======
            0. All settings (`rcParams \
<https://matplotlib.org/users/customizing.html>`__,
               :ref:`rcParamsCustom`, and :ref:`rcParamsShort`) are returned,
               whether or not `~rc_configurator.context` has changed them.
            1. Unchanged `rcParams \
<https://matplotlib.org/users/customizing.html>`__
               return ``None``. :ref:`rcParamsCustom` and :ref:`rcParamsShort`
               are returned whether or not `~rc_configurator.context` has
               changed them.  This is used in the ``__init__`` call to
               `~proplot.axes.Axes.format`. When a setting lookup returns
>>>>>>> 44b49b46
               ``None``, `~proplot.axes.Axes.format` does not apply it.
            2. All unchanged settings return ``None``. This is used during user
               calls to `~proplot.axes.Axes.format`.

        Example
        -------
        The below applies settings to axes in a specific figure using
        `~rc_configurator.context`.

        >>> import proplot as plot
        >>> with plot.rc.context(linewidth=2, ticklen=5):
        ...     f, ax = plot.subplots()
        ...     ax.plot(data)

        By contrast, the below applies settings to a specific axes using
        `~proplot.axes.Axes.format`.

        >>> import proplot as plot
        >>> f, ax = plot.subplots()
        >>> ax.format(linewidth=2, ticklen=5)

        """
        if mode not in range(3):
            raise ValueError(f'Invalid mode {mode!r}.')
        for arg in args:
            if not isinstance(arg, dict):
                raise ValueError('Non-dictionary argument {arg!r}.')
            kwargs.update(arg)
        self._context.append((mode, kwargs, {}, {}))
        return self

    def dict(self):
        """
        Return a raw dictionary of all settings.
        """
        output = {}
        for key in sorted((*rcParamsShort, *rcParamsLong, *rcParams)):
            output[key] = self[key]
        return output

    def get(self, key, *, context=False):
        """
        Return a single setting.

        Parameters
        ----------
        key : str
            The setting name.
        context : bool, optional
            If ``True``, then ``None`` is returned if the setting is not found
            in the context mode dictionaries. See `~rc_configurator.context`.
        """
        mode = 0 if not context else None
        return self._get_item(key, mode)

    def fill(self, props, *, context=False):
        """
        Return a dictionary filled with settings whose names match the
        string values in the input dictionary.

        Parameters
        ----------
        props : dict-like
            Dictionary whose values are names of settings. The values
            are replaced with the corresponding property only if
            `~rc_configurator.__getitem__` does not return ``None``. Otherwise,
            that key, value pair is omitted from the output dictionary.
        context : bool, optional
            If ``True``, then each setting that is not found in the
            context mode dictionaries is omitted from the output dictionary.
            See `~rc_configurator.context`.
        """
        kw = {}
        mode = 0 if not context else None
        for key, value in props.items():
            item = self._get_item(value, mode)
            if item is not None:
                kw[key] = item
        return kw

    def items(self):
        """
        Return an iterator that loops over all setting names and values.
        Same as `dict.items`.
        """
        for key in self:
            yield key, self[key]

    def keys(self):
        """
        Return an iterator that loops over all setting names.
        Same as `dict.items`.
        """
        for key in self:
            yield key

    def update(self, *args, **kwargs):
        """
        Update multiple settings at once.

        Parameters
        ----------
        *args : str, dict, or (str, dict)
            The first argument can optionally be a "category" string name,
            in which case all other setting names passed to this function are
            prepended with the string ``cat + '.'``. For example,
            ``rc.update('axes', labelsize=20, titlesize=20)`` changes the
            :rcraw:`axes.labelsize` and :rcraw:`axes.titlesize` properties.

            The first or second argument can also be a dictionary of `rc`
            names and values.
        **kwargs
            `rc` names and values passed as keyword arguments. If the
            name has dots, simply omit them.
        """
        # Parse args
        kw = {}
        prefix = ''
        if len(args) > 2:
            raise ValueError(
                'Accepts 1-2 positional arguments. Use plot.rc.update(kw) '
                'to update a bunch of names, or plot.rc.update(category, kw) '
                'to update subcategories belonging to single category '
                'e.g. axes. Keyword args are added to the kw dict.')
        elif len(args) == 2:
            prefix = args[0]
            kw = args[1]
        elif len(args) == 1:
            if isinstance(args[0], str):
                prefix = args[0]
            else:
                kw = args[0]
        # Apply settings
        if prefix:
            prefix = prefix + '.'
        kw.update(kwargs)
        for key, value in kw.items():
            self[prefix + key] = value

    def reset(self, **kwargs):
        """
        Reset the configurator to its initial state.

        Parameters
        ----------
        **kwargs
            Passed to `rc_configurator`.
        """
        self.__init__(**kwargs)

    def values(self):
        """
        Return an iterator that loops over all setting values.
        Same as `dict.values`.
        """
        for key in self:
            yield self[key]


@_timer
def backend_setup(backend=None, fmt=None):
    """
    Set up the matplotlib backend for your iPython workspace.

    Parameters
    ----------
    backend : str, optional
        The backend name. Leave this empty or use ``'auto'`` to revert to the
        ProPlot defaults.
    fmt : str, optional
        The inline backend file format. Valid formats include ``'jpg'``,
        ``'png'``, ``'svg'``, ``'pdf'``, and ``'retina'``. This is ignored
        for non-inline backends.
    """
    # Initialize with default 'inline' settings
    # Reset rc object afterwards
    # TODO: Change nbsetup --> autobackend in add-subplot branch
    fmt = fmt or rcParamsShort['format']
    ipython = get_ipython()
    backend = backend or (
        'auto' if rcParamsShort.get(
            'autobackend', rcParamsShort.get('nbsetup', True)
        ) else None) or rcParams['backend']
    if ipython is None or backend is None:
        return
    if backend[:2] == 'nb' or backend in ('MacOSX',):
        warnings.warn(
            f'Using ProPlot with the {backend!r} backend may result in '
            'unexpected behavior due to automatic figure resizing. '
            'Try using %matplotlib inline or %matplotlib qt, or just '
            'import proplot before specifying the backend and one of these '
            'will be automatically loaded.')
        backend = 'auto'

    # For notebooks
    rc._init = False
    ibackend = ('inline' if backend == 'auto' else backend)
    try:
        ipython.magic('matplotlib ' + ibackend)
        rc.reset()
    # For terminals (UnknownBackend is subclass of KeyError)
    except KeyError:
        if backend != 'auto':
            warnings.warn(f'Failed to import {backend!r} backend.')
        try:
            ipython.magic('matplotlib qt')  # use any available Qt backend
            rc.reset()
        except KeyError:  # should be impossible; pyplot needs Qt!
            warnings.warn('Failed to import \'qt\' backend.')

    # Configure inline backend no matter what type of session this is
    # Should be silently ignored for terminal ipython sessions
    ipython.magic("config InlineBackend.figure_formats = ['" + fmt + "']")
    ipython.magic('config InlineBackend.rc = {}')  # no notebook overrides
    ipython.magic('config InlineBackend.close_figures = True')  # memory issues
    # Use ProPlot tight layout
    ipython.magic(
        "config InlineBackend.print_figure_kwargs = {'bbox_inches':None}")


def autoreload_setup(autoreload=None):
    """
    Set up the `autoreload \
<https://ipython.readthedocs.io/en/stable/config/extensions/autoreload.html>`__
    utility for ipython sessions.

    Parameters
    ----------
    autoreload : float, optional
        The autoreload level. Default is :rc:`autoreload`.
    """  # noqa
    ipython = get_ipython()
    autoreload = autoreload or rcParamsShort['autoreload']
    if ipython is None or autoreload is None:
        return
    if 'autoreload' not in ipython.magics_manager.magics['line']:
        with IPython.utils.io.capture_output():  # capture annoying message
            ipython.magic('load_ext autoreload')
    ipython.magic('autoreload ' + str(autoreload))


def autosave_setup(autosave=None):
    """
    Set up the `autosave \
<https://ipython.readthedocs.io/en/stable/interactive/magics.html#magic-matplotlib>`__
    utility for ipython notebook sessions.

    Parameters
    ----------
    autosave : float, optional
        The autosave interval in seconds. Default is :rc:`autosave`.
    """  # noqa
    ipython = get_ipython()
    autosave = autosave or rcParamsShort['autosave']
    if ipython is None or autosave is None:
        return
    with IPython.utils.io.capture_output():  # capture annoying message
        try:
            ipython.magic('autosave ' + str(autosave))
        except IPython.core.error.UsageError:
            pass


#: Instance of `rc_configurator`. This is used to change global settings.
#: See :ref:`Configuring proplot` for details.
rc = rc_configurator()

# Call setup functions
backend_setup()
autoreload_setup()
autosave_setup()<|MERGE_RESOLUTION|>--- conflicted
+++ resolved
@@ -482,7 +482,6 @@
         return string + '\n... (rcParams) ...'
 
     @_counter  # about 0.05s
-<<<<<<< HEAD
     def __init__(self, local=True):
         """
         Parameters
@@ -510,21 +509,6 @@
         # Update from files
         if not local:
             return
-=======
-    def __init__(self):
-        """Magical abstract class for managing matplotlib `rcParams \
-<https://matplotlib.org/users/customizing.html>`__
-        settings, ProPlot :ref:`rcParamsCustom` settings, and
-        :ref:`rcParamsShort` "global" settings. This starts with the
-        default settings plus user ``.proplotrc`` overrides.
-        See :ref:`Configuring proplot` for details."""
-        # Set the default style. Note that after first figure made, backend
-        # is 'sticky', never changes! See:
-        # https://stackoverflow.com/a/48322150/4970632
-        plt.style.use('default')
-
-        # Load the defaults from file
->>>>>>> 44b49b46
         for i, file in enumerate(_get_config_paths()):
             if not os.path.exists(file):
                 continue
@@ -581,7 +565,6 @@
         return self[attr]
 
     def __getitem__(self, key):
-<<<<<<< HEAD
         """Return the relevant `rcParams
         <https://matplotlib.org/users/customizing.html>`__,
         :ref:`rcParamsLong`, and :ref:`rcParamsShort` setting."""
@@ -613,25 +596,6 @@
         if mode is None:
             mode = min((context[0] for context in self._context), default=0)
         caches = (context[2] for context in self._context)
-=======
-        """Get `rcParams <https://matplotlib.org/users/customizing.html>`__,
-        :ref:`rcParamsCustom`, and :ref:`rcParamsShort` settings. If we are in
-        a `~rc_configurator.context` block, may return ``None`` if the setting
-        is not cached (i.e. if it was not changed by the user)."""
-        # Can get a whole bunch of different things
-        # Get full dictionary e.g. for rc[None]
-        if not key:
-            return {**rcParams, **rcParamsCustom}
-
-        # Standardize
-        # NOTE: If key is invalid, raise error down the line.
-        if '.' not in key and key not in rcParamsShort:
-            key = RC_NODOTSNAMES.get(key, key)
-
-        # Allow for special time-saving modes where we *ignore rcParams*
-        # or even *ignore rcParamsCustom*.
-        mode = self._getitem_mode
->>>>>>> 44b49b46
         if mode == 0:
             rcdicts = (*caches, rcParamsShort, rcParamsLong, rcParams)
         elif mode == 1:
@@ -652,153 +616,10 @@
         else:
             return None
 
-<<<<<<< HEAD
     def category(self, cat, *, context=False):
         """
         Return a dictionary of settings beginning with the substring
         ``cat + '.'``.
-=======
-    def __setitem__(self, key, value):
-        """Set `rcParams <https://matplotlib.org/users/customizing.html>`__,
-        :ref:`rcParamsCustom`, and :ref:`rcParamsShort` settings."""
-        # Check whether we are in context block
-        # NOTE: Do not add key to cache until we are sure it is a valid key
-        cache = self._cache
-        context = bool(self._context)  # test if context dict is non-empty
-        if context:
-            restore = self._cache_restore
-
-        # Standardize
-        # NOTE: If key is invalid, raise error down the line.
-        if '.' not in key and key not in rcParamsShort:
-            key = RC_NODOTSNAMES.get(key, key)
-
-        # Special keys
-        if key == 'title.pad':
-            key = 'axes.titlepad'
-        if key == 'rgbcycle':  # if must re-apply cycler afterward
-            cache[key] = value
-            rcParamsShort[key] = value
-            key, value = 'cycle', rcParamsShort['cycle']
-
-        # Set the default cycler
-        if key == 'cycle':
-            cache[key] = value
-            if context:
-                restore[key] = rcParamsShort[key]
-                restore['axes.prop_cycle'] = rcParams['axes.prop_cycle']
-                restore['patch.facecolor'] = rcParams['patch.facecolor']
-            _set_cycler(value)
-
-        # Gridline toggling, complicated because of the clunky way this is
-        # implemented in matplotlib. There should be a gridminor setting!
-        elif key in ('grid', 'gridminor'):
-            cache[key] = value
-            ovalue = rcParams['axes.grid']
-            owhich = rcParams['axes.grid.which']
-            if context:
-                restore[key] = rcParamsShort[key]
-                restore['axes.grid'] = ovalue
-                restore['axes.grid.which'] = owhich
-            # Instruction is to turn off gridlines
-            if not value:
-                # Gridlines are already off, or they are on for the particular
-                # ones that we want to turn off. Instruct to turn both off.
-                if not ovalue or (key == 'grid' and owhich == 'major') or (
-                        key == 'gridminor' and owhich == 'minor'):
-                    which = 'both'  # disable both sides
-                # Gridlines are currently on for major and minor ticks, so we
-                # instruct to turn on gridlines for the one we *don't* want off
-                elif owhich == 'both':  # and ovalue is True
-                    value = True
-                    # if gridminor=False, enable major, and vice versa
-                    which = 'major' if key == 'gridminor' else 'minor'
-                # Gridlines are on for the ones that we *didn't* instruct to
-                # turn off, and off for the ones we do want to turn off. This
-                # just re-asserts the ones that are already on.
-                else:
-                    value = True
-                    which = owhich
-            # Instruction is to turn on gridlines
-            else:
-                # Gridlines are already both on, or they are off only for the
-                # ones that we want to turn on. Turn on gridlines for both.
-                if owhich == 'both' or (key == 'grid' and owhich == 'minor') \
-                        or (key == 'gridminor' and owhich == 'major'):
-                    which = 'both'
-                # Gridlines are off for both, or off for the ones that we
-                # don't want to turn on. We can just turn on these ones.
-                else:
-                    which = owhich
-            cache.update({'axes.grid': value, 'axes.grid.which': which})
-            rcParams.update({'axes.grid': value, 'axes.grid.which': which})
-
-        # Ordinary settings
-        elif key in rcParamsShort:
-            # Update global setting
-            cache[key] = value
-            if context:
-                restore[key] = rcParamsShort[key]
-            rcParamsShort[key] = value
-            # Update children of setting
-            rc, rc_new = _get_synced_params(key, value)
-            cache.update(rc)
-            cache.update(rc_new)
-            if context:
-                restore.update({key: rcParams[key] for key in rc})
-                restore.update({key: rcParamsCustom[key] for key in rc_new})
-            rcParams.update(rc)
-            rcParamsCustom.update(rc_new)
-        # Update normal settings
-        elif key in RC_CUSTOMNAMES:
-            value = _convert_units(key, value)
-            cache[key] = value
-            if context:
-                restore[key] = rcParamsCustom[key]
-            rcParamsCustom[key] = value
-        elif key in RC_PARAMNAMES:
-            value = _convert_units(key, value)
-            cache[key] = value
-            if context:
-                restore[key] = rcParams[key]
-            rcParams[key] = value  # rcParams dict has key validation
-        else:
-            raise KeyError(f'Invalid key {key!r}.')
-        self._init = False  # we are no longer in initial state
-
-    # Attributes same as items
-    def __getattribute__(self, attr):
-        """Invokes `~rc_configurator.__getitem__`."""
-        if attr[:1] == '_' or attr in self._public_api:
-            return object.__getattribute__(self, attr)
-        else:
-            return self[attr]
-
-    def __setattr__(self, attr, value):
-        """Invokes `~rc_configurator.__setitem__`."""
-        if attr[:1] == '_':
-            object.__setattr__(self, attr, value)
-        else:
-            self[attr] = value
-
-    # Immutability
-    def __delitem__(self, *args):
-        """Pseudo-immutability."""
-        raise RuntimeError('rc settings cannot be deleted.')
-
-    def __delattr__(self, *args):
-        """Pseudo-immutability."""
-        raise RuntimeError('rc settings cannot be deleted.')
-
-    # Context tools
-    def __enter__(self):
-        """Apply settings from configurator cache."""
-        self._cache_orig = rc._cache.copy()
-        self._cache_restore = {}  # shouldn't be necessary but just in case
-        self._cache = {}
-        for key, value in self._context.items():
-            self[key] = value  # applies linked and individual settings
->>>>>>> 44b49b46
 
         Parameters
         ----------
@@ -855,7 +676,6 @@
             "with as" block when called with ``context=True``. The options are
             as follows.
 
-<<<<<<< HEAD
             0. All settings (`rcParams
                <https://matplotlib.org/users/customizing.html>`__,
                :ref:`rcParamsLong`, and :ref:`rcParamsShort`) are returned,
@@ -866,18 +686,6 @@
                are returned whether or not `~rc_configurator.context` has
                changed them.  This is used in the `~proplot.axes.Axes.__init__`
                call to `~proplot.axes.Axes.format`. When a lookup returns
-=======
-            0. All settings (`rcParams \
-<https://matplotlib.org/users/customizing.html>`__,
-               :ref:`rcParamsCustom`, and :ref:`rcParamsShort`) are returned,
-               whether or not `~rc_configurator.context` has changed them.
-            1. Unchanged `rcParams \
-<https://matplotlib.org/users/customizing.html>`__
-               return ``None``. :ref:`rcParamsCustom` and :ref:`rcParamsShort`
-               are returned whether or not `~rc_configurator.context` has
-               changed them.  This is used in the ``__init__`` call to
-               `~proplot.axes.Axes.format`. When a setting lookup returns
->>>>>>> 44b49b46
                ``None``, `~proplot.axes.Axes.format` does not apply it.
             2. All unchanged settings return ``None``. This is used during user
                calls to `~proplot.axes.Axes.format`.
