#!/usr/bin/env python3
"""
Tools for registering and visualizing colormaps, color cycles, color string
names, and fonts. New colormap classes, new colormap normalizer
classes, and new constructor functions for generating instances of these
classes. Related utilities for manipulating colors. See
:ref:`Colormaps`, :ref:`Color cycles`, and :ref:`Colors and fonts`
for details.
"""
# Potential bottleneck, loading all this stuff?  *No*. Try using @timer on
# register functions, turns out worst is colormap one at 0.1 seconds.
import os
import re
import json
import glob
import cycler
from xml.etree import ElementTree
from numbers import Number, Integral
from matplotlib import rcParams
import numpy as np
import numpy.ma as ma
import matplotlib.colors as mcolors
import matplotlib.cm as mcm
import warnings
from . import colormath
from .utils import _notNone, _timer
__all__ = [
    'BinNorm', 'CmapDict', 'ColorCacheDict',
    'LinearSegmentedNorm', 'MidpointNorm', 'PerceptuallyUniformColormap',
    'Colormap', 'Cycle', 'Norm',
    'cmaps', 'cycles', 'colordict',
    'fonts', 'fonts_system', 'fonts_proplot',
    'colors',
    'ListedColormap',
    'LinearSegmentedColormap',
    'make_mapping_array',
    'register_cmaps', 'register_colors', 'register_cycles', 'register_fonts',
    'saturate', 'shade', 'show_cmaps', 'show_channels',
    'show_colors', 'show_colorspaces', 'show_cycles', 'show_fonts',
    'to_rgb', 'to_xyz',
]

# Colormap stuff
CMAPS_TABLE = {
    # Assorted origin, but these belong together
    'Grayscale': (
        'Grays', 'Mono', 'GrayCycle',
    ),
    # Builtin
    'Matplotlib Originals': (
        'viridis', 'plasma', 'inferno', 'magma', 'cividis',
        'twilight', 'twilight_shifted',
    ),
    # seaborn
    'Seaborn Originals': (
        'Rocket', 'Mako', 'IceFire', 'Vlag',
    ),
    # PerceptuallyUniformColormap
    'ProPlot Sequential': (
        'Fire',
        'Stellar',
        'Boreal',
        'Marine',
        'Dusk',
        'Glacial',
        'Sunrise', 'Sunset',
    ),
    'ProPlot Diverging': (
        'NegPos', 'Div', 'DryWet', 'Moisture',
    ),
    # Nice diverging maps
    'Other Diverging': (
        'ColdHot', 'CoolWarm', 'BR',
    ),
    # cmOcean
    'cmOcean Sequential': (
        'Oxy', 'Thermal', 'Dense', 'Ice', 'Haline',
        'Deep', 'Algae', 'Tempo', 'Speed', 'Turbid', 'Solar', 'Matter',
        'Amp', 'Phase',
    ),
    'cmOcean Diverging': (
        'Balance', 'Delta', 'Curl',
    ),
    # ColorBrewer
    'ColorBrewer2.0 Sequential': (
        'Purples', 'Blues', 'Greens', 'Oranges', 'Reds',
        'YlOrBr', 'YlOrRd', 'OrRd', 'PuRd', 'RdPu', 'BuPu',
        'PuBu', 'PuBuGn', 'BuGn', 'GnBu', 'YlGnBu', 'YlGn'
    ),
    'ColorBrewer2.0 Diverging': (
        'Spectral', 'PiYG', 'PRGn', 'BrBG', 'PuOr', 'RdGY',
        'RdBu', 'RdYlBu', 'RdYlGn',
    ),
    # SciVisColor
    'SciVisColor Blues': (
        'Blue0', 'Blue1', 'Blue2', 'Blue3', 'Blue4', 'Blue5',
        'Blue6', 'Blue7', 'Blue8', 'Blue9', 'Blue10', 'Blue11',
    ),
    'SciVisColor Greens': (
        'Green1', 'Green2', 'Green3', 'Green4', 'Green5',
        'Green6', 'Green7', 'Green8',
    ),
    'SciVisColor Oranges': (
        'Orange1', 'Orange2', 'Orange3', 'Orange4', 'Orange5',
        'Orange6', 'Orange7', 'Orange8',
    ),
    'SciVisColor Browns': (
        'Brown1', 'Brown2', 'Brown3', 'Brown4', 'Brown5',
        'Brown6', 'Brown7', 'Brown8', 'Brown9',
    ),
    'SciVisColor Reds/Purples': (
        'RedPurple1', 'RedPurple2', 'RedPurple3', 'RedPurple4',
        'RedPurple5', 'RedPurple6', 'RedPurple7', 'RedPurple8',
    ),
    # Builtin maps that will be deleted; categories are taken from comments in
    # matplotlib source code. Some of these are really bad, some are segmented
    # maps when the should be color cycles, and some are just uninspiring.
    'MATLAB': (
        'bone', 'cool', 'copper', 'autumn', 'flag', 'prism',
        'jet', 'hsv', 'hot', 'spring', 'summer', 'winter', 'pink', 'gray',
    ),
    'GNUplot': (
        'gnuplot', 'gnuplot2', 'ocean', 'afmhot', 'rainbow',
    ),
    'GIST': (
        'gist_earth', 'gist_gray', 'gist_heat', 'gist_ncar',
        'gist_rainbow', 'gist_stern', 'gist_yarg',
    ),
    'Other': (
        'binary', 'bwr', 'brg',  # appear to be custom matplotlib
        'cubehelix', 'wistia', 'CMRmap',  # individually released
        'seismic', 'terrain', 'nipy_spectral',  # origin ambiguous
        'tab10', 'tab20', 'tab20b', 'tab20c',  # merged colormap cycles
    )
}
CMAPS_DIVERGING = tuple(
    (key1.lower(), key2.lower()) for key1, key2 in (
        ('PiYG', 'GYPi'),
        ('PRGn', 'GnRP'),
        ('BrBG', 'GBBr'),
        ('PuOr', 'OrPu'),
        ('RdGy', 'GyRd'),
        ('RdBu', 'BuRd'),
        ('RdYlBu', 'BuYlRd'),
        ('RdYlGn', 'GnYlRd'),
        ('BR', 'RB'),
        ('CoolWarm', 'WarmCool'),
        ('ColdHot', 'HotCold'),
        ('NegPos', 'PosNeg'),
        ('DryWet', 'WetDry')
    ))

# Named color filter props
FILTER_SPACE_NAME = 'hcl'  # color "distinctness" defined with this cspace
FILTER_SPACE_THRESH = 0.10  # bigger number equals fewer colors
FILTER_IGNORE = re.compile('(' + '|'.join((
    'shit', 'poop', 'poo', 'pee', 'piss', 'puke',
    'vomit', 'snot', 'booger', 'bile', 'diarrhea',
)) + ')')  # filter these out, let's try to be professional here...
FILTER_OVERRIDE = (
    'charcoal', 'sky blue', 'eggshell', 'sea blue',
    'coral', 'aqua', 'tomato red', 'brick red', 'crimson',
    'red orange', 'yellow orange', 'yellow green', 'blue green',
    'blue violet', 'red violet',
)  # common names that should always be included
FILTER_TRANS = tuple((re.compile(regex), sub) for regex, sub in (
    ('/', ' '), ("'s", ''),
    ('grey', 'gray'),
    ('pinky', 'pink'),
    ('greeny', 'green'),
    ('bluey', 'blue'),
    ('purply', 'purple'),
    ('purpley', 'purple'),
    ('yellowy', 'yellow'),
    ('robin egg', 'robins egg'),
    ('egg blue', 'egg'),
    (r'reddish', 'red'),
    (r'purplish', 'purple'),
    (r'bluish', 'blue'),
    (r'ish\b', ''),
    ('bluegray', 'blue gray'),
    ('grayblue', 'gray blue'),
    ('lightblue', 'light blue')
))  # prevent registering similar-sounding names

# Named color stuff
OPEN_COLORS = (
    'red', 'pink', 'grape', 'violet',
    'indigo', 'blue', 'cyan', 'teal',
    'green', 'lime', 'yellow', 'orange', 'gray'
)
BASE_COLORS = {
    'blue': (0, 0, 1),
    'green': (0, 0.5, 0),
    'red': (1, 0, 0),
    'cyan': (0, 0.75, 0.75),
    'magenta': (0.75, 0, 0.75),
    'yellow': (0.75, 0.75, 0),
    'black': (0, 0, 0),
    'white': (1, 1, 1),
}


def _get_space(space):
    """Return a sanitized version of the colorspace name."""
    space = space.lower()
    if space in ('hpluv', 'hsluv'):
        space = space[:3]
    if space not in ('rgb', 'hsv', 'hpl', 'hsl', 'hcl'):
        raise ValueError(f'Unknown colorspace {space!r}.')
    return space


def _get_channel(color, channel, space='hsl'):
    """
    Get the hue, saturation, or luminance channel value from the input color.
    The color name `color` can optionally be a string with the format
    ``'color+x'`` or ``'color-x'``, where `x` specifies the offset from the
    channel value.

    Parameters
    ----------
    color : color-spec
        The color. Sanitized with `to_rgb`.
    channel : {'hue', 'chroma', 'saturation', 'luminance'}
        The HCL channel to be retrieved.
    space : {'rgb', 'hsv', 'hpl', 'hsl', 'hcl'}, optional
        The colorspace for the corresponding channel value.

    Returns
    -------
    value : float
        The channel value.
    """
    # Interpret channel
    if callable(color) or isinstance(color, Number):
        return color
    if channel == 'hue':
        channel = 0
    elif channel in ('chroma', 'saturation'):
        channel = 1
    elif channel == 'luminance':
        channel = 2
    else:
        raise ValueError(f'Unknown channel {channel!r}.')
    # Interpret string or RGB tuple
    offset = 0
    if isinstance(color, str):
        match = re.search('([-+][0-9.]+)$', color)
        if match:
            offset = float(match.group(0))
            color = color[:match.start()]
    return offset + to_xyz(color, space)[channel]


def shade(color, scale=1):
    """
    Scale the luminance channel of the input color.

    Parameters
    ----------
    color : color-spec
        The color. Sanitized with `to_rgb`.
    scale : float, optoinal
        The luminance channel is multiplied by this value.

    Returns
    -------
    color
        The new RGB tuple.
    """
    *color, alpha = to_rgb(color, alpha=True)
    color = [*colormath.rgb_to_hsl(*color)]
    # multiply luminance by this value
    color[2] = max(0, min(color[2] * scale, 100))
    color = [*colormath.hsl_to_rgb(*color)]
    return (*color, alpha)


def saturate(color, scale=0.5):
    """
    Scale the saturation channel of the input color.

    Parameters
    ----------
    color : color-spec
        The color. Sanitized with `to_rgb`.
    scale : float, optoinal
        The HCL saturation channel is multiplied by this value.

    Returns
    -------
    color
        The new RGB tuple.
    """
    *color, alpha = to_rgb(color, alpha=True)
    color = [*colormath.rgb_to_hsl(*color)]
    # multiply luminance by this value
    color[1] = max(0, min(color[1] * scale, 100))
    color = [*colormath.hsl_to_rgb(*color)]
    return (*color, alpha)


def to_rgb(color, space='rgb', cycle=None, alpha=False):
    """
    Translate the color in *any* format and from *any* colorspace to an RGB
    tuple. This is a generalization of `matplotlib.colors.to_rgb` and the
    inverse of `to_xyz`.

    Parameters
    ----------
    color : str or length-3 list
        The color specification. Can be a tuple of channel values for the
        `space` colorspace, a hex string, a registered color name, a cycle
        color, or a colormap color (see `ColorCacheDict`).

        If `space` is ``'rgb'``, this is a tuple of RGB values, and any
        channels are larger than ``2``, the channels are assumed to be on
        a ``0`` to ``255`` scale and are therefore divided by ``255``.
    space : {'rgb', 'hsv', 'hpl', 'hsl', 'hcl'}, optional
        The colorspace for the input channel values. Ignored unless `color` is
        an container of numbers.
    cycle : str or list, optional
        The registered color cycle name. Default is :rc:`cycle`. Ignored unless
        `color` is a color cycle string, e.g. ``'C0'``, ``'C1'``, ...
    alpha : bool, optional
        Whether to preserve the opacity channel, if it exists. Default
        is ``False``.

    Returns
    -------
    color
        The RGB tuple.
    """
    # Convert color cycle strings
    if isinstance(color, str) and re.match('^C[0-9]$', color):
        if isinstance(cycle, str):
            try:
                cycle = mcm.cmap_d[cycle].colors
            except (KeyError, AttributeError):
                cycles = sorted(name for name, cmap in mcm.cmap_d.items(
                ) if isinstance(cmap, ListedColormap))
                raise ValueError(
                    f'Invalid cycle {cycle!r}. Options are: '
                    ', '.join(map(repr, cycles)) + '.')
        elif cycle is None:
            cycle = rcParams['axes.prop_cycle'].by_key()
            if 'color' not in cycle:
                cycle = ['k']
            else:
                cycle = cycle['color']
        else:
            raise ValueError(f'Invalid cycle {cycle!r}.')
        color = cycle[int(color[-1]) % len(cycle)]

    # Translate RGB strings and (cmap,index) tuples
    opacity = 1
    if isinstance(color, str) or (np.iterable(color) and len(color) == 2):
        try:
            *color, opacity = mcolors.to_rgba(color)  # ensure is valid color
        except (ValueError, TypeError):
            raise ValueError(f'Invalid RGB argument {color!r}.')

    # Pull out alpha channel
    if len(color) == 4:
        *color, opacity = color
    elif len(color) != 3:
        raise ValueError(f'Invalid RGB argument {color!r}.')

    # Translate arbitrary colorspaces
    if space == 'rgb':
        try:
            if any(c > 2 for c in color):
                color = [c / 255 for c in color]  # scale to within 0-1
            color = tuple(color)
        except (ValueError, TypeError):
            raise ValueError(f'Invalid RGB argument {color!r}.')
    elif space == 'hsv':
        color = colormath.hsl_to_rgb(*color)
    elif space == 'hpl':
        color = colormath.hpluv_to_rgb(*color)
    elif space == 'hsl':
        color = colormath.hsluv_to_rgb(*color)
    elif space == 'hcl':
        color = colormath.hcl_to_rgb(*color)
    else:
        raise ValueError('Invalid color "{color}" for colorspace "{space}".')

    # Return RGB or RGBA
    if alpha:
        return (*color, opacity)
    else:
        return color


def to_xyz(color, space='hcl', alpha=False):
    """
    Translate color in *any* format to a tuple of channel values in *any*
    colorspace. This is the inverse of `to_rgb`.

    Parameters
    ----------
    color : color-spec
        The color. Sanitized with `to_rgb`.
    space : {'rgb', 'hsv', 'hpl', 'hsl', 'hcl'}, optional
        The colorspace for the output channel values.
    alpha : bool, optional
        Whether to preserve the opacity channel, if it exists. Default
        is ``False``.

    Returns
    -------
    color
        Tuple of colorspace `space` channel values.
    """
    # Run tuple conversions
    # NOTE: Don't pass color tuple, because we may want to permit
    # out-of-bounds RGB values to invert conversion
    *color, opacity = to_rgb(color, alpha=True)
    if space == 'rgb':
        pass
    elif space == 'hsv':
        color = colormath.rgb_to_hsl(*color)  # rgb_to_hsv would also work
    elif space == 'hpl':
        color = colormath.rgb_to_hpluv(*color)
    elif space == 'hsl':
        color = colormath.rgb_to_hsluv(*color)
    elif space == 'hcl':
        color = colormath.rgb_to_hcl(*color)
    else:
        raise ValueError(f'Invalid colorspace {space}.')
    if alpha:
        return (*color, opacity)
    else:
        return color


def _clip_colors(colors, clip=True, gray=0.2):
    """
    Clip impossible colors rendered in an HSL-to-RGB colorspace conversion.
    Used by `PerceptuallyUniformColormap`. If `mask` is ``True``, impossible
    colors are masked out.

    Parameters
    ----------
    colors : list of length-3 tuples
        The RGB colors.
    clip : bool, optional
        If `clip` is ``True`` (the default), RGB channel values >1 are clipped
        to 1. Otherwise, the color is masked out as gray.
    gray : float, optional
        The identical RGB channel values (gray color) to be used if `mask`
        is ``True``.
    """
    # Clip colors
    colors = np.array(colors)
    over = (colors > 1)
    under = (colors < 0)
    if clip:
        colors[under] = 0
        colors[over] = 1
    else:
        colors[(under | over)] = gray
    # Message
    # NOTE: Never print warning because happens when using builtin maps
    # message = 'Clipped' if clip else 'Invalid'
    # for i,name in enumerate('rgb'):
    #     if under[:,i].any():
    #         warnings.warn(f'{message} {name!r} channel ( < 0).')
    #     if over[:,i].any():
    #         warnings.warn(f'{message} {name!r} channel ( > 1).')
    return colors


def _make_segmentdata_array(values, coords=None, ratios=None):
    """
    Return a segmentdata array or callable given the input colors
    and coordinates.

    Parameters
    ----------
    values : list of float
        The channel values.
    coords : list of float, optional
        The segment coordinates.
    ratios : list of float, optional
        The relative length of each segment transition.
    """
    # Allow callables
    if callable(values):
        return values
    values = np.atleast_1d(values)
    if len(values) == 1:
        value = values[0]
        return [(0, value, value), (1, value, value)]

    # Get coordinates
    if not np.iterable(values):
        raise TypeError('Colors must be iterable, got {values!r}.')
    if coords is not None:
        coords = np.atleast_1d(coords)
        if ratios is not None:
            warnings.warn(
                f'Segment coordinates were provided, ignoring '
                f'ratios={ratios!r}.')
        if len(coords) != len(values) or coords[0] != 0 or coords[-1] != 1:
            raise ValueError(
                f'Coordinates must range from 0 to 1, got {coords!r}.')
    elif ratios is not None:
        coords = np.atleast_1d(ratios)
        if len(coords) != len(values) - 1:
            raise ValueError(
                f'Need {len(values)-1} ratios for {len(values)} colors, '
                f'but got {len(ratios)} ratios.')
        coords = np.concatenate(([0], np.cumsum(coords)))
        coords = coords / np.max(coords)  # normalize to 0-1
    else:
        coords = np.linspace(0, 1, len(values))

    # Build segmentdata array
    array = []
    for c, value in zip(coords, values):
        array.append((c, value, value))
    return array


def make_mapping_array(N, data, gamma=1.0, inverse=False):
    r"""
    Similar to `~matplotlib.colors.makeMappingArray` but permits
    *circular* hue gradations along 0-360, disables clipping of
    out-of-bounds channel values, and uses fancier "gamma" scaling.

    Parameters
    ----------
    N : int
        Number of points in the colormap lookup table.
    data : 2D array-like
        List of :math:`(x, y_0, y_1)` tuples specifying the channel jump (from
        :math:`y_0` to :math:`y_1`) and the :math:`x` coordinate of that
        transition (ranges between 0 and 1).
        See `~matplotlib.colors.LinearSegmentedColormap` for details.
    gamma : float or list of float, optional
        To obtain channel values between coordinates :math:`x_i` and
        :math:`x_{i+1}` in rows :math:`i` and :math:`i+1` of `data`,
        we use the formula:

        .. math::

            y = y_{1,i} + w_i^{\gamma_i}*(y_{0,i+1} - y_{1,i})

        where :math:`\gamma_i` corresponds to `gamma` and the weight
        :math:`w_i` ranges from 0 to 1 between rows ``i`` and ``i+1``.
        If `gamma` is float, it applies to every transition. Otherwise,
        its length must equal ``data.shape[0]-1``.
    inverse : bool, optional
        If ``True``, :math:`w_i^{\gamma_i}` is replaced with
        :math:`1 - (1 - w_i)^{\gamma_i}` -- that is, when `gamma` is greater
        than 1, this weights colors toward *higher* channel values instead
        of lower channel values.

        This is implemented in case we want to apply *equal* "gamma scaling"
        to different HSL channels in different directions. Usually, this
        is done to weight low data values with higher luminance *and* lower
        saturation, thereby emphasizing "extreme" data values with stronger
        colors.
    """
    # Allow for *callable* instead of linearly interpolating between segments
    gammas = np.atleast_1d(gamma)
    if (gammas < 0.01).any() or (gammas > 10).any():
        raise ValueError('Gamma can only be in range [0.01,10].')
    if callable(data):
        if len(gammas) > 1:
            raise ValueError(
                'Only one gamma allowed for functional segmentdata.')
        x = np.linspace(0, 1, N)**gamma
        lut = np.array(data(x), dtype=float)
        return lut

    # Get array
    data = np.array(data)
    shape = data.shape
    if len(shape) != 2 or shape[1] != 3:
        raise ValueError('Data must be nx3 format.')
    if len(gammas) != 1 and len(gammas) != shape[0] - 1:
        raise ValueError(
            f'Need {shape[0]-1} gammas for {shape[0]}-level mapping array, '
            f'but got {len(gamma)}.')
    if len(gammas) == 1:
        gammas = np.repeat(gammas, shape[:1])

    # Get indices
    x = data[:, 0]
    y0 = data[:, 1]
    y1 = data[:, 2]
    if x[0] != 0.0 or x[-1] != 1.0:
        raise ValueError(
            'Data mapping points must start with x=0 and end with x=1.')
    if (np.diff(x) < 0).any():
        raise ValueError(
            'Data mapping points must have x in increasing order.')
    x = x * (N - 1)

    # Get distances from the segmentdata entry to the *left* for each requested
    # level, excluding ends at (0,1), which must exactly match segmentdata ends
    xq = (N - 1) * np.linspace(0, 1, N)
    # where xq[i] must be inserted so it is larger than x[ind[i]-1] but
    # smaller than x[ind[i]]
    ind = np.searchsorted(x, xq)[1:-1]
    distance = (xq[1:-1] - x[ind - 1]) / (x[ind] - x[ind - 1])

    # Scale distances in each segment by input gamma
    # The ui are starting-points, the ci are counts from that point
    # over which segment applies (i.e. where to apply the gamma), the relevant
    # 'segment' is to the *left* of index returned by searchsorted
    _, uind, cind = np.unique(ind, return_index=True, return_counts=True)
    for ui, ci in zip(uind, cind):  # length should be N-1
        # the relevant segment is to *left* of this number
        gamma = gammas[ind[ui] - 1]
        if gamma == 1:
            continue
        ireverse = False
        if ci > 1:  # i.e. more than 1 color in this 'segment'
            # by default want to weight toward a *lower* channel value
            ireverse = ((y0[ind[ui]] - y1[ind[ui] - 1]) < 0)
        if inverse:
            ireverse = (not ireverse)
        if ireverse:
            distance[ui:ui + ci] = 1 - (1 - distance[ui:ui + ci])**gamma
        else:
            distance[ui:ui + ci] **= gamma

    # Perform successive linear interpolations all rolled up into one equation
    lut = np.zeros((N,), float)
    lut[1:-1] = distance * (y0[ind] - y1[ind - 1]) + y1[ind - 1]
    lut[0] = y1[0]
    lut[-1] = y0[-1]
    return lut


class _Colormap():
    """Mixin class used to add some helper methods."""

    def _get_data(self, ext):
        """
        Return a string containing the colormap colors for saving.

        Parameters
        ----------
        ext : {'hex', 'txt', 'rgb', 'rgba'}
            The filename extension.
        colors : list of color-spec
            The colors.
        """
        # Get lookup table colors and filter out bad ones
        if not self._isinit:
            self._init()
        colors = self._lut[:-3, :]
        # Get data string
        if ext == 'hex':
            data = ', '.join(mcolors.to_hex(color) for color in colors)
        elif ext in ('txt', 'rgb', 'rgba'):
            rgb = mcolors.to_rgba if ext == 'rgba' else mcolors.to_rgb
            data = [rgb(color) for color in colors]
            data = '\n'.join(','.join(str(num) for num in line)
                             for line in data)
        else:
            raise ValueError(
                f'Invalid extension {ext!r}. Options are: '
                "'hex', 'txt', 'rgb', 'rgba'.")
        return data

    def _parse_path(self, path, dirname='.', ext=''):
        """
        Parse the user input path.

        Parameters
        ----------
        dirname : str, optional
            The default directory.
        ext : str, optional
            The default extension.
        """
        path = os.path.expanduser(path or '')
        dirname = os.path.expanduser(dirname or '')
        if not path or os.path.isdir(path):
            path = os.path.join(path or dirname, self.name)  # default name
        dirname, basename = os.path.split(path)  # default to current directory
        path = os.path.join(dirname or '.', basename)
        if not os.path.splitext(path)[-1]:
            path = path + '.' + ext  # default file extension
        return path


class LinearSegmentedColormap(mcolors.LinearSegmentedColormap, _Colormap):
    r"""
    New base class for all `~matplotlib.colors.LinearSegmentedColormap`\ s.
    """

    def __str__(self):
        return type(self).__name__ + f'(name={self.name!r})'

    def __repr__(self):
        string = f" 'name': {self.name!r},\n"
        if hasattr(self, '_space'):
            string += f" 'space': {self._space!r},\n"
        if hasattr(self, '_cyclic'):
            string += f" 'cyclic': {self._cyclic!r},\n"
        for key, data in self._segmentdata.items():
            if callable(data):
                string += f' {key!r}: <function>,\n'
            else:
                string += (f' {key!r}: [{data[0][2]:.3f}, '
                           f'..., {data[-1][1]:.3f}],\n')
        return type(self).__name__ + '({\n' + string + '})'

    def __init__(self, *args, cyclic=False, alpha=None, **kwargs):
        """
        Parameters
        ----------
        cyclic : bool, optional
            Whether the colormap is cyclic. If ``True``, this changes how the
            leftmost and rightmost color levels are selected, and `extend` can
            only be ``'neither'`` (a warning will be issued otherwise).
        alpha : float, optional
            The opacity for the entire colormap. Overrides the input
            segment data.
        *args, **kwargs
            Passed to `~matplotlib.colors.LinearSegmentedColormap`.
        """
        super().__init__(*args, **kwargs)
        self._cyclic = cyclic
        if alpha is not None:
            self.set_alpha(alpha)

    def _resample(self, N):
        """Returns a resampled copy of the colormap."""
        return self.updated(self, N=N)

    def concatenate(self, *args, ratios=1, name=None, **kwargs):
        """
        Return the concatenation of this colormap with the
        input colormaps.

        Parameters
        ----------
        *args
            Instances of `LinearSegmentedColormap`.
        ratios : list of float, optional
            Relative extent of each component colormap in the merged colormap.
            Length must equal ``len(args) + 1``.

            For example, ``cmap1.concatenate(cmap2, ratios=[2,1])`` generates
            a colormap with the left two-thrids containing colors from
            ``cmap1`` and the right one-third containing colors from ``cmap2``.
        name : str, optional
            The colormap name. Default is
            ``'_'.join(cmap.name for cmap in args)``.
        N : int, optional
            Number of points in the colormap lookup table.
            Default is :rc:`image.lut` times ``len(args)``.
        **kwargs
            Passed to `LinearSegmentedColormap.updated`
            or `PerceptuallyUniformColormap.updated`.

        Returns
        -------
        `LinearSegmentedColormap`
            The colormap.
        """
        # Try making a simple copy
        if not args:
            raise ValueError(
                f'Got zero positional args, you must provide at least one.')
        if not all(isinstance(cmap, type(self)) for cmap in args):
            raise ValueError(
                f'Colormaps {cmap.name + ": " + repr(cmap) for cmap in args} '
                f'must all belong to the same class.')
        cmaps = (self, *args)
        spaces = {cmap.name: getattr(cmap, '_space', None) for cmap in cmaps}
        if len({*spaces.values(), }) > 1:
            raise ValueError(
                'Cannot merge PerceptuallyUniformColormaps that use '
                'different colorspaces: '
                ', '.join(map(repr, spaces)) + '.')
        N = kwargs.pop('N', None)
        N = N or len(cmaps) * rcParams['image.lut']
        if name is None:
            name = '_'.join(cmap.name for cmap in cmaps)

        # Combine the segmentdata, and use the y1/y2 slots at merge points so
        # we never interpolate between end colors of different colormaps
        segmentdata = {}
        ratios = ratios or 1
        if isinstance(ratios, Number):
            ratios = [1] * len(cmaps)
        # so if 4 cmaps, will be 1/4
        ratios = np.array(ratios) / np.sum(ratios)
        x0 = np.concatenate([[0], np.cumsum(ratios)])  # coordinates for edges
        xw = x0[1:] - x0[:-1]  # widths between edges
        for key in self._segmentdata.keys():
            # Callable segments
            # WARNING: If just reference a global 'funcs' list from inside the
            # 'data' function it can get overwritten in this loop. Must
            # embed 'funcs' into the definition using a keyword argument.
            callable_ = [callable(cmap._segmentdata[key]) for cmap in cmaps]
            if all(callable_):  # expand range from x-to-w to 0-1
                funcs = [cmap._segmentdata[key] for cmap in cmaps]

                def xyy(ix, funcs=funcs):
                    ix = np.atleast_1d(ix)
                    kx = np.empty(ix.shape)
                    for j, jx in enumerate(ix.flat):
                        idx = max(np.searchsorted(x0, jx) - 1, 0)
                        kx.flat[j] = funcs[idx]((jx - x0[idx]) / xw[idx])
                    return kx
            # Concatenate segment arrays and make the transition at the
            # seam instant so we *never interpolate* between end colors
            # of different maps.
            elif not any(callable_):
                datas = []
                for x, w, cmap in zip(x0[:-1], xw, cmaps):
                    xyy = np.array(cmap._segmentdata[key])
                    xyy[:, 0] = x + w * xyy[:, 0]
                    datas.append(xyy)
                for i in range(len(datas) - 1):
                    datas[i][-1, 2] = datas[i + 1][0, 2]
                    datas[i + 1] = datas[i + 1][1:, :]
                xyy = np.concatenate(datas, axis=0)
                # avoid floating point errors
                xyy[:, 0] = xyy[:, 0] / xyy[:, 0].max(axis=0)
            else:
                raise ValueError(
                    'Mixed callable and non-callable colormap values.')
            segmentdata[key] = xyy
            # Handle gamma values
            if key == 'saturation':
                ikey = 'gamma1'
            elif key == 'luminance':
                ikey = 'gamma2'
            else:
                continue
            if ikey in kwargs:
                continue
            gamma = []
            for cmap in cmaps:
                igamma = getattr(cmap, '_' + ikey)
                if not np.iterable(igamma):
                    if all(callable_):
                        igamma = [igamma]
                    else:
                        igamma = (len(cmap._segmentdata[key]) - 1) * [igamma]
                gamma.extend(igamma)
            if all(callable_):
                if any(igamma != gamma[0] for igamma in gamma[1:]):
                    warnings.warn(
                        'Cannot use multiple segment gammas when '
                        'concatenating callable segments. Using the first '
                        f'gamma of {gamma[0]}.')
                gamma = gamma[0]
            kwargs[ikey] = gamma

        # Return copy
        return self.updated(name=name, segmentdata=segmentdata, **kwargs)

    def punched(self, cut=None, name=None, **kwargs):
        """
        Return a version of the colormap with the center "punched out".
        This is great for making the transition from "negative" to "positive"
        in a diverging colormap is more distinct.

        Parameters
        ----------
        cut : float, optional
            The proportion to cut from the center of the colormap.
            For example, ``center=0.1`` cuts the central 10%%.
        name : str, optional
            The name of the new colormap. Default is
            ``self.name + '_punched'``.
        **kwargs
            Passed to `LinearSegmentedColormap.updated`
            or `PerceptuallyUniformColormap.updated`.

        Returns
        -------
        `LinearSegmentedColormap`
            The colormap.
        """
        cut = _notNone(cut, 0)
        if cut == 0:
            return self
        if name is None:
            name = self.name + '_punched'

        # Decompose cut into two truncations followed by concatenation
        left_center = 0.5 - cut / 2
        right_center = 0.5 + cut / 2
        cmap_left = self.truncated(0, left_center)
        cmap_right = self.truncated(right_center, 1)
        return cmap_left.concatenate(cmap_right, name=name)

    def reversed(self, name=None, **kwargs):
        """
        Return a reversed copy of the colormap, as in
        `~matplotlib.colors.LinearSegmentedColormap`.

        Parameters
        ----------
        name : str, optional
            The new colormap name. Default is ``self.name + '_r'``.
        **kwargs
            Passed to `LinearSegmentedColormap.updated`
            or `PerceptuallyUniformColormap.updated`.
        """
        if name is None:
            name = self.name + '_r'

        def factory(dat):
            def func_r(x):
                return dat(1.0 - x)
            return func_r
        segmentdata = {key:
                       factory(data) if callable(data) else
                       [(1.0 - x, y1, y0) for x, y0, y1 in reversed(data)]
                       for key, data in self._segmentdata.items()}
        for key in ('gamma1', 'gamma2'):
            if key in kwargs:
                continue
            gamma = getattr(self, '_' + key, None)
            if gamma is not None and np.iterable(gamma):
                kwargs[key] = gamma[::-1]
        return self.updated(name, segmentdata, **kwargs)

    def save(self, path=None):
        """
        Save the colormap data to a file.

        Parameters
        ----------
        path : str, optional
            The output filename. If not provided, the colormap
            is saved under ``~/.proplot/cmaps/name.json`` where ``name``
            is the colormap name. Valid extensions are described in
            the below table.

            =====================  ==========================================================
            Extension              Description
            =====================  ==========================================================
            ``.json`` (default)    JSON database of the channel segment data.
            ``.hex``               Comma-delimited list of HEX strings.
            ``.rgb``, ``.txt``     3-column table of comma-delimited RGB values.
            ``.rgba``              As with ``.rgb``, but with an opacity (or "alpha") column.
            =====================  ==========================================================
        """  # noqa
        dirname = os.path.join('~', '.proplot', 'cmaps')
        filename = self._parse_path(path, dirname, 'json')
        # Save channel segment data in json file
        _, ext = os.path.splitext(filename)
        if ext[1:] == 'json':
            data = {}
            for key, value in self._segmentdata.items():
                # from np.float to builtin float, and to list of lists
                data[key] = np.array(value).astype(float).tolist()
            if isinstance(self, PerceptuallyUniformColormap):
                for key in ('space', 'gamma1', 'gamma2'):
                    data[key] = getattr(self, '_' + key)
            with open(filename, 'w') as file:
                json.dump(data, file, indent=4)
        # Save lookup table colors
        else:
            data = self._get_data(ext[1:])
            with open(filename, 'w') as f:
                f.write(data)
        print(f'Saved colormap to {filename!r}.')

    def set_alpha(self, alpha):
        """
        Set the opacity for the entire colormap.

        Parameters
        ----------
        alpha : float
            The opacity.
        """
        self._segmentdata['alpha'] = [(0, alpha, alpha), (1, alpha, alpha)]
        self._isinit = False

    def set_cyclic(self, b):
        """
        Set whether this colormap is "cyclic". See `LinearSegmentedColormap`
        for details.
        """
        self._cyclic = bool(b)
        self._isinit = False

    def shifted(self, shift=None, name=None, **kwargs):
        """
        Return a cyclicaly shifted version of the colormap. If the colormap
        cyclic property is set to ``False`` a warning will be raised.

        Parameters
        ----------
        shift : float, optional
            The number of degrees to shift, out of 360 degrees. If ``None``,
            the original colormap is returned.
        name : str, optional
            The name of the new colormap. Default is
            ``self.name + '_shifted'``.
        **kwargs
            Passed to `LinearSegmentedColormap.updated`
            or `PerceptuallyUniformColormap.updated`.
        """
        shift = ((shift or 0) / 360) % 1
        if shift == 0:
            return self
        if name is None:
            name = self.name + '_shifted'
        if not self._cyclic:
            warnings.warn(
                f'Shifting non-cyclic colormap {self.name!r}. '
                f'Use cmap.set_cyclic(True) to suppress this warning.')
            self._cyclic = True

        # Decompose shift into two truncations followed by concatenation
        cmap_left = self.truncated(shift, 1)
        cmap_right = self.truncated(0, shift)
        return cmap_left.concatenate(cmap_right, name=name)

    def truncated(self, left=None, right=None, name=None, **kwargs):
        """
        Return a truncated version of the colormap.

        Parameters
        ----------
        left : float, optional
            The colormap index for the new "leftmost" color. Must fall between
            ``0`` and ``1``. For example,
            ``left=0.1`` cuts the leftmost 10%% of the colors.
        right : float, optional
            The colormap index for the new "rightmost" color. Must fall between
            ``0`` and ``1``. For example,
            ``right=0.9`` cuts the leftmost 10%% of the colors.
        name : str, optional
            The name of the new colormap. Default is
            ``self.name + '_truncated'``.
        **kwargs
            Passed to `LinearSegmentedColormap.updated`
            or `PerceptuallyUniformColormap.updated`.
        """
        # Bail out
        left = max(_notNone(left, 0), 0)
        right = min(_notNone(right, 1), 1)
        if left == 0 and right == 1:
            return self
        if name is None:
            name = self.name + '_truncated'

        # Resample the segmentdata arrays
        segmentdata = {}
        for key, xyy in self._segmentdata.items():
            # Callable array
            # WARNING: If just reference a global 'xyy' callable from inside
            # the lambda function it gets overwritten in the loop! Must embed
            # the old callable in the new one as a default keyword arg.
            if callable(xyy):
                def ixyy(x, func=xyy):
                    return func(left + x * (right - left))
            # Slice
            # l is the first point where x > 0 or x > left, should be >= 1
            # r is the last point where r < 1 or r < right
            else:
                xyy = np.array(xyy)
                x = xyy[:, 0]
                l = np.searchsorted(x, left)  # first x value > left  # noqa
                r = np.searchsorted(x, right) - 1  # last x value < right
                ixyy = xyy[l:r + 1, :].copy()
                xl = xyy[l - 1, 1:] + (left - x[l - 1]) * (
                    (xyy[l, 1:] - xyy[l - 1, 1:]) / (x[l] - x[l - 1])
                )
                ixyy = np.vstack(((left, *xl), ixyy))
                xr = xyy[r, 1:] + (right - x[r]) * (
                    (xyy[r + 1, 1:] - xyy[r, 1:]) / (x[r + 1] - x[r])
                )
                ixyy = np.vstack((ixyy, (right, *xr)))
                ixyy[:, 0] = (ixyy[:, 0] - left) / (right - left)
            segmentdata[key] = ixyy
            # Retain the corresponding gamma *segments*
            if key == 'saturation':
                ikey = 'gamma1'
            elif key == 'luminance':
                ikey = 'gamma2'
            else:
                continue
            if ikey in kwargs:
                continue
            gamma = getattr(self, '_' + ikey)
            if np.iterable(gamma):
                if callable(xyy):
                    if any(igamma != gamma[0] for igamma in gamma[1:]):
                        warnings.warn(
                            'Cannot use multiple segment gammas when '
                            'truncating colormap. Using the first gamma '
                            f'of {gamma[0]}.')
                    gamma = gamma[0]
                else:
                    gamma = gamma[l - 1:r + 1]
            kwargs[ikey] = gamma
        return self.updated(name, segmentdata, **kwargs)

    def updated(self, name=None, segmentdata=None, N=None, *,
                alpha=None, gamma=None, cyclic=None,
                ):
        """
        Return a new colormap, with relevant properties copied from this one
        if they were not provided as keyword arguments.

        Parameters
        ----------
        name : str
            The colormap name. Default is ``self.name + '_updated'``.
        segmentdata, N, alpha, gamma, cyclic : optional
            See `LinearSegmentedColormap`. If not provided,
            these are copied from the current colormap.
        """
        if name is None:
            name = self.name + '_updated'
        if segmentdata is None:
            segmentdata = self._segmentdata
        if gamma is None:
            gamma = self._gamma
        if cyclic is None:
            cyclic = self._cyclic
        if N is None:
            N = self.N
        cmap = LinearSegmentedColormap(name, segmentdata, N,
                                       alpha=alpha, gamma=gamma, cyclic=cyclic)
        cmap._rgba_bad = self._rgba_bad
        cmap._rgba_under = self._rgba_under
        cmap._rgba_over = self._rgba_over
        return cmap

    @staticmethod
    def from_file(path):
        """
        Load colormap from a file.
        Valid file extensions are described in the below table.

        =====================  =============================================================================================================================================================================================================
        Extension              Description
        =====================  =============================================================================================================================================================================================================
        ``.hex``               List of HEX strings in any format (comma-separated, separate lines, with double quotes... anything goes).'ColorBlind10':
        ``.xml``               XML files with ``<Point .../>`` entries specifying ``x``, ``r``, ``g``, ``b``, and optionally, ``a`` values, where ``x`` is the colormap coordinate and the rest are the RGB and opacity (or "alpha") values.
        ``.rgb``               3-column table delimited by commas or consecutive spaces, each column indicating red, blue and green color values.
        ``.xrgb``              As with ``.rgb``, but with 4 columns. The first column indicates the colormap coordinate.
        ``.rgba``, ``.xrgba``  As with ``.rgb``, ``.xrgb``, but with a trailing opacity (or "alpha") column.
        =====================  =============================================================================================================================================================================================================

        Parameters
        ----------
        path : str
            The file path.
        """  # noqa
        return _from_file(path, listed=False)

    @staticmethod
    def from_list(name, colors, ratios=None, **kwargs):
        """
        Make a `LinearSegmentedColormap` from a list of colors.

        Parameters
        ----------
        name : str
            The colormap name.
        colors : list of color-spec or (float, color-spec) tuples, optional
            If list of RGB[A] tuples or color strings, the colormap transitions
            evenly from ``colors[0]`` at the left-hand side to
            ``colors[-1]`` at the right-hand side.

            If list of (float, color-spec) tuples, the float values are the
            coordinate of each transition and must range from 0 to 1. This
            can be used to divide  the colormap range unevenly.
        ratios : list of float, optional
            Relative extents of each color transition. Must have length
            ``len(colors) - 1``. Larger numbers indicate a slower
            transition, smaller numbers indicate a faster transition.

        Other parameters
        ----------------
        **kwargs
            Passed to `LinearSegmentedColormap`.

        Returns
        -------
        `LinearSegmentedColormap`
            The colormap.
        """
        # Get coordinates
        coords = None
        if not np.iterable(colors):
            raise ValueError(f'Colors must be iterable, got colors={colors!r}')
        if (np.iterable(colors[0]) and len(colors[0]) == 2
                and not isinstance(colors[0], str)):
            coords, colors = zip(*colors)
        colors = [to_rgb(color, alpha=True) for color in colors]

        # Build segmentdata
        keys = ('red', 'green', 'blue', 'alpha')
        cdict = {}
        for key, values in zip(keys, zip(*colors)):
            cdict[key] = _make_segmentdata_array(values, coords, ratios)
        return LinearSegmentedColormap(name, cdict, **kwargs)


class ListedColormap(mcolors.ListedColormap, _Colormap):
    r"""
    New base class for all `~matplotlib.colors.ListedColormap`\ s.
    """

    def __str__(self):
        return f'ListedColormap(name={self.name!r})'

    def __repr__(self):
        return (
            'ListedColormap({\n'
            f" 'name': {self.name!r},\n"
            f" 'colors': {[mcolors.to_hex(color) for color in self.colors]},\n"
            '})')

    def __init__(self, *args, alpha=None, **kwargs):
        """
        Parameters
        ----------
        alpha : float, optional
            The opacity for the entire colormap. Overrides the input
            colors.
        *args, **kwargs
            Passed to `~matplotlib.colors.ListedColormap`.
        """
        super().__init__(*args, **kwargs)
        if alpha is not None:
            self.set_alpha(alpha)

    def concatenate(self, *args, name=None, N=None, **kwargs):
        """
        Append arbitrary colormaps onto this colormap.

        Parameters
        ----------
        *args
            Instances of `ListedColormap`.
        name : str, optional
            The colormap name. Default is
            ``'_'.join(cmap.name for cmap in args)``.
        N : int, optional
            The number of colors in the colormap lookup table. Default is
            the number of colors in the concatenated lists.
        """
        if not args:
            raise ValueError(
                f'Got zero positional args, you must provide at least one.')
        if not all(isinstance(cmap, type(self)) for cmap in args):
            raise ValueError(
                f'Input arguments {args} must all be ListedColormap.')
        cmaps = (self, *args)
        if name is None:
            name = '_'.join(cmap.name for cmap in cmaps)
        colors = [color for cmap in cmaps for color in cmap.colors]
        return self.updated(colors, name, N or len(colors))

    def save(self, path=None):
        """
        Save the colormap data to a file.

        Parameters
        ----------
        path : str, optional
            The output filename. If not provided, the colormap
            is saved under ``~/.proplot/cycles/name.hex`` where ``name``
            is the colormap name. Valid extensions are described in
            the below table.

            =====================  ==========================================================
            Extension              Description
            =====================  ==========================================================
            ``.hex`` (default)     Comma-delimited list of HEX strings.
            ``.rgb``, ``.txt``     3-column table of comma-delimited RGB values.
            ``.rgba``              As with ``.rgb``, but with an opacity (or "alpha") column.
            =====================  ==========================================================
        """  # noqa
        dirname = os.path.join('~', '.proplot', 'cmaps')
        filename = self._parse_path(path, dirname, 'hex')
        # Save lookup table colors
        _, ext = os.path.splitext(filename)
        data = self._get_data(ext[1:])
        with open(filename, 'w') as f:
            f.write(data)
        print(f'Saved colormap to {filename!r}.')

    def set_alpha(self, alpha):
        """
        Set the opacity for the entire colormap.

        Parameters
        ----------
        alpha : float
            The opacity.
        """
        colors = [list(mcolors.to_rgba(color)) for color in self.colors]
        for color in colors:
            color[3] = alpha
        self.colors = colors
        self._init()

    def shifted(self, shift=None, name=None):
        """
        Return a cyclically shifted version of the colormap.

        Parameters
        ----------
        shift : float, optional
            The number of places to shift, between ``-self.N`` and ``self.N``.
            If ``None``, the original colormap is returned.
        name : str, optional
            The new colormap name. Default is ``self.name + '_shifted'``.
        """
        if not shift:
            return self
        if name is None:
            name = self.name + '_shifted'
        shift = shift % len(self.colors)
        colors = [*self.colors]  # ensure list
        colors = colors[shift:] + colors[:shift]
        return self.updated(colors, name, len(colors))

    def truncated(self, left=None, right=None, name=None):
        """
        Return a truncated version of the colormap.

        Parameters
        ----------
        left : float, optional
            The colormap index for the new "leftmost" color. Must fall between
            ``0`` and ``self.N``. For example,
            ``left=2`` deletes the two first colors.
        right : float, optional
            The colormap index for the new "rightmost" color. Must fall between
            ``0`` and ``self.N``. For example,
            ``right=4`` deletes colors after the fourth color.
        name : str, optional
            The new colormap name. Default is ``self.name + '_truncated'``.
        """
        if left is None and right is None:
            return self
        if name is None:
            name = self.name + '_truncated'
        colors = self.colors[left:right]
        return self.updated(colors, name, len(colors))

    def updated(self, colors=None, name=None, N=None, *, alpha=None):
        """
        Creates copy of the colormap.

        Parameters
        ----------
        name : str
            The colormap name. Default is ``self.name + '_updated'``.
        colors, N, alpha : optional
            See `ListedColormap`. If not provided,
            these are copied from the current colormap.
        """
        if name is None:
            name = self.name + '_updated'
        if colors is None:
            colors = self.colors
        if N is None:
            N = self.N
        cmap = ListedColormap(colors, name, N, alpha=alpha)
        cmap._rgba_bad = self._rgba_bad
        cmap._rgba_under = self._rgba_under
        cmap._rgba_over = self._rgba_over
        return cmap

    @staticmethod
    def from_file(path):
        """
        Load color cycle from a file.
        Valid file extensions are described in the below table.

        =====================  =============================================================================================================================================================================================================
        Extension              Description
        =====================  =============================================================================================================================================================================================================
        ``.hex``               List of HEX strings in any format (comma-separated, separate lines, with double quotes... anything goes).'ColorBlind10':
        ``.xml``               XML files with ``<Point .../>`` entries specifying ``x``, ``r``, ``g``, ``b``, and optionally, ``a`` values, where ``x`` is the colormap coordinate and the rest are the RGB and opacity (or "alpha") values.
        ``.rgb``               3-column table delimited by commas or consecutive spaces, each column indicating red, blue and green color values.
        ``.xrgb``              As with ``.rgb``, but with 4 columns. The first column indicates the colormap coordinate.
        ``.rgba``, ``.xrgba``  As with ``.rgb``, ``.xrgb``, but with a trailing opacity (or "alpha") column.
        =====================  =============================================================================================================================================================================================================

        Parameters
        ----------
        path : str
            The file path.
        """  # noqa
        return _from_file(path, listed=True)


class PerceptuallyUniformColormap(LinearSegmentedColormap, _Colormap):
    """Similar to `~matplotlib.colors.LinearSegmentedColormap`, but instead
    of varying the RGB channels, the hue, saturation, and luminance channels
    are varied across the HCL colorspace or the HSLuv or HPLuv scalings of
    HCL."""

    def __init__(self,
                 name, segmentdata, N=None, space=None, clip=True,
                 gamma=None, gamma1=None, gamma2=None,
                 **kwargs,
                 ):
        """
        Parameters
        ----------
        name : str
            The colormap name.
        segmentdata : dict-like
            Mapping containing the keys ``'hue'``, ``'saturation'``, and
            ``'luminance'``. The key values can be callable functions that
            return channel values given a colormap index, or lists containing
            any of the following channel specifiers.

            1. Numbers, within the range 0-360 for hue and 0-100 for
               saturation and luminance.
            2. Color string names or hex tags, in which case the channel
               value for that color is looked up.

            See `~matplotlib.colors.LinearSegmentedColormap` for a more
            detailed explanation.
        N : int, optional
            Number of points in the colormap lookup table.
            Default is :rc:`image.lut`.
        space : {'hcl', 'hsl', 'hpl'}, optional
            The hue, saturation, luminance-style colorspace to use for
            interpreting the channels. See `this page
            <http://www.hsluv.org/comparison/>`_ for a description.
        clip : bool, optional
            Whether to "clip" impossible colors, i.e. truncate HCL colors
            with RGB channels with values >1, or mask them out as gray.
        cyclic : bool, optional
            Whether the colormap is cyclic. If ``True``, this changes how the
            leftmost and rightmost color levels are selected, and `extend` can
            only be ``'neither'`` (a warning will be issued otherwise).
        gamma : float, optional
            Sets `gamma1` and `gamma2` to this identical value.
        gamma1 : float, optional
            If >1, makes low saturation colors more prominent. If <1,
            makes high saturation colors more prominent. Similar to the
            `HCLWizard <http://hclwizard.org:64230/hclwizard/>`_ option.
            See `make_mapping_array` for details.
        gamma2 : float, optional
            If >1, makes high luminance colors more prominent. If <1,
            makes low luminance colors more prominent. Similar to the
            `HCLWizard <http://hclwizard.org:64230/hclwizard/>`_ option.
            See `make_mapping_array` for details.
        **kwargs
            Passed to `LinearSegmentedColormap`.

        Example
        -------
        The following generates a `PerceptuallyUniformColormap` from a
        `segmentdata` dictionary that uses color names for the hue data,
        instead of channel values between ``0`` and ``360``.

        >>> import proplot as plot
        >>> data = {
        ...     'hue': [[0, 'red', 'red'], [1, 'blue', 'blue']],
        ...     'saturation': [[0, 100, 100], [1, 100, 100]],
        ...     'luminance': [[0, 100, 100], [1, 20, 20]],
        ...     }
        >>> cmap = plot.PerceptuallyUniformColormap(data)
        """
        # Checks
        space = _notNone(space, 'hsl').lower()
        if space not in ('rgb', 'hsv', 'hpl', 'hsl', 'hcl'):
            raise ValueError(f'Unknown colorspace {space!r}.')
        keys = {*segmentdata.keys()}
        target = {'hue', 'saturation', 'luminance', 'alpha'}
        if not keys <= target:
            raise ValueError(
                f'Invalid segmentdata dictionary with keys {keys!r}.')
        # Convert color strings to channel values
        for key, array in segmentdata.items():
            if callable(array):  # permit callable
                continue
            for i, xyy in enumerate(array):
                xyy = list(xyy)  # make copy!
                for j, y in enumerate(xyy[1:]):  # modify the y values
                    xyy[j + 1] = _get_channel(y, key, space)
                segmentdata[key][i] = xyy
        # Initialize
        N = N or rcParams['image.lut']
        super().__init__(name, segmentdata, N, gamma=1.0, **kwargs)
        # Custom properties
        self._gamma1 = _notNone(gamma1, gamma, 1.0)
        self._gamma2 = _notNone(gamma2, gamma, 1.0)
        self._space = space
        self._clip = clip

    def _init(self):
        """As with `~matplotlib.colors.LinearSegmentedColormap`, but convert
        each value in the lookup table from ``self._space`` to RGB."""
        # First generate the lookup table
        channels = ('hue', 'saturation', 'luminance')
        # gamma weights *low chroma* and *high luminance*
        inverses = (False, False, True)
        gammas = (1.0, self._gamma1, self._gamma2)
        self._lut_hsl = np.ones((self.N + 3, 4), float)  # fill
        for i, (channel, gamma, inverse) in enumerate(
                zip(channels, gammas, inverses)):
            self._lut_hsl[:-3, i] = make_mapping_array(
                self.N, self._segmentdata[channel], gamma, inverse)
        if 'alpha' in self._segmentdata:
            self._lut_hsl[:-3, 3] = make_mapping_array(
                self.N, self._segmentdata['alpha'])
        self._lut_hsl[:-3, 0] %= 360
        # Make hues circular, set extremes i.e. copy HSL values
        self._lut = self._lut_hsl.copy()
        self._set_extremes()  # generally just used end values in segmentdata
        self._isinit = True
        # Now convert values to RGB and clip colors
        for i in range(self.N + 3):
            self._lut[i, :3] = to_rgb(self._lut[i, :3], self._space)
        self._lut[:, :3] = _clip_colors(self._lut[:, :3], self._clip)

    def _resample(self, N):
        """Return a new colormap with *N* entries."""
        return self.updated(N=N)

    def set_gamma(self, gamma=None, gamma1=None, gamma2=None):
        """
        Modify the gamma value(s) and refresh the lookup table.

        Parameters
        ----------
        gamma : float, optional
            Sets `gamma1` and `gamma2` to this identical value.
        gamma1 : float, optional
            If >1, makes low saturation colors more prominent. If <1,
            makes high saturation colors more prominent. Similar to the
            `HCLWizard <http://hclwizard.org:64230/hclwizard/>`_ option.
            See `make_mapping_array` for details.
        gamma2 : float, optional
            If >1, makes high luminance colors more prominent. If <1,
            makes low luminance colors more prominent. Similar to the
            `HCLWizard <http://hclwizard.org:64230/hclwizard/>`_ option.
            See `make_mapping_array` for details.
        """
        gamma1 = _notNone(gamma1, gamma)
        gamma2 = _notNone(gamma2, gamma)
        if gamma1 is not None:
            self._gamma1 = gamma1
        if gamma2 is not None:
            self._gamma2 = gamma2
        self._init()

    def updated(self, name=None, segmentdata=None, N=None, *,
                alpha=None, gamma=None, cyclic=None,
                clip=None, gamma1=None, gamma2=None, space=None,
                ):
        """
        Returns a new colormap, with relevant properties copied from this one
        if they were not provided as keyword arguments.

        Parameters
        ----------
        name : str
            The colormap name. Default is ``self.name + '_updated'``.
        segmentdata, N, alpha, clip, cyclic, gamma, gamma1, gamma2, space : optional
            See `PerceptuallyUniformColormap`. If not provided,
            these are copied from the current colormap.
        """  # noqa
        if name is None:
            name = self.name + '_updated'
        if segmentdata is None:
            segmentdata = self._segmentdata
        if space is None:
            space = self._space
        if clip is None:
            clip = self._clip
        if gamma is not None:
            gamma1 = gamma2 = gamma
        if gamma1 is None:
            gamma1 = self._gamma1
        if gamma2 is None:
            gamma2 = self._gamma2
        if cyclic is None:
            cyclic = self._cyclic
        if N is None:
            N = self.N
        cmap = PerceptuallyUniformColormap(
            name, segmentdata, N,
            alpha=alpha, clip=clip, cyclic=cyclic,
            gamma1=gamma1, gamma2=gamma2, space=space)
        cmap._rgba_bad = self._rgba_bad
        cmap._rgba_under = self._rgba_under
        cmap._rgba_over = self._rgba_over
        return cmap

    @staticmethod
    def from_color(name, color, fade=None, space='hsl', **kwargs):
        """
        Return a monochromatic "sequential" colormap that blends from white
        or near-white to the input color.

        Parameters
        ----------
        name : str, optional
            The colormap name.
        color : color-spec
            Color RGB tuple, hex string, or named color string.
        fade : float or color-spec, optional
            If float, this is the luminance channel strength on the left-hand
            side of the colormap (default is ``100``), and the saturation
            channel is held constant throughout the colormap.

            If RGB tuple, hex string, or named color string, the luminance and
            saturation (but *not* the hue) from this color are used for the
            left-hand side of the colormap.
        space : {'hcl', 'hsl', 'hpl'}, optional
            The colorspace in which the luminance is varied.

        Other parameters
        ----------------
        **kwargs
            Passed to `PerceptuallyUniformColormap.from_hsl`.

        Returns
        -------
        `PerceptuallyUniformColormap`
            The colormap.
        """
        hue, saturation, luminance, alpha = to_xyz(color, space, alpha=True)
        if fade is None:
            fade = 100
        if isinstance(fade, Number):
            saturation_fade, luminance_fade = saturation, fade
        else:
            _, saturation_fade, luminance_fade = to_xyz(fade, space)
        return PerceptuallyUniformColormap.from_hsl(
            name, hue=hue, alpha=alpha, space=space,
            saturation=(saturation_fade, saturation),
            luminance=(luminance_fade, luminance),
            **kwargs)

    @staticmethod
    def from_hsl(
            name, hue=0, saturation=100, luminance=(100, 20), alpha=None,
            ratios=None, **kwargs):
        """
        Make a `~PerceptuallyUniformColormap` by specifying the hue,
        saturation, and luminance transitions individually.

        Parameters
        ----------
        name : str, optional
            The colormap name.
        hue : float, str, or list thereof, optional
            Hue channel value or list of values. Values can be
            any of the following.

            1. Numbers, within the range 0-360 for hue and 0-100 for
               saturation and luminance.
            2. Color string names or hex strings, in which case the channel
               value for that color is looked up.

            If scalar, the hue does not change across the colormap.
        saturation, luminance, alpha : float, str, or list thereof, optional
            As with `hue`, but for the saturation, luminance, and alpha
            (opacity) channels, respectively.
        ratios : list of float, optional
            Relative extents of each color transition. Must have length
            ``len(colors) - 1``. Larger numbers indicate a slower
            transition, smaller numbers indicate a faster transition.

            For example, ``luminance=[100,50,0]`` with ``ratios=[2,1]``
            results in a colormap with the transition from luminance ``100``
            to ``50`` taking *twice as long* as the transition from luminance
            ``50`` to ``0``.

        Other parameters
        ----------------
        **kwargs
            Passed to `PerceptuallyUniformColormap`.

        Returns
        -------
        `PerceptuallyUniformColormap`
            The colormap.
        """
        cdict = {}
        alpha = _notNone(alpha, 1.0)
        for key, channel in zip(
            ('hue', 'saturation', 'luminance', 'alpha'),
            (hue, saturation, luminance, alpha)
        ):
            cdict[key] = _make_segmentdata_array(channel, ratios=ratios)
        return PerceptuallyUniformColormap(name, cdict, **kwargs)

    @staticmethod
    def from_list(name, colors, ratios=None, **kwargs):
        """
        Make a `PerceptuallyUniformColormap` from a list of colors.

        Parameters
        ----------
        name : str
            The colormap name.
        colors : list of color-spec or (float, color-spec) tuples, optional
            If list of RGB[A] tuples or color strings, the colormap transitions
            evenly from ``colors[0]`` at the left-hand side to
            ``colors[-1]`` at the right-hand side.

            If list of (float, color-spec) tuples, the float values are the
            coordinate of each transition and must range from 0 to 1. This
            can be used to divide  the colormap range unevenly.
        ratios : list of float, optional
            Relative extents of each color transition. Must have length
            ``len(colors) - 1``. Larger numbers indicate a slower
            transition, smaller numbers indicate a faster transition.

            For example, ``red=[1,0.5,0]`` with ``ratios=[2,1]``
            results in a colormap with the transition from red ``1``
            to ``0.5`` taking *twice as long* as the transition from red
            ``0.5`` to ``0``.

        Other parameters
        ----------------
        **kwargs
            Passed to `PerceptuallyUniformColormap`.

        Returns
        -------
        `PerceptuallyUniformColormap`
            The colormap.
        """
        # Get coordinates
        coords = None
        space = kwargs.get('space', 'hsl')  # use the builtin default
        if not np.iterable(colors):
            raise ValueError(f'Colors must be iterable, got colors={colors!r}')
        if (np.iterable(colors[0]) and len(colors[0]) == 2
                and not isinstance(colors[0], str)):
            coords, colors = zip(*colors)
        colors = [to_xyz(color, space, alpha=True) for color in colors]

        # Build segmentdata
        keys = ('hue', 'saturation', 'luminance', 'alpha')
        cdict = {}
        for key, values in zip(keys, zip(*colors)):
            cdict[key] = _make_segmentdata_array(values, coords, ratios)
        return PerceptuallyUniformColormap(name, cdict, **kwargs)

<<<<<<< HEAD
=======
    @docstring.dedent_interpd
    def set_gamma(self, gamma=None, gamma1=None, gamma2=None):
        """
        Set new gamma value(s) and regenerates the colormap.

        Parameters
        ----------
        %(gamma_doc)s
        """
        gamma1 = _notNone(gamma1, gamma)
        gamma2 = _notNone(gamma2, gamma)
        if gamma1 is not None:
            self._gamma1 = gamma1
        if gamma2 is not None:
            self._gamma2 = gamma2
        self._init()

    def updated(
            self, name=None, segmentdata=None, N=None, *,
            alpha=None, gamma=None, cyclic=None,
            clip=None, gamma1=None, gamma2=None, space=None):
        """
        Returns a new colormap, with relevant properties copied from this one
        if they were not provided as keyword arguments.

        Parameters
        ----------
        name : str
            The colormap name. Default is ``self.name + '_updated'``.
        segmentdata, N, alpha, clip, cyclic, gamma, gamma1, gamma2, space : \
optional
            See `PerceptuallyUniformColormap`. If not provided,
            these are copied from the current colormap.
        """
        if name is None:
            name = self.name + '_updated'
        if segmentdata is None:
            segmentdata = self._segmentdata
        if space is None:
            space = self._space
        if clip is None:
            clip = self._clip
        if gamma is not None:
            gamma1 = gamma2 = gamma
        if gamma1 is None:
            gamma1 = self._gamma1
        if gamma2 is None:
            gamma2 = self._gamma2
        if cyclic is None:
            cyclic = self._cyclic
        if N is None:
            N = self.N
        cmap = PerceptuallyUniformColormap(
            name, segmentdata, N,
            alpha=alpha, clip=clip, cyclic=cyclic,
            gamma1=gamma1, gamma2=gamma2, space=space)
        cmap._rgba_bad = self._rgba_bad
        cmap._rgba_under = self._rgba_under
        cmap._rgba_over = self._rgba_over
        return cmap

>>>>>>> 9f3c87af

class CmapDict(dict):
    """
    Dictionary subclass used to replace the `matplotlib.cm.cmap_d`
    colormap dictionary. See `~CmapDict.__getitem__` and
    `~CmapDict.__setitem__` for details.
    """

    def __init__(self, kwargs):
        """
        Parameters
        ----------
        kwargs : dict-like
            The source dictionary.
        """
        for key, value in kwargs.items():
            if not isinstance(key, str):
                raise KeyError(f'Invalid key {key}. Must be string.')
            if key[-2:] == '_r':  # do not need to store these!
                continue
            self[key] = value

    def __getitem__(self, key):
        """Retrieve the colormap associated with the sanitized key name. The
        key name is case insensitive. If it ends in ``'_r'``, the result of
        ``cmap.reversed()`` is returned for the colormap registered under
        the name ``key[:-2]``. Reversed diverging colormaps can be requested
        with their "reversed" name -- for example, ``'BuRd'`` is equivalent
        to ``'RdBu_r'``."""
        key = self._sanitize_key(key, mirror=True)
        reverse = (key[-2:] == '_r')
        if reverse:
            key = key[:-2]
        value = super().__getitem__(key)  # may raise keyerror
        if reverse:
            if hasattr(value, 'reversed'):
                value = value.reversed()
            else:
                raise KeyError(
                    f'Item {value!r} does not have reversed() method.')
        return value

    def __setitem__(self, key, item):
        """Store the colormap under its lowercase name. If the colormap is
        a matplotlib `~matplotlib.colors.ListedColormap` or
        `~matplotlib.colors.LinearSegmentedColormap`, it is converted to the
        ProPlot `ListedColormap` or `LinearSegmentedColormap` subclass."""
        if isinstance(item, (ListedColormap, LinearSegmentedColormap)):
            pass
        elif isinstance(item, mcolors.LinearSegmentedColormap):
            item = LinearSegmentedColormap(
                item.name, item._segmentdata, item.N, item._gamma)
        elif isinstance(item, mcolors.ListedColormap):
            item = ListedColormap(
                item.colors, item.name, item.N)
        elif item is None:
            return
        else:
            raise ValueError(
                f'Invalid colormap {item}. Must be instance of '
                'matplotlib.colors.ListedColormap or '
                'matplotlib.colors.LinearSegmentedColormap.')
        key = self._sanitize_key(key, mirror=False)
        return super().__setitem__(key, item)

    def __contains__(self, item):
        """Test for membership using the sanitized colormap name."""
        try:  # by default __contains__ ignores __getitem__ overrides
            self.__getitem__(item)
            return True
        except KeyError:
            return False

    def _sanitize_key(self, key, mirror=True):
        """Return the sanitized colormap name."""
        if not isinstance(key, str):
            raise KeyError(f'Invalid key {key!r}. Key must be a string.')
        key = key.lower()
        reverse = False
        if key[-2:] == '_r':
            key = key[:-2]
            reverse = True
        if mirror and not super().__contains__(key):  # search for mirrored key
            key_mirror = key
            for pair in CMAPS_DIVERGING:
                try:
                    idx = pair.index(key)
                    key_mirror = pair[1 - idx]
                except (ValueError, KeyError):
                    continue
            if super().__contains__(key_mirror):
                reverse = (not reverse)
                key = key_mirror
        if reverse:
            key = key + '_r'
        return key

    def get(self, key, *args):
        """Retrieve the sanitized colormap name."""
        key = self._sanitize_key(key, mirror=True)
        return super().get(key, *args)

    def pop(self, key, *args):
        """Pop the sanitized colormap name."""
        key = self._sanitize_key(key, mirror=True)
        return super().pop(key, *args)

    def update(self, *args, **kwargs):
        """Update the dictionary with sanitized colormap names."""
        if len(args) == 1:
            kwargs.update(args[0])
        elif len(args) > 1:
            raise TypeError(
                f'update() expected at most 1 arguments, got {len(args)}.')
        for key, value in kwargs.items():
            self[key] = value


class _ColorMappingOverride(mcolors._ColorMapping):
    """Mapping whose cache attribute is a `ColorCacheDict` dictionary."""

    def __init__(self, mapping):
        super().__init__(mapping)
        self.cache = ColorCacheDict({})


class ColorCacheDict(dict):
    """This class overrides the builtin matplotlib color cache, allowing
    users to draw colors from *named colormaps and color cycles* for any
    plotting command that accepts a `color` keyword arg.
    See `~ColorCacheDict.__getitem__` for details."""

    def __getitem__(self, key):
        """
        Allows user to select colors from arbitrary named colormaps and
        color cycles.

        * For a smooth colormap, usage is e.g. ``color=('Blues', 0.8)``. The
          number is the colormap index, and must be between 0 and 1.
        * For a color cycle, usage is e.g. ``color=('colorblind', 2)``. The
          number is the list index.

        These examples work with any
        matplotlib command that accepts a `color` keyword arg.
        """
        # Matplotlib 'color' args are passed to to_rgba, which tries to read
        # directly from cache and if that fails, sanitizes input, which
        # raises error on receiving (colormap, idx) tuple. So we *have* to
        # override cache instead of color dict itself.
        rgb, alpha = key
        if (not isinstance(rgb, str) and np.iterable(rgb) and len(rgb) == 2
                and isinstance(rgb[1], Number) and isinstance(rgb[0], str)):
            try:
                cmap = mcm.cmap_d[rgb[0]]
            except (TypeError, KeyError):
                pass
            else:
                if isinstance(cmap, ListedColormap):
                    if not 0 <= rgb[1] < len(cmap.colors):
                        raise ValueError(
                            f'Color cycle sample for {rgb[0]!r} cycle must be '
                            f'between 0 and {len(cmap.colors)-1}, '
                            f'got {rgb[1]}.')
                    # draw color from the list of colors, using index
                    rgb = cmap.colors[rgb[1]]
                else:
                    if not 0 <= rgb[1] <= 1:
                        raise ValueError(
                            f'Colormap sample for {rgb[0]!r} colormap must be '
                            f'between 0 and 1, got {rgb[1]}.')
                    # interpolate color from colormap, using key in range 0-1
                    rgb = cmap(rgb[1])
                rgba = mcolors.to_rgba(rgb, alpha)
                return rgba
        return super().__getitem__((rgb, alpha))


def colors(*args, **kwargs):
    """Pass all arguments to `Cycle` and return the list of colors from
    the cycler object."""
    cycle = Cycle(*args, **kwargs)
    return [dict_['color'] for dict_ in cycle]


def Colormap(
        *args, name=None, listmode='perceptual',
        fade=None, cycle=None,
        shift=None, cut=None, left=None, right=None, reverse=False,
        save=False, save_kw=None,
        **kwargs):
    """
    Generate a new colormap, retrieve a registered colormap, or merge and
    manipulate colormap(s) in a variety of ways. This is used to interpret
    the `cmap` and `cmap_kw` arguments when passed to any plotting method
    wrapped by `~proplot.wrappers.cmap_changer`.

    Parameters
    ----------
    *args : colormap-spec
        Positional arguments that individually generate colormaps. If more than
        one argument is passed, the resulting colormaps are merged. Arguments
        are interpreted as follows.

        * If `~matplotlib.colors.Colormap` or a registered colormap name, the
          colormap is simply returned.
        * If a filename string with valid extension, the colormap data will
          be loaded. See `register_cmaps` and `register_cycles`.
        * If RGB tuple or color string, a `PerceptuallyUniformColormap` is
          generated with `~PerceptuallyUniformColormap.from_color`. If the
          string ends in ``'_r'``, the monochromatic map will be *reversed*,
          i.e. will go from dark to light instead of light to dark.
        * If list of RGB tuples or color strings, a
          `PerceptuallyUniformColormap` is generated with
          `~PerceptuallyUniformColormap.from_list`.
        * If dictionary containing the keys ``'hue'``, ``'saturation'``, and
          ``'luminance'``, a `PerceptuallyUniformColormap` is generated with
          `~PerceptuallyUniformColormap.from_hsl`.

    name : str, optional
        Name under which the final colormap is registered. It can then be
        reused by passing ``cmap='name'`` to plotting functions like
        `~matplotlib.axes.Axes.contourf`.
    fade : float, optional
        The maximum luminosity used when generating colormaps with
        `PerceptuallyUniformColormap.from_color`. Default is ``100`` when
        calling `Colormap` directly, and ``90`` when `Colormap` is called by
        `Cycle` (this prevents having pure white in the color cycle).

        For example, ``plot.Colormap('blue', fade=80)`` generates a blue
        colormap that fades to a pale blue with 80% luminance.
    cycle : str or list of color-spec, optional
        The registered cycle name or a list of colors used to interpret cycle
        color strings like ``'C0'`` and ``'C2'`` when generating colormaps
        with `PerceptuallyUniformColormap.from_color`. Default is colors
        from the currently active property cycler.

        For example, ``plot.Colormap('C0', 'C1', 'C2', cycle='538')``
        generates a colormap using colors from the ``'538'`` color cycle.
    listmode : {'perceptual', 'linear', 'listed'}, optional
        Controls how colormaps are generated when you input list(s) of colors.
        If ``'perceptual'``, a `PerceptuallyUniformColormap` is generated with
        `PerceptuallyUniformColormap.from_list`. If ``'linear'``,
        a `~matplotlib.colors.LinearSegmentedColormap` is generated with
        `~matplotlib.colors.LinearSegmentedColormap.from_list`. If
        ``'listed'``, the `~matplotlib.colors.ListedColormap` is generated.

        Default is ``'perceptual'`` when calling `Colormap` directly, and
        ``'listed'`` when `Colormap` is called by `Cycle`.
    cut : float, optional
        Passed to `LinearSegmentedColormap.punched`.
        This applies to the final *merged* colormap.
    left, right : float, optional
        Passed to `LinearSegmentedColormap.truncated` or
        `ListedColormap.truncated`. These apply to *each colormap*
        individually.
    reverse : bool, optional
        Passed to `LinearSegmentedColormap.reversed` or
        `ListedColormap.reversed`. This applies to *each colormap*
        individually.
    shift : float, optional
        Passed to `LinearSegmentedColormap.shifted` or
        `ListedColormap.shifted`. This applies to the final *merged* colormap.
    save : bool, optional
        Whether to call the colormap save method, i.e.
        `LinearSegmentedColormap.save` or
        `ListedColormap.save`.
    save_kw : dict-like, optional
        Ignored if `save` is ``False``. Passed to the colormap save method,
        i.e. `LinearSegmentedColormap.save` or
        `ListedColormap.save`.
    **kwargs
        Passed to `LinearSegmentedColormap.concatenate` or
        `ListedColormap.concatenate`. Each of these functions accepts
        arbitrary colormap settings.

    Returns
    -------
    `~matplotlib.colors.Colormap`
        A `~matplotlib.colors.LinearSegmentedColormap` or
        `~matplotlib.colors.ListedColormap` instance.
    """
    # Initial stuff
    # TODO: Play with using "qualitative" colormaps in realistic examples,
    # how to make colormaps cyclic.
    if not args:
        raise ValueError(
            f'Colormap() requires at least one positional argument.')
    if listmode not in ('listed', 'linear', 'perceptual'):
        raise ValueError(
            f'Invalid listmode={listmode!r}. Options are: '
            "'listed', 'linear', 'perceptual'.")
    cmaps = []
    tmp = '_no_name'  # name required
    for i, cmap in enumerate(args):
        # Load registered colormaps and maps on file
        # TODO: Document how 'listmode' also affects loaded files
        if isinstance(cmap, str):
            if '.' in cmap:
                if os.path.isfile(os.path.expanduser(cmap)):
                    if listmode == 'listed':
                        cmap = ListedColormap.from_file(cmap)
                    else:
                        cmap = LinearSegmentedColormap.from_file(cmap)
                else:
                    raise FileNotFoundError(
                        f'Colormap or cycle file {cmap!r} not found.')
            else:
                try:
                    cmap = mcm.cmap_d[cmap]
                except KeyError:
                    pass
        # Convert matplotlib colormaps to subclasses
        if isinstance(cmap, (ListedColormap, LinearSegmentedColormap)):
            pass
        elif isinstance(cmap, mcolors.LinearSegmentedColormap):
            cmap = LinearSegmentedColormap(
                cmap.name, cmap._segmentdata, cmap.N, cmap._gamma)
        elif isinstance(cmap, mcolors.ListedColormap):
            cmap = ListedColormap(
                cmap.colors, cmap.name, cmap.N)
        # Dictionary of hue/sat/luminance values or 2-tuples representing
        # linear transition
        elif isinstance(cmap, dict):
            cmap = PerceptuallyUniformColormap.from_hsl(tmp, **cmap)
        # List of color tuples or color strings, i.e. iterable of iterables
        elif (not isinstance(cmap, str) and np.iterable(cmap)
              and all(np.iterable(color) for color in cmap)):
            try:
                colors = [to_rgb(color, cycle=cycle, alpha=True)
                          for color in cmap]
            except (ValueError, TypeError):
                pass  # raise error later on
            if listmode == 'listed':
                cmap = ListedColormap(colors, tmp)
            elif listmode == 'linear':
                cmap = LinearSegmentedColormap.from_list(tmp, colors)
            else:
                cmap = PerceptuallyUniformColormap.from_list(tmp, colors)
        # Monochrome colormap from input color
        else:
            ireverse = (isinstance(cmap, str) and cmap[-2:] == '_r')
            if ireverse:
                cmap = cmap[:-2]
            try:
                color = to_rgb(cmap, cycle=cycle, alpha=True)
            except (ValueError, TypeError):
                msg = f'Invalid cmap, cycle, or color {cmap!r}.'
                if isinstance(cmap, str):
                    msg += (
                        f'\nValid cmap and cycle names: '
                        ', '.join(map(repr, sorted(mcm.cmap_d))) + '.'
                        f'\nValid color names: '
                        ', '.join(map(repr, sorted(
                            mcolors.colorConverter.colors))) + '.')
                raise ValueError(msg)
            cmap = PerceptuallyUniformColormap.from_color(tmp, color, fade)
            if ireverse:
                cmap = cmap.reversed()

        # Cut the edges and/or reverse the map
        if left is not None or right is not None:
            cmap = cmap.truncated(left, right)
        if reverse:
            cmap = cmap.reversed()
        cmaps.append(cmap)

    # Merge the result of this arbitrary user input
    if len(cmaps) > 1:  # more than one map?
        cmap = cmaps[0].concatenate(*cmaps[1:], **kwargs)
    elif kwargs:  # modify any props?
        cmap = cmaps[0].updated(**kwargs)

    # Cut the center and roate the colormap
    if cut is not None:
        cmap = cmap.punched(cut)
    if shift is not None:
        cmap = cmap.shifted(shift)

    # Initialize
    if not cmap._isinit:
        cmap._init()

    # Register and save the colormap
    if name is None:
        name = cmap.name  # may have been modified by e.g. .shifted()
    else:
        cmap.name = name
    mcm.cmap_d[name] = cmap
    if save:
        save_kw = save_kw or {}
        cmap.save(**save_kw)
    return cmap


def Cycle(
        *args, N=None, name=None,
        marker=None, alpha=None, dashes=None, linestyle=None, linewidth=None,
        markersize=None, markeredgewidth=None,
        markeredgecolor=None, markerfacecolor=None,
        save=False, save_kw=None,
        **kwargs):
    """
    Function for generating and merging `~cycler.Cycler` instances in a
    variety of ways; used to interpret the `cycle` and `cycle_kw` arguments
    when passed to any plotting method wrapped by
    `~proplot.wrappers.cycle_wrapper`.

    If you just want a list of colors instead of a `~cycler.Cycler` instance,
    use the `colors` function. If you want a `~cycler.Cycler` instance that
    imposes black as the default color and cycles through properties like
    ``linestyle`` instead, call this function without any positional arguments.

    Parameters
    ----------
    *args : colormap-spec or cycle-spec, optional
        Positional arguments control the *colors* in the `~cycler.Cycler`
        object. If more than one argument is passed, the resulting cycles are
        merged. Arguments are interpreted as follows.

        * If `~cycler.Cycler`, nothing more
          is done.
        * If list of RGB tuples or color strings, these
          colors are used.
        * If `~matplotlib.colors.ListedColormap`, colors from the ``colors``
          attribute are used.
        * If string color cycle name, that `~matplotlib.colors.ListedColormap`
          is looked up and its ``colors`` attribute is used. See `cycles`.
        * Otherwise, the argument is passed to `Colormap`, and colors
          from the resulting `~matplotlib.colors.LinearSegmentedColormap`
          are used. See the `N` argument.

        If the last positional argument is numeric, it is used for the `N`
        keyword argument.
    N : float or list of float, optional
        For `~matplotlib.colors.ListedColormap`\ s, this is the number of
        colors to select. For example, ``Cycle('538', 4)`` returns the first 4
        colors of the ``'538'`` color cycle.

        For `~matplotlib.colors.LinearSegmentedColormap`\ s, this is either
        a list of sample coordinates used to draw colors from the map, or an
        integer number of colors to draw. If the latter, the sample coordinates
        are ``np.linspace(0, 1, N)``. For example, ``Cycle('Reds', 5)``
        divides the ``'Reds'`` colormap into five evenly spaced colors.
    name : str, optional
        Name of the resulting `~matplotlib.colors.ListedColormap` used to
        register the color cycle. Default name is ``'no_name'``.
    marker, alpha, dashes, linestyle, linewidth, markersize, markeredgewidth, markeredgecolor, markerfacecolor : list of specs, optional
        Lists of `~matplotlib.lines.Line2D` properties that can be added to
        the `~cycler.Cycler` instance. If the lists have unequal length, they
        will be filled to match the length of the longest list.  See
        `~matplotlib.axes.Axes.set_prop_cycle` for more info on cyclers.
        Also see the `line style reference
        <https://matplotlib.org/gallery/lines_bars_and_markers/line_styles_reference.html>`__,
        `marker reference
        <https://matplotlib.org/3.1.0/gallery/lines_bars_and_markers/marker_reference.html>`__,
        and the `custom dashes reference
        <https://matplotlib.org/3.1.0/gallery/lines_bars_and_markers/line_demo_dash_control.html>`__.
    save : bool, optional
        Whether to save the `ListedColormap` associated with this cycle.
        See `ListedColormap.save`.
    save_kw : dict-like, optional
        Ignored if `save` is ``False``. Passed to `ListedColormap.save`
        for the `ListedColormap` associated with this cycle.
    **kwargs
        Passed to `Colormap` when the input is not already a `~cycler.Cycler`
        instance.

    Returns
    -------
    `~cycler.Cycler`
        A cycler instance that can be passed to
        `~matplotlib.axes.Axes.set_prop_cycle`.
    """  # noqa
    # Add properties
    props = {}
    nprops = 0
    for key, value in (
        ('marker', marker),
        ('alpha', alpha),
        ('dashes', dashes),
        ('linestyle', linestyle),
        ('linewidth', linewidth),
        ('markersize', markersize),
        ('markeredgewidth', markeredgewidth),
        ('markeredgecolor', markeredgecolor),
        ('markerfacecolor', markerfacecolor),
    ):
        if value is not None:
            if isinstance(value, str) or not np.iterable(value):
                raise ValueError(
                    f'Invalid {key!r} property {value!r}. '
                    f'Must be list or tuple of properties.')
            nprops = max(nprops, len(value))
            props[key] = [*value]  # ensure mutable list
    # If args is non-empty, means we want color cycle; otherwise is always
    # black
    if not args:
        props['color'] = ['k']  # ensures property cycler is non empty
        if kwargs:
            warnings.warn(f'Ignoring Cycle() keyword arg(s) {kwargs}.')
    # Merge cycler objects
    elif all(isinstance(arg, cycler.Cycler) for arg in args):
        if kwargs:
            warnings.warn(f'Ignoring Cycle() keyword arg(s) {kwargs}.')
        if len(args) == 1:
            return args[0]
        else:
            props = {}
            for arg in args:
                for key, value in arg.by_key():
                    if key not in props:
                        props[key] = []
                    props[key].extend([*value])
            return cycler.cycler(**props)
    # Build and register a ListedColormap
    else:
        # Collect samples
        if args and isinstance(args[-1], Number):
            # means we want to sample existing colormaps or cycles
            args, N = args[:-1], args[-1]
        kwargs.setdefault('fade', 90)
        kwargs.setdefault('listmode', 'listed')
        cmap = Colormap(*args, **kwargs)  # the cmap object itself
        if isinstance(cmap, ListedColormap):
            colors = cmap.colors[:N]  # if N is None, does nothing
        else:
            N = _notNone(N, 10)
            if isinstance(N, Integral):
                x = np.linspace(0, 1, N)  # from edge to edge
            elif np.iterable(N) and all(
                    isinstance(item, Number) for item in N):
                x = np.array(N)
            else:
                raise ValueError(f'Invalid samples {N!r}.')
            N = len(x)
            colors = cmap(x)

        # Register and save the samples as a ListedColormap
        name = name or '_no_name'
        cmap = ListedColormap(colors, name=name, N=N)
        mcm.cmap_d[name] = cmap
        if save:
            save_kw = save_kw or {}
            cmap.save(**save_kw)

        # Add to property dict
        nprops = max(nprops, len(colors))
        props['color'] = [tuple(color) if not isinstance(color, str) else color
                          for color in cmap.colors]  # save the tupled version!

    # Build cycler, make sure lengths are the same
    for key, value in props.items():
        if len(value) < nprops:
            value[:] = [value[i % len(value)] for i in range(
                nprops)]  # make loop double back
    return cycler.cycler(**props)


def Norm(norm, levels=None, **kwargs):
    """
    Return an arbitrary `~matplotlib.colors.Normalize` instance. This is
    used to interpret the `norm` and `norm_kw` arguments when passed to any
    plotting method wrapped by `~proplot.wrappers.cmap_changer`.

    Parameters
    ----------
    norm : str or `~matplotlib.colors.Normalize`
        Key name for the normalizer. The recognized normalizer key names
        are as follows.

        ===============================  ===============================
        Key(s)                           Class
        ===============================  ===============================
        ``'midpoint'``, ``'zero'``       `MidpointNorm`
        ``'segments'``, ``'segmented'``  `LinearSegmentedNorm`
        ``'none'``, ``'null'``           `~matplotlib.colors.NoNorm`
        ``'linear'``                     `~matplotlib.colors.Normalize`
        ``'log'``                        `~matplotlib.colors.LogNorm`
        ``'power'``                      `~matplotlib.colors.PowerNorm`
        ``'symlog'``                     `~matplotlib.colors.SymLogNorm`
        ===============================  ===============================

    levels : array-like, optional
        Level *edges*, passed to `LinearSegmentedNorm` or used to determine
        the `vmin` and `vmax` arguments for `MidpointNorm`.
    **kwargs
        Passed to the `~matplotlib.colors.Normalize` initializer.
        See `this tutorial
        <https://matplotlib.org/tutorials/colors/colormapnorms.html>`_
        for more info.

    Returns
    -------
    `~matplotlib.colors.Normalize`
        A `~matplotlib.colors.Normalize` instance.
    """
    if isinstance(norm, mcolors.Normalize):
        return norm
    if isinstance(norm, str):
        # Get class
        norm_out = normalizers.get(norm, None)
        if norm_out is None:
            raise ValueError(
                f'Unknown normalizer {norm!r}. Options are: '
                ', '.join(map(repr, normalizers.keys())) + '.')
        # Instantiate class
        if norm_out is LinearSegmentedNorm:
            if not np.iterable(levels):
                raise ValueError(
                    f'Need levels for normalizer {norm!r}. '
                    'Received levels={levels!r}.')
            kwargs.update({'levels': levels})
        norm_out = norm_out(**kwargs)  # initialize
    else:
        raise ValueError(f'Unknown norm {norm_out!r}.')
    return norm_out

# ------------------------------------------------------------------------------
# Meta-normalizer class for discrete levels
# ------------------------------------------------------------------------------
# See this post: https://stackoverflow.com/a/48614231/4970632
# WARNING: Many methods in ColorBarBase tests for class membership, crucially
# including _process_values(), which if it doesn't detect BoundaryNorm will
# end up trying to infer boundaries from inverse() method. So make it parent.


class BinNorm(mcolors.BoundaryNorm):
    """
    This normalizer is used for all colormap plots. It can be thought of as a
    "meta-normalizer": It first scales the data according to any
    arbitrary `~matplotlib.colors.Normalize` class, then maps the normalized
    values ranging from 0-1 into **discrete** levels.

    Consider input levels of ``[0, 3, 6, 9, 12, 15]``. The algorithm is
    as follows.

    1. `levels` are normalized according to the input normalizer `norm`.
       If it is ``None``, they are not changed. Possible normalizers include
       `~matplotlib.colors.LogNorm`, which makes color transitions linear in
       the logarithm of the value, or `LinearSegmentedNorm`, which makes
       color transitions linear in the **index** of the level array.
    2. Possible colormap coordinates, corresponding to bins delimited by the
       normalized `levels` array, are calculated.  In this case, the bin
       centers are simply ``[1.5, 4.5, 7.5, 10.5, 13.5]``, which gives us
       normalized colormap coordinates of ``[0, 0.25, 0.5, 0.75, 1]``.
    3. Out-of-bounds coordinates are added. These depend on the value of the
       `extend` keyword argument. For `extend` equal to ``'neither'``,
       the coordinates including out-of-bounds values are
       ``[0, 0, 0.25, 0.5, 0.75, 1, 1]`` -- out-of-bounds values have the same
       color as the nearest in-bounds values. For `extend` equal to ``'both'``,
       the bins are ``[0, 0.16, 0.33, 0.5, 0.66, 0.83, 1]`` --
       out-of-bounds values are given distinct colors. This makes sure your
       colorbar always shows the **full range of colors** in the colormap.
    4. Whenever `BinNorm.__call__` is invoked, the input value normalized by
       `norm` is compared against the normalized `levels` array. Its bin index
       is determined with `numpy.searchsorted`, and its corresponding
       colormap coordinate is selected using this index.
    """

    def __init__(self, levels, norm=None, clip=False,
                 step=1.0, extend='neither'):
        """
        Parameters
        ----------
        levels : list of float
            The discrete data levels.
        norm : `~matplotlib.colors.Normalize`, optional
            The normalizer used to transform `levels` and all data passed
            to `BinNorm.__call__` *before* discretization.
        step : float, optional
            The intensity of the transition to out-of-bounds color, as a
            faction of the *average* step between in-bounds colors.
            Default is ``1``.
        extend : {'neither', 'both', 'min', 'max'}, optional
            Which direction colors will be extended. No matter the `extend`
            option, `BinNorm` ensures colors always extend through the
            extreme end colors.
        clip : bool, optional
            A `~matplotlib.colors.Normalize` option.

        Note
        ----
        If you are using a diverging colormap with ``extend='max'`` or
        ``extend='min'``, the center will get messed up. But that is very
        strange usage anyway... so please just don't do that :)
        """
        # Declare boundaries, vmin, vmax in True coordinates.
        # Notes:
        # * Idea is that we bin data into len(levels) discrete x-coordinates,
        #   and optionally make out-of-bounds colors the same or different
        # * Don't need to call parent __init__, this is own implementation
        #   Do need it to subclass BoundaryNorm, so ColorbarBase will detect it
        # See BoundaryNorm:
        # https://github.com/matplotlib/matplotlib/blob/master/lib/matplotlib/colors.py
        levels = np.atleast_1d(levels)
        if levels.size <= 1:
            raise ValueError('Need at least two levels.')
        elif ((levels[1:] - levels[:-1]) <= 0).any():
            raise ValueError(
                f'Levels {levels} passed to Normalize() must be '
                'monotonically increasing.')
        if extend not in ('both', 'min', 'max', 'neither'):
            raise ValueError(
                f'Unknown extend option {extend!r}. Choose from '
                '"min", "max", "both", "neither".')

        # Determine color ids for levels, i.e. position in 0-1 space
        # Length of these ids should be N + 1 -- that is, N - 1 colors
        # for values in-between levels, plus 2 colors for out-of-bounds.
        # * For same out-of-bounds colors, looks like [0, 0, ..., 1, 1]
        # * For unique out-of-bounds colors, looks like [0, X, ..., 1 - X, 1]
        #   where the offset X equals step/len(levels).
        # First get coordinates
        if not norm:
            # WARNING: Normalization to 0-1 must always take place first,
            # required by colorbar_factory ticks manager.
            norm = mcolors.Normalize()
        elif not isinstance(norm, mcolors.Normalize):
            raise ValueError(
                'Normalizer must be matplotlib.colors.Normalize, '
                f'got {type(norm)}.')
        elif isinstance(norm, mcolors.BoundaryNorm):
            raise ValueError(
                f'Normalizer cannot be an instance of '
                'matplotlib.colors.BoundaryNorm.')
        x_b = norm(levels)
        x_m = (x_b[1:] + x_b[:-1]) / 2  # get level centers after norm scaling
        y = (x_m - x_m.min()) / (x_m.max() - x_m.min())
        if isinstance(y, ma.core.MaskedArray):
            y = y.filled(np.nan)
        y = y[np.isfinite(y)]
        # Account for out of bounds colors
        # WARNING: For some reason must clip manually for LogNorm, or
        # end up with unpredictable fill value, weird "out-of-bounds" colors
        offset = 0
        scale = 1
        eps = step / (y.size - 1)
        # eps = step/levels.size
        if extend in ('min', 'both'):
            offset = eps
            scale -= eps
        if extend in ('max', 'both'):
            scale -= eps
        # insert '0' (arg 3) before index '0' (arg 2)
        y = np.concatenate(([0], offset + scale * y, [1]))
        self._norm = norm
        self._x_b = x_b
        self._y = y
        if isinstance(norm, mcolors.LogNorm):
            self._norm_clip = (5e-249, None)
        else:
            self._norm_clip = None

        # Add builtin properties
        # NOTE: Are vmin/vmax even used?
        self.boundaries = levels
        self.vmin = levels.min()
        self.vmax = levels.max()
        self.clip = clip
        self.N = levels.size

    def __call__(self, xq, clip=None):
        """Normalize data values to 0-1."""
        # Follow example of LinearSegmentedNorm, but perform no interpolation,
        # just use searchsorted to bin the data.
        norm_clip = self._norm_clip
        if norm_clip:
            xq = np.clip(xq, *norm_clip)
        xq = self._norm(xq)
        # which x-bin does each point in xq belong to?
        yq = self._y[np.searchsorted(self._x_b, xq)]
        mask = ma.getmaskarray(xq)
        return ma.array(yq, mask=mask)

    def inverse(self, yq):
        """Raise an error. Inversion after discretization is impossible."""
        raise RuntimeError('BinNorm is not invertible.')


class LinearSegmentedNorm(mcolors.Normalize):
    """
    This is the default normalizer paired with `BinNorm` whenever `levels`
    are non-linearly spaced. The normalized value is linear with respect to
    its average index in the `levels` vector, allowing uniform color
    transitions across arbitrarily spaced monotonically increasing values.

    It accomplishes this following the example of the
    `~matplotlib.colors.LinearSegmentedColormap` source code, by performing
    efficient, vectorized linear interpolation between the provided boundary
    levels.

    Can be used by passing ``norm='segmented'`` or ``norm='segments'`` to any
    command accepting ``cmap``. The default midpoint is zero.
    """

    def __init__(self, levels, vmin=None, vmax=None, **kwargs):
        """
        Parameters
        ----------
        levels : list of float
            The discrete data levels.
        vmin, vmax : None
            Ignored, because `vmin` and `vmax` are set to the minimum and
            maximum of `levels`.
        **kwargs
            Passed to `~matplotlib.colors.Normalize`.
        """
        levels = np.atleast_1d(levels)
        if levels.size <= 1:
            raise ValueError('Need at least two levels.')
        elif ((levels[1:] - levels[:-1]) <= 0).any():
            raise ValueError(
                f'Levels {levels} passed to LinearSegmentedNorm must be '
                'monotonically increasing.')
        vmin, vmax = levels.min(), levels.max()
        super().__init__(vmin, vmax, **kwargs)  # second level superclass
        self._x = levels
        self._y = np.linspace(0, 1, len(levels))

    def __call__(self, xq, clip=None):
        """Normalize the data values to 0-1. Inverse
        of `~LinearSegmentedNorm.inverse`."""
        # Follow example of make_mapping_array for efficient, vectorized
        # linear interpolation across multiple segments.
        # * Normal test puts values at a[i] if a[i-1] < v <= a[i]; for
        #   left-most data, satisfy a[0] <= v <= a[1]
        # * searchsorted gives where xq[i] must be inserted so it is larger
        #   than x[ind[i]-1] but smaller than x[ind[i]]
        x = self._x  # from arbitrarily spaced monotonic levels
        y = self._y  # to linear range 0-1
        xq = np.atleast_1d(xq)
        ind = np.searchsorted(x, xq)
        ind[ind == 0] = 1
        ind[ind == len(x)] = len(x) - 1
        distance = (xq - x[ind - 1]) / (x[ind] - x[ind - 1])
        yq = distance * (y[ind] - y[ind - 1]) + y[ind - 1]
        mask = ma.getmaskarray(xq)
        return ma.array(yq, mask=mask)

    def inverse(self, yq):
        """Inverse operation of `~LinearSegmentedNorm.__call__`."""
        x = self._x
        y = self._y
        yq = np.atleast_1d(yq)
        ind = np.searchsorted(y, yq)
        ind[ind == 0] = 1
        ind[ind == len(y)] = len(y) - 1
        distance = (yq - y[ind - 1]) / (y[ind] - y[ind - 1])
        xq = distance * (x[ind] - x[ind - 1]) + x[ind - 1]
        mask = ma.getmaskarray(yq)
        return ma.array(xq, mask=mask)


class MidpointNorm(mcolors.Normalize):
    """
    Ensures a "midpoint" always lies at the central colormap color.
    Can be used by passing ``norm='midpoint'`` to any command accepting
    ``cmap``. The default midpoint is zero.
    """

    def __init__(self, midpoint=0, vmin=None, vmax=None, clip=None):
        """
        Parameters
        ----------
        midpoint : float, optional
            The midpoint, or the data value corresponding to the normalized
            value ``0.5`` -- halfway down the colormap.
        vmin, vmax, clip
            The minimum and maximum data values, and the clipping setting.
            Passed to `~matplotlib.colors.Normalize`.
        """
        # Bigger numbers are too one-sided
        super().__init__(vmin, vmax, clip)
        self._midpoint = midpoint

    def __call__(self, xq, clip=None):
        """Normalize data values to 0-1. Inverse of `~MidpointNorm.inverse`."""
        # Get middle point in 0-1 coords, and value
        # Notes:
        # * Look up these three values in case vmin/vmax changed; this is
        #   a more general normalizer than the others. Others are 'parent'
        #   normalizers, meant to be static more or less.
        # * searchsorted gives where xq[i] must be inserted so it is larger
        #   than x[ind[i]-1] but smaller than x[ind[i]]
        #   x, y = [self.vmin, self._midpoint, self.vmax], [0, 0.5, 1]
        if self.vmin >= self._midpoint or self.vmax <= self._midpoint:
            raise ValueError(
                f'Midpoint {self._midpoint} outside of vmin {self.vmin} '
                f'and vmax {self.vmax}.')
        x = np.array([self.vmin, self._midpoint, self.vmax])
        y = np.array([0, 0.5, 1])
        xq = np.atleast_1d(xq)
        ind = np.searchsorted(x, xq)
        ind[ind == 0] = 1  # in this case will get normed value <0
        # in this case, will get normed value >0
        ind[ind == len(x)] = len(x) - 1
        distance = (xq - x[ind - 1]) / (x[ind] - x[ind - 1])
        yq = distance * (y[ind] - y[ind - 1]) + y[ind - 1]
        mask = ma.getmaskarray(xq)
        return ma.array(yq, mask=mask)

    def inverse(self, yq, clip=None):
        """Inverse operation of `~MidpointNorm.__call__`."""
        # Invert the above
        # x, y = [self.vmin, self._midpoint, self.vmax], [0, 0.5, 1]
        # return ma.masked_array(np.interp(yq, y, x))
        # Performs inverse operation of __call__
        x = np.array([self.vmin, self._midpoint, self.vmax])
        y = np.array([0, 0.5, 1])
        yq = np.atleast_1d(yq)
        ind = np.searchsorted(y, yq)
        ind[ind == 0] = 1
        ind[ind == len(y)] = len(y) - 1
        distance = (yq - y[ind - 1]) / (y[ind] - y[ind - 1])
        xq = distance * (x[ind] - x[ind - 1]) + x[ind - 1]
        mask = ma.getmaskarray(yq)
        return ma.array(xq, mask=mask)


def _get_data_paths(dirname):
    """Return the data directory paths."""
    # Home configuration
    paths = []
    ipath = os.path.join(os.path.expanduser('~'), '.proplot', dirname)
    if os.path.exists(ipath) and ipath not in paths:
        paths.insert(0, ipath)
    # Global configuration
    ipath = os.path.join(os.path.dirname(__file__), dirname)
    if ipath not in paths:
        paths.insert(0, ipath)
    return paths


def _from_file(filename, listed=False):
    """Read generalized colormap and color cycle files."""
    filename = os.path.expanduser(filename)
    if os.path.isdir(filename):  # no warning
        return

    # Directly read segmentdata json file
    # NOTE: This is special case! Immediately return name and cmap
    N = rcParams['image.lut']
    name, ext = os.path.splitext(os.path.basename(filename))
    ext = ext[1:]
    cmap = None
    if ext == 'json':
        with open(filename, 'r') as f:
            data = json.load(f)
        if 'red' in data:
            cmap = LinearSegmentedColormap(name, data, N=N)
        else:
            kw = {}
            for key in ('space', 'gamma1', 'gamma2'):
                kw[key] = data.pop(key, None)
            cmap = PerceptuallyUniformColormap(name, data, N=N, **kw)
        if name[-2:] == '_r':
            cmap = cmap.reversed(name[:-2])

    # Read .rgb, .rgba, .xrgb, and .xrgba files
    elif ext in ('txt', 'rgb', 'xrgb', 'rgba', 'xrgba'):
        # Load
        # NOTE: This appears to be biggest import time bottleneck! Increases
        # time from 0.05s to 0.2s, with numpy loadtxt or with this regex thing.
        delim = re.compile(r'[,\s]+')
        data = [delim.split(line.strip())
                for line in open(filename).readlines() if line.strip()]
        try:
            data = [[float(num) for num in line] for line in data]
        except ValueError:
            warnings.warn(
                f'Failed to load {filename!r}. '
                'Expected a table of comma or space-separated values.')
            return
        # Build x-coordinates and standardize shape
        data = np.array(data)
        if data.shape[1] != len(ext):
            warnings.warn(
                f'Failed to load {filename!r}. '
                f'Got {data.shape[1]} columns, but expected {len(ext)}.')
            return
        if ext[0] != 'x':  # i.e. no x-coordinates specified explicitly
            x = np.linspace(0, 1, data.shape[0])
        else:
            x, data = data[:, 0], data[:, 1:]

    # Load XML files created with scivizcolor
    # Adapted from script found here:
    # https://sciviscolor.org/matlab-matplotlib-pv44/
    elif ext == 'xml':
        try:
            doc = ElementTree.parse(filename)
        except IOError:
            warnings.warn(f'Failed to load {filename!r}.')
            return
        x, data = [], []
        for s in doc.getroot().findall('.//Point'):
            # Verify keys
            if any(key not in s.attrib for key in 'xrgb'):
                warnings.warn(
                    f'Failed to load {filename!r}. Missing an x, r, g, or b '
                    'specification inside one or more <Point> tags.')
                return
            # Get data
            color = []
            for key in 'rgbao':  # o for opacity
                if key not in s.attrib:
                    continue
                color.append(float(s.attrib[key]))
            x.append(float(s.attrib['x']))
            data.append(color)
        # Convert to array
        if not all(len(data[0]) == len(color) and len(
                color) in (3, 4) for color in data):
            warnings.warn(
                f'Failed to load {filename!r}. Unexpected number of channels '
                'or mixed channels across <Point> tags.')
            return

    # Read hex strings
    elif ext == 'hex':
        # Read arbitrary format
        string = open(filename).read()  # into single string
        data = re.findall('#[0-9a-fA-F]{6}', string)  # list of strings
        if len(data) < 2:
            warnings.warn(
                f'Failed to load {filename!r}. No hex strings found.')
            return
        # Convert to array
        x = np.linspace(0, 1, len(data))
        data = [to_rgb(color) for color in data]
    else:
        warnings.warn(
            f'Colormap or cycle file {filename!r} has unknown extension.')
        return

    # Standardize and reverse if necessary to cmap
    # TODO: Document the fact that filenames ending in _r return a reversed
    # version of the colormap stored in that file.
    if not cmap:
        x, data = np.array(x), np.array(data)
        # for some reason, some aren't in 0-1 range
        x = (x - x.min()) / (x.max() - x.min())
        if (data > 2).any():  # from 0-255 to 0-1
            data = data / 255
        if name[-2:] == '_r':
            name = name[:-2]
            data = data[::-1, :]
            x = 1 - x[::-1]
        if listed:
            cmap = ListedColormap(data, name, N=len(data))
        else:
            data = [(x, color) for x, color in zip(x, data)]
            cmap = LinearSegmentedColormap.from_list(name, data, N=N)

    # Return colormap or data
    return cmap


@_timer
def register_cmaps():
    """
    Register colormaps packaged with ProPlot or saved to the
    ``~/.proplot/cmaps`` folder. This is called on import. Maps are registered
    according to their filenames -- for example, ``name.xyz`` will be
    registered as ``'name'``.

    For a table of valid extensions, see `LinearSegmentedColormap.from_file`.
    To visualize the registered colormaps, use `show_cmaps`.
    """
    # Fill initial user-accessible cmap list with the colormaps we will keep
    cmaps.clear()
    cmaps[:] = [
        name for name, cmap in mcm.cmap_d.items()
        if not isinstance(cmap, ListedColormap)
    ]

    # Add colormaps from ProPlot and user directories
    for i, path in enumerate(_get_data_paths('cmaps')):
        for filename in sorted(glob.glob(os.path.join(path, '*'))):
            cmap = LinearSegmentedColormap.from_file(filename)
            if not cmap:
                continue
            if i == 0 and cmap.name.lower() in ('phase', 'graycycle'):
                cmap._cyclic = True
            mcm.cmap_d[cmap.name] = cmap
            cmaps.append(cmap.name)

    # Sort
    cmaps[:] = sorted(cmaps, key=lambda s: s.lower())


@_timer
def register_cycles():
    """
    Register color cycles packaged with ProPlot or saved to the
    ``~/.proplot/cycles`` folder. This is called on import. Cycles are
    registered according to their filenames -- for example, ``name.hex`` will
    be registered under the name ``'name'`` as a
    `~matplotlib.colors.ListedColormap` map (see `Cycle` for details).

    For a table of valid extensions, see `ListedColormap.from_file`.
    To visualize the registered colormaps, use `show_cmaps`.
    """
    # Empty out user-accessible cycle list
    cycles.clear()
    cycles[:] = [
        name for name, cmap in mcm.cmap_d.items()
        if isinstance(cmap, ListedColormap)
    ]

    # Read cycles from directories
    for path in _get_data_paths('cycles'):
        for filename in sorted(glob.glob(os.path.join(path, '*'))):
            cmap = ListedColormap.from_file(filename)
            if not cmap:
                continue
            if isinstance(cmap, LinearSegmentedColormap):
                cmap = ListedColormap(colors(cmap), name=cmap.name)
            mcm.cmap_d[cmap.name] = cmap
            cycles.append(cmap.name)

    # Sort
    cycles[:] = sorted(cycles, key=lambda s: s.lower())


@_timer
def register_colors(nmax=np.inf):
    """
    Add color names packaged with ProPlot or saved to the ``~/.proplot/colors``
    folder. ProPlot loads the crowd-sourced XKCD color
    name database, Crayola crayon color database, and any user input
    files, then filters them to be "perceptually distinct" in the HCL
    colorspace. Files must just have one line per color in the format
    ``name : hex``. Whitespace is ignored.

    This is called on import. Use `show_colors` to generate a table of the
    resulting colors.
    """
    # Reset native colors dictionary and add some default groups
    # Add in CSS4 so no surprises for user, but we will not encourage this
    # usage and will omit CSS4 colors from the demo table.
    base = {}
    scale = (360, 100, 100)
    colordict.clear()
    base.update(mcolors.BASE_COLORS)
    base.update(BASE_COLORS)  # full names
    mcolors.colorConverter.colors.clear()  # clean out!
    mcolors.colorConverter.cache.clear()  # clean out!
    for name, dict_ in (('base', base), ('css', mcolors.CSS4_COLORS)):
        colordict.update({name: dict_})

    # Load colors from file and get their HCL values
    seen = {*base}  # never overwrite base names, e.g. 'blue' and 'b'!
    hcls = np.empty((0, 3))
    pairs = []
    for path in _get_data_paths('colors'):
        # prefer xkcd
        for file in sorted(glob.glob(os.path.join(path, '*.txt')))[::-1]:
            cat, _ = os.path.splitext(os.path.basename(file))
            with open(file, 'r') as f:
                data = [tuple(item.strip() for item in line.split(':'))
                        for line in f.readlines() if line.strip()]
            if not all(len(pair) == 2 for pair in data):
                raise RuntimeError(
                    f'Invalid color names file {file!r}. '
                    f'Every line must be formatted as "name: color".')
            # Immediately add all open colors
            if cat == 'open':
                dict_ = {name: color for name, color in data}
                colordict.update({'open': dict_})
                continue
            # Remaining dicts are filtered and their names are sanitized
            i = 0
            dict_ = {}
            ihcls = []
            colordict[cat] = {}  # just initialize this one
            for name, color in data:  # is list of name, color tuples
                if i >= nmax:  # e.g. for xkcd colors
                    break
                for regex, sub in FILTER_TRANS:
                    name = regex.sub(sub, name)
                if name in seen or FILTER_IGNORE.search(name):
                    continue
                seen.add(name)
                pairs.append((cat, name))  # save the category name pair
                ihcls.append(to_xyz(color, space=FILTER_SPACE_NAME))
                dict_[name] = color  # save the color
                i += 1
            _colordict_unfiltered[cat] = dict_
            hcls = np.concatenate((hcls, ihcls), axis=0)

    # Remove colors that are 'too similar' by rounding to the nearest n units
    # WARNING: Unique axis argument requires numpy version >=1.13
    if hcls.size > 0:
        hcls = hcls / np.array(scale)
        hcls = np.round(hcls / FILTER_SPACE_THRESH).astype(np.int64)
        deleted = 0
        _, idxs, _ = np.unique(hcls,
                               return_index=True,
                               return_counts=True,
                               axis=0)  # get unique rows
        for idx, (cat, name) in enumerate(pairs):
            if name not in FILTER_OVERRIDE and idx not in idxs:
                deleted += 1
            else:
                colordict[cat][name] = _colordict_unfiltered[cat][name]

    # Update the color converter
    for _, kw in colordict.items():
        mcolors.colorConverter.colors.update(kw)


@_timer
def register_fonts():
    """Add fonts packaged with ProPlot or saved to the ``~/.proplot/fonts``
    folder, if they are not already added. Detects ``.ttf`` and ``.otf`` files
    -- see `this link
    <https://gree2.github.io/python/2015/04/27/python-change-matplotlib-font-on-mac>`__
    for a guide on converting various other font file types to ``.ttf`` and
    ``.otf`` for use with matplotlib."""  # noqa
    # Add proplot path to TTFLIST and rebuild cache
    # NOTE: Delay font_manager import, because want to avoid rebuilding font
    # cache, which means import must come after TTFPATH added to environ!
    # Helvetica:
    # https://olgabotvinnik.com/blog/2012-11-15-how-to-set-helvetica-as-the-default-sans-serif-font-in/ # noqa
    # Valid styles:
    # https://matplotlib.org/api/font_manager_api.html for valid weights, styles, etc. # noqa
    # Classic fonts:
    # https://www.lifewire.com/classic-sans-serif-fonts-clean-appearance-1077406 # noqa
    # For downloading fonts: https://www.cufonfonts.com
    # Notes on getting ttf files on Mac
    # * Location in /System/Library/Font, /Library/Fonts, or ~/Library/Fonts
    # * To break down .dfont files, use fondu (homebrew download).
    #   To break down .ttc files, use dfontsplitter:
    #   https://peter.upfold.org.uk/projects/dfontsplitter
    #   To break down .bdf files made by fondu, use mkttf:
    #   https://github.com/Tblue/mkttf (requires FontForge and PoTrace)
    # * Install new fonts with "brew cask install font-<name-of-font>" after
    #   "brew tap caskroom/fonts". They appear in ~/Library/Fonts. See:
    #   https://github.com/Homebrew/homebrew-cask-fonts
    # * The .otf files work in addition to .ttf files. You can verify this by
    #   looking at plot.fonts_files_os -- it includes .otf files.
    # Notes on default files packaged in font directory:
    # * Location will be something like:
    #   /lib/python3.6/site-packages/matplotlib/mpl-data/fonts/ttf
    # * 'STIX' fonts allow different LaTeX-like math modes e.g. blackboard
    #   bold and caligraphy. See:
    #   https://matplotlib.org/gallery/text_labels_and_annotations/stix_fonts_demo.html  # noqa
    # * The 'cm'-prefix fonts seem to provide additional mathematical symbols
    #   like integrals, and italized math-mode fonts.
    # * We also have 'pdfcorefonts' in this directory, but I think since these
    #   are afm matplotlib can't use them? Don't know.
    # WARNING: Check out ttflist whenever adding new ttf files! For example,
    # realized could dump all of the Gotham-Name.ttf files instead of
    # GothamName files, and got Helvetica bug due to unrecognized 'thin' font
    # style overwriting normal one.
    # print(*[font for font in mfonts.fontManager.ttflist
    #         if 'HelveticaNeue' in font.fname], sep='\n')
    # print(*[font.fname for font in mfonts.fontManager.ttflist
    #         if 'HelveticaNeue' in font.fname], sep='\n')
    paths = ':'.join(_get_data_paths('fonts'))
    if 'TTFPATH' not in os.environ:
        os.environ['TTFPATH'] = paths
    elif paths not in os.environ['TTFPATH']:
        os.environ['TTFPATH'] += (':' + paths)

    # Load font manager and rebuild only if necessary!
    # Font cache rebuild can be >50% of total import time, ~1s!!!
    import matplotlib.font_manager as mfonts
    files_loaded = {font.fname for font in mfonts.fontManager.ttflist}
    files_ttfpath = {*mfonts.findSystemFonts(paths.split(':'))}
    if not (files_ttfpath <= files_loaded):
        mfonts._rebuild()

    # Populate font lists
    fonts_system[:] = sorted({
        font.name for font in mfonts.fontManager.ttflist
        if not any(path in font.fname for path in paths.split(':'))
    })
    fonts_proplot[:] = sorted({
        font.name for font in mfonts.fontManager.ttflist
        if any(path in font.fname for path in paths.split(':'))
    })
    fonts[:] = sorted((*fonts_system, *fonts_proplot))


def _draw_bars(cmapdict, length=4.0, width=0.2, nrows=None):
    """
    Draw colorbars for "colormaps" and "color cycles". This is called by
    `show_cycles` and `show_cmaps`.
    """
    # Figure
    from . import subplots
    naxs = len(cmapdict) + sum(map(len, cmapdict.values()))
    fig, axs = subplots(
        nrows=naxs, axwidth=length, axheight=width,
        share=0, hspace=0.03,
    )
    iax = -1
    nheads = nbars = 0  # for deciding which axes to plot in
    a = np.linspace(0, 1, 257).reshape(1, -1)
    a = np.vstack((a, a))
    for cat, names in cmapdict.items():
        if not names:
            continue
        nheads += 1
        for imap, name in enumerate(names):
            iax += 1
            if imap + nheads + nbars > naxs:
                break
            ax = axs[iax]
            if imap == 0:  # allocate this axes for title
                iax += 1
                ax.set_visible(False)
                ax = axs[iax]
            cmap = mcm.cmap_d[name]
            ax.imshow(a, cmap=name, origin='lower', aspect='auto',
                      levels=cmap.N)
            ax.format(ylabel=name,
                      ylabel_kw={'rotation': 0, 'ha': 'right', 'va': 'center'},
                      xticks='none', yticks='none',  # no ticks
                      xloc='neither', yloc='neither',  # no spines
                      title=(cat if imap == 0 else None))
        nbars += len(names)


def show_channels(
        *args, N=100, rgb=True, saturation=True, minhue=0,
        maxsat=500, width=100, axwidth=1.7):
    """
    Visualize how the input colormap(s) vary with respect to the hue, chroma,
    and luminance channels. Adapted from `this example
    <https://matplotlib.org/3.1.0/tutorials/colors/colormaps.html#lightness-of-matplotlib-colormaps>`__.

    Parameters
    ----------
    *args : colormap-spec, optional
        Positional arguments are colormap names or objects. Default is
        :rc:`image.cmap`.
    N : int, optional
        The number of markers to draw for each colormap.
    rgb : bool, optional
        Whether to also show the red, green, and blue channels in the bottom
        row. Default is ``True``.
    saturation : bool, optional
        Whether to show the HSL and HPL saturation channels alongside the
        raw chroma.
    minhue : float, optional
        The minimum hue. This lets you rotate the hue plot cyclically.
    maxsat : float, optional
        The maximum saturation. Use this to truncate large saturation values.
    width : int, optional
        The width of each colormap line in points.
    axwidth : int or str, optional
        The width of each subplot. Passed to `~proplot.subplots.subplots`.

    Returns
    -------
    `~proplot.subplots.Figure`
        The figure.
    """
    # Figure and plot
    from . import subplots
    if not args:
        raise ValueError(f'At least one positional argument required.')
    array = [[1, 1, 2, 2, 3, 3]]
    labels = ('Hue', 'Chroma', 'Luminance')
    if saturation:
        array += [[0, 4, 4, 5, 5, 0]]
        labels += ('HSL saturation', 'HPL saturation')
    if rgb:
        array += [np.array([4, 4, 5, 5, 6, 6]) + 2 * int(saturation)]
        labels += ('Red', 'Green', 'Blue')
    fig, axs = subplots(
        array=array, span=False, share=1,
        axwidth=axwidth, axpad='1em',
    )
    # Iterate through colormaps
    mc, ms, mp = 0, 0, 0
    cmaps = []
    for cmap in args:
        # Get colormap and avoid registering new names
        name = cmap if isinstance(cmap, str) else getattr(cmap, 'name', None)
        cmap = Colormap(cmap, N=N)  # arbitrary cmap argument
        if name is not None:
            cmap.name = name
        cmap._init()
        cmaps.append(cmap)
        # Get clipped RGB table
        x = np.linspace(0, 1, N)
        lut = cmap._lut[:-3, :3].copy()
        rgb_data = lut.T  # 3 by N
        hcl_data = np.array([to_xyz(color, space='hcl')
                             for color in lut]).T  # 3 by N
        hsl_data = [to_xyz(color, space='hsl')[1] for color in lut]
        hpl_data = [to_xyz(color, space='hpl')[1] for color in lut]
        # Plot channels
        # If rgb is False, the zip will just truncate the other iterables
        data = (*hcl_data,)
        if saturation:
            data += (hsl_data, hpl_data)
        if rgb:
            data += (*rgb_data,)
        for ax, y, label in zip(axs, data, labels):
            ylim, ylocator = None, None
            if label in ('Red', 'Green', 'Blue'):
                ylim = (0, 1)
                ylocator = 0.2
            elif label == 'Luminance':
                ylim = (0, 100)
                ylocator = 20
            elif label == 'Hue':
                ylim = (minhue, minhue + 360)
                ylocator = 90
                y = y - 720
                for _ in range(3):  # rotate up to 1080 degrees
                    y[y < minhue] += 360
            else:
                if label == 'Chroma':
                    mc = max(min(max(mc, max(y)), maxsat), 100)
                    m = mc
                elif 'HSL' in label:
                    ms = max(min(max(ms, max(y)), maxsat), 100)
                    m = ms
                else:
                    mp = max(min(max(mp, max(y)), maxsat), 100)
                    m = mp
                ylim = (0, m)
                ylocator = ('maxn', 5)
            ax.scatter(x, y, c=x, cmap=cmap, s=width, linewidths=0)
            ax.format(title=label, ylim=ylim, ylocator=ylocator)
    # Formatting
    suptitle = ', '.join(f'"{cmap.name}"' for cmap in cmaps[:-1]) + (
        ', and ' if len(cmaps) > 2 else ' and ' if len(cmaps) == 2 else ' '
    ) + f'"{cmaps[-1].name}" colormap' + ('s' if len(cmaps) > 1 else '')
    axs.format(
        xlocator=0.25, xformatter='null',
        suptitle=f'{suptitle} by channel', ylim=None, ytickminor=False,
    )
    # Colorbar on the bottom
    for cmap in cmaps:
        fig.colorbar(cmap,
                     loc='b', span=(2, 5),
                     locator='null', label=cmap.name, labelweight='bold')
    return fig


def show_colorspaces(luminance=None, saturation=None, hue=None, axwidth=2):
    """
    Generate hue-saturation, hue-luminance, and luminance-saturation
    cross-sections for the HCL, HSLuv, and HPLuv colorspaces.

    Parameters
    ----------
    luminance : float, optional
        If passed, chroma-saturation cross-sections are drawn for this
        luminance.  Must be between ``0` and ``100``. Default is ``50``.
    saturation : float, optional
        If passed, luminance-hue cross-sections are drawn for this saturation.
        Must be between ``0` and ``100``.
    hue : float, optional
        If passed, luminance-saturation cross-sections are drawn for this hue.
        Must be between ``0` and ``360``.
    axwidth : str or float, optional
        Average width of each subplot. Units are interpreted by
        `~proplot.utils.units`.

    Returns
    -------
    `~proplot.subplots.Figure`
        The figure.
    """
    # Get colorspace properties
    hues = np.linspace(0, 360, 361)
    # use 120 instead of 121, prevents annoying rough edge on HSL plot
    sats = np.linspace(0, 120, 120)
    lums = np.linspace(0, 99.99, 101)
    if luminance is None and saturation is None and hue is None:
        luminance = 50
    if luminance is not None:
        hsl = np.concatenate((
            np.repeat(hues[:, None], len(sats), axis=1)[..., None],
            np.repeat(sats[None, :], len(hues), axis=0)[..., None],
            np.ones((len(hues), len(sats)))[..., None] * luminance,
        ), axis=2)
        suptitle = f'Hue-saturation cross-section for luminance {luminance}'
        xlabel, ylabel = 'hue', 'saturation'
        xloc, yloc = 60, 20
    elif saturation is not None:
        hsl = np.concatenate((
            np.repeat(hues[:, None], len(lums), axis=1)[..., None],
            np.ones((len(hues), len(lums)))[..., None] * saturation,
            np.repeat(lums[None, :], len(hues), axis=0)[..., None],
        ), axis=2)
        suptitle = f'Hue-luminance cross-section for saturation {saturation}'
        xlabel, ylabel = 'hue', 'luminance'
        xloc, yloc = 60, 20
    elif hue is not None:
        hsl = np.concatenate((
            np.ones((len(lums), len(sats)))[..., None] * hue,
            np.repeat(sats[None, :], len(lums), axis=0)[..., None],
            np.repeat(lums[:, None], len(sats), axis=1)[..., None],
        ), axis=2)
        suptitle = 'Luminance-saturation cross-section'
        xlabel, ylabel = 'luminance', 'saturation'
        xloc, yloc = 20, 20

    # Make figure, with black indicating invalid values
    # Note we invert the x-y ordering for imshow
    from . import subplots
    fig, axs = subplots(
        ncols=3, share=0, axwidth=axwidth, aspect=1, axpad=0.05
    )
    for ax, space in zip(axs, ('hcl', 'hsl', 'hpl')):
        rgba = np.ones((*hsl.shape[:2][::-1], 4))  # RGBA
        for j in range(hsl.shape[0]):
            for k in range(hsl.shape[1]):
                rgb_jk = to_rgb(hsl[j, k, :].flat, space)
                if not all(0 <= c <= 1 for c in rgb_jk):
                    rgba[k, j, 3] = 0  # black cell
                else:
                    rgba[k, j, :3] = rgb_jk
        ax.imshow(rgba, origin='lower', aspect='auto')
        ax.format(xlabel=xlabel, ylabel=ylabel, suptitle=suptitle,
                  grid=False, xtickminor=False, ytickminor=False,
                  xlocator=xloc, ylocator=yloc, facecolor='k',
                  title=space.upper(), titleweight='bold')
    return fig


def show_colors(nhues=17, minsat=0.2):
    """
    Generate two tables of the registered color names. Adapted from
    `this example <https://matplotlib.org/examples/color/named_colors.html>`_.

    Parameters
    ----------
    nhues : int, optional
        The number of breaks between hues for grouping "like colors" in the
        color table.
    minsat : float, optional
        The threshold saturation, between ``0`` and ``1``, for designating
        "gray colors" in the color table.

    Returns
    -------
    figs : list of `~proplot.subplots.Figure`
        The figure.
    """
    # Get colors explicitly defined in colorConverter, or the default
    # components of that map
    figs = []
    from . import subplots
    for open_colors in (True, False):
        scale = (360, 100, 100)
        if open_colors:
            group = ['open']
        else:
            group = [name for name in colordict if name not in ('css', 'open')]
        icolors = {}
        for name in group:
            icolors.update(colordict[name])  # add category dictionary

        # Group opencolor names together
        # names = [
        #     [name + str(i) for i in range(nrows)] for name in OPEN_COLORS]
        if open_colors:
            wscale = 0.5
            swatch = 1.5
            nrows, ncols = 10, 13
            names = np.reshape([*icolors.keys()], (ncols, nrows))
            names = np.array(names, order='C')
            names.resize(((ncols + 1) // 2, nrows * 2))  # fill in with blanks
        # Group colors together by discrete range of hue, then sort by value
        else:
            # Transform to HCL space
            ncols = 4
            wscale = 1
            swatch = 1
            colors_hcl = {
                key: [
                    c / s for c,
                    s in zip(
                        to_xyz(
                            value,
                            FILTER_SPACE_NAME),
                        scale)]
                for key, value in icolors.items()
            }
            # Separate into columns and roughly sort by brightness in these
            # columns
            names = []  # initialize
            hues = np.linspace(0, 1, nhues)  # group in blocks of 20 hues
            sat_test = (lambda x: x < minsat)  # test saturation for 'grays'
            for i in range(nhues):
                # 'Grays' column
                if i == 0:
                    hue_colors = [
                        (name, hcl) for name, hcl in colors_hcl.items()
                        if sat_test(hcl[1])
                    ]
                # Nth color column
                else:
                    b1, b2 = hues[i - 1], hues[i]
                    hue_test = (
                        (lambda x: b1 <= x <= b2) if b2 is hues[-1]
                        else (lambda x: b1 <= x < b2)
                    )
                    hue_colors = [
                        (name, hcl) for name, hcl
                        in colors_hcl.items() if hue_test(hcl[0])
                        and not sat_test(hcl[1])
                    ]  # grays have separate category
                # Get indices to build sorted list, then append sorted list
                idx_sorted = np.argsort([pair[1][2] for pair in hue_colors])
                names.append([hue_colors[i][0] for i in idx_sorted])
            # Concatenate the columns rather than plot single column for
            # each hue, so get nice grid
            names = [i for sublist in names for i in sublist]
            nrows = len(names) // ncols + 1
            names = np.array(names, order='C')
            names.resize((ncols, nrows))  # fill in with blanks

        # Create plot by iterating over columns
        fig, ax = subplots(
            width=8 * wscale * (ncols / 4), height=5 * (nrows / 40),
            left=0, right=0, top=0, bottom=0, tight=False
        )
        # size in *dots*; make these axes units
        X, Y = fig.get_dpi() * fig.get_size_inches()
        # height and width of row/column in *dots*
        hsep, wsep = Y / (nrows + 1), X / ncols
        for col, huelist in enumerate(names):
            for row, name in enumerate(
                    huelist):  # list of colors in hue category
                if not name:  # empty slot
                    continue
                y = Y - hsep * (row + 1)
                y_line = y + hsep * 0.1
                xi_line = wsep * (col + 0.05)
                xf_line = wsep * (col + 0.25 * swatch)
                xi_text = wsep * (col + 0.25 * swatch + 0.03 * swatch)
                ax.text(xi_text, y, name, ha='left', va='center')
                ax.hlines(y_line, xi_line, xf_line,
                          color=icolors[name], lw=hsep * 0.6)
        # Apply formatting
        ax.format(xlim=(0, X), ylim=(0, Y))
        ax.set_axis_off()
        figs.append(fig)
    return figs


def show_cmaps(*args, N=None, unknown='User', **kwargs):
    """
    Generate a table of the registered colormaps or the input colormaps.
    Adapted from `this example
    <http://matplotlib.org/examples/color/colormaps_reference.html>`__.

    Parameters
    ----------
    *args : colormap-spec, optional
        Colormap names or objects.
    N : int, optional
        The number of levels in each colorbar. Default is
        :rc:`image.lut`.
    unknown : str, optional
        Category name for colormaps that are unknown to ProPlot. The
        default is ``'User'``.
    length : float or str, optional
        The length of the colorbars. Units are interpreted by
        `~proplot.utils.units`.
    width : float or str, optional
        The width of the colorbars. Units are interpreted by
        `~proplot.utils.units`.

    Returns
    -------
    `~proplot.subplots.Figure`
        The figure.
    """
    # Have colormaps separated into categories
    N = _notNone(N, rcParams['image.lut'])
    if args:
        names = [Colormap(cmap, N=N).name for cmap in args]
    else:
        names = [name for name in mcm.cmap_d.keys() if
                 isinstance(mcm.cmap_d[name], LinearSegmentedColormap)
                 ]

    # Get dictionary of registered colormaps and their categories
    cmapdict = {}
    names_all = list(map(str.lower, names))
    names_known = sum(CMAPS_TABLE.values(), [])
    cmapdict[unknown] = [name for name in names if name not in names_known]
    for cat, names in CMAPS_TABLE.items():
        cmapdict[cat] = [name for name in names if name.lower() in names_all]

    # Return figure of colorbars
    return _draw_bars(cmapdict, **kwargs)


def show_cycles(*args, **kwargs):
    """
    Generate a table of registered color cycle names or the input color
    cycles.

    Parameters
    ----------
    *args : colormap-spec, optional
        Cycle names or objects.
    length : float or str, optional
        The length of the colorbars. Units are interpreted by
        `~proplot.utils.units`.
    width : float or str, optional
        The width of the colorbars. Units are interpreted by
        `~proplot.utils.units`.

    Returns
    -------
    `~proplot.subplots.Figure`
        The figure.
    """
    # Get the list of cycles
    if args:
        names = [Colormap(cmap, listmode='listed').name for cmap in args]
    else:
        names = [name for name in mcm.cmap_d.keys() if
                 isinstance(mcm.cmap_d[name], ListedColormap)
                 ]

    # Return figure of colorbars
    cmapdict = {'Color cycles': names}
    return _draw_bars(cmapdict, **kwargs)


def show_fonts(fonts=None, size=12):
    """
    Generate a table of the fonts installed by ProPlot or by the user.
    Use `size` to change the fontsize for fonts shown in the figure.
    """
    from . import subplots
    fonts = ('DejaVu Sans', *fonts_proplot)
    math = r'(0) + {1} - [2] * <3> / 4,0 $\geq\gg$ 5.0 $\leq\ll$ ~6 ' \
           r'$\times$ 7 $\equiv$ 8 $\approx$ 9 $\propto$'
    greek = r'$\alpha\beta$ $\Gamma\gamma$ $\Delta\delta$ ' \
            r'$\epsilon\zeta\eta$ $\Theta\theta$ $\kappa\mu\nu$ ' \
            r'$\Lambda\lambda$ $\Pi\pi$ $\xi\rho\tau\chi$ $\Sigma\sigma$ ' \
            r'$\Phi\phi$ $\Psi\psi$ $\Omega\omega$ !?&#%'
    letters = 'the quick brown fox jumps over a lazy dog\n' \
              'THE QUICK BROWN FOX JUMPS OVER A LAZY DOG'
    for weight in ('normal',):
        fig, axs = subplots(ncols=1, nrows=len(fonts), space=0,
                            axwidth=4.5, axheight=5.5 * size / 72)
        axs.format(
            xloc='neither',
            yloc='neither',
            xlocator='null',
            ylocator='null',
            alpha=0)
        axs[0].format(
            title='Fonts demo',
            titlesize=size,
            titleloc='l',
            titleweight='bold')
        for i, ax in enumerate(axs):
            font = fonts[i]
            ax.text(0, 0.5, f'{font}: {letters}\n{math}\n{greek}',
                    fontfamily=font, fontsize=size, weight=weight,
                    ha='left', va='center')
    return fig


# Apply custom changes
# 'Murica, and consistency with registered color names
mcm.cmap_d['Grays'] = mcm.cmap_d.pop('Greys', None)
mcm.cmap_d['Spectral'] = mcm.cmap_d['Spectral'].reversed(
    name='Spectral')  # make spectral go from 'cold' to 'hot'
for _name in CMAPS_TABLE['Matplotlib Originals']:  # initialize as empty lists
    _cmap = mcm.cmap_d.get(_name, None)
    if _cmap and isinstance(_cmap, mcolors.ListedColormap):
        mcm.cmap_d[_name] = LinearSegmentedColormap.from_list(
            _name, _cmap.colors, cyclic=('twilight' in _name))
for _cat in ('MATLAB', 'GNUplot', 'GIST', 'Other'):
    for _name in CMAPS_TABLE[_cat]:
        mcm.cmap_d.pop(_name, None)

# Apply monkey patches to top level modules
if not isinstance(mcm.cmap_d, CmapDict):
    mcm.cmap_d = CmapDict(mcm.cmap_d)
if not isinstance(mcolors._colors_full_map, _ColorMappingOverride):
    _map = _ColorMappingOverride(mcolors._colors_full_map)
    mcolors._colors_full_map = _map
    mcolors.colorConverter.cache = _map.cache  # re-instantiate
    mcolors.colorConverter.colors = _map  # re-instantiate


# Initialize customization folders and files
_rc_folder = os.path.join(os.path.expanduser('~'), '.proplot')
if not os.path.isdir(_rc_folder):
    os.mkdir(_rc_folder)
for _rc_sub in ('cmaps', 'cycles', 'colors', 'fonts'):
    _rc_sub = os.path.join(_rc_folder, _rc_sub)
    if not os.path.isdir(_rc_sub):
        os.mkdir(_rc_sub)

#: List of new registered colormap names.
cmaps = []  # track *downloaded* colormaps

#: List of registered color cycle names.
cycles = []  # track *all* color cycles

#: Registered color names by category.
colordict = {}  # limit to 'sufficiently unique' color names
_colordict_unfiltered = {}  # downloaded colors categorized by filename

#: Names of fonts added by ProPlot.
fonts_proplot = []

#: Names of fonts provided by matplotlib or your operating system.
fonts_system = []

#: All registered font names.
fonts = []

#: Dictionary of possible normalizers. See `Norm` for a table.
normalizers = {
    'none': mcolors.NoNorm,
    'null': mcolors.NoNorm,
    'zero': MidpointNorm,
    'midpoint': MidpointNorm,
    'segments': LinearSegmentedNorm,
    'segmented': LinearSegmentedNorm,
    'log': mcolors.LogNorm,
    'linear': mcolors.Normalize,
    'power': mcolors.PowerNorm,
    'symlog': mcolors.SymLogNorm,
}

# Register stuff
register_colors()
register_cmaps()
register_cycles()
register_fonts()<|MERGE_RESOLUTION|>--- conflicted
+++ resolved
@@ -1357,7 +1357,8 @@
 
     def updated(self, colors=None, name=None, N=None, *, alpha=None):
         """
-        Creates copy of the colormap.
+        Return a new colormap with relevant properties copied from this one
+        if they were not provided as keyword arguments.
 
         Parameters
         ----------
@@ -1532,6 +1533,160 @@
         """Return a new colormap with *N* entries."""
         return self.updated(N=N)
 
+    @staticmethod
+    def from_color(name, color, fade=None, space='hsl', **kwargs):
+        """
+        Return a monochromatic "sequential" colormap that blends from white
+        or near-white to the input color.
+
+        Parameters
+        ----------
+        name : str, optional
+            The colormap name.
+        color : color-spec
+            Color RGB tuple, hex string, or named color string.
+        fade : float or color-spec, optional
+            If float, this is the luminance channel strength on the left-hand
+            side of the colormap (default is ``100``), and the saturation
+            channel is held constant throughout the colormap.
+
+            If RGB tuple, hex string, or named color string, the luminance and
+            saturation (but *not* the hue) from this color are used for the
+            left-hand side of the colormap.
+        space : {'hcl', 'hsl', 'hpl'}, optional
+            The colorspace in which the luminance is varied.
+
+        Other parameters
+        ----------------
+        **kwargs
+            Passed to `PerceptuallyUniformColormap.from_hsl`.
+
+        Returns
+        -------
+        `PerceptuallyUniformColormap`
+            The colormap.
+        """
+        hue, saturation, luminance, alpha = to_xyz(color, space, alpha=True)
+        if fade is None:
+            fade = 100
+        if isinstance(fade, Number):
+            saturation_fade, luminance_fade = saturation, fade
+        else:
+            _, saturation_fade, luminance_fade = to_xyz(fade, space)
+        return PerceptuallyUniformColormap.from_hsl(
+            name, hue=hue, alpha=alpha, space=space,
+            saturation=(saturation_fade, saturation),
+            luminance=(luminance_fade, luminance),
+            **kwargs)
+
+    @staticmethod
+    def from_hsl(
+            name, hue=0, saturation=100, luminance=(100, 20), alpha=None,
+            ratios=None, **kwargs):
+        """
+        Make a `~PerceptuallyUniformColormap` by specifying the hue,
+        saturation, and luminance transitions individually.
+
+        Parameters
+        ----------
+        name : str, optional
+            The colormap name.
+        hue : float, str, or list thereof, optional
+            Hue channel value or list of values. Values can be
+            any of the following.
+
+            1. Numbers, within the range 0-360 for hue and 0-100 for
+               saturation and luminance.
+            2. Color string names or hex strings, in which case the channel
+               value for that color is looked up.
+
+            If scalar, the hue does not change across the colormap.
+        saturation, luminance, alpha : float, str, or list thereof, optional
+            As with `hue`, but for the saturation, luminance, and alpha
+            (opacity) channels, respectively.
+        ratios : list of float, optional
+            Relative extents of each color transition. Must have length
+            ``len(colors) - 1``. Larger numbers indicate a slower
+            transition, smaller numbers indicate a faster transition.
+
+            For example, ``luminance=[100,50,0]`` with ``ratios=[2,1]``
+            results in a colormap with the transition from luminance ``100``
+            to ``50`` taking *twice as long* as the transition from luminance
+            ``50`` to ``0``.
+
+        Other parameters
+        ----------------
+        **kwargs
+            Passed to `PerceptuallyUniformColormap`.
+
+        Returns
+        -------
+        `PerceptuallyUniformColormap`
+            The colormap.
+        """
+        cdict = {}
+        alpha = _notNone(alpha, 1.0)
+        for key, channel in zip(
+            ('hue', 'saturation', 'luminance', 'alpha'),
+            (hue, saturation, luminance, alpha)
+        ):
+            cdict[key] = _make_segmentdata_array(channel, ratios=ratios)
+        return PerceptuallyUniformColormap(name, cdict, **kwargs)
+
+    @staticmethod
+    def from_list(name, colors, ratios=None, **kwargs):
+        """
+        Make a `PerceptuallyUniformColormap` from a list of colors.
+
+        Parameters
+        ----------
+        name : str
+            The colormap name.
+        colors : list of color-spec or (float, color-spec) tuples, optional
+            If list of RGB[A] tuples or color strings, the colormap transitions
+            evenly from ``colors[0]`` at the left-hand side to
+            ``colors[-1]`` at the right-hand side.
+
+            If list of (float, color-spec) tuples, the float values are the
+            coordinate of each transition and must range from 0 to 1. This
+            can be used to divide  the colormap range unevenly.
+        ratios : list of float, optional
+            Relative extents of each color transition. Must have length
+            ``len(colors) - 1``. Larger numbers indicate a slower
+            transition, smaller numbers indicate a faster transition.
+
+            For example, ``red=[1,0.5,0]`` with ``ratios=[2,1]``
+            results in a colormap with the transition from red ``1``
+            to ``0.5`` taking *twice as long* as the transition from red
+            ``0.5`` to ``0``.
+
+        Other parameters
+        ----------------
+        **kwargs
+            Passed to `PerceptuallyUniformColormap`.
+
+        Returns
+        -------
+        `PerceptuallyUniformColormap`
+            The colormap.
+        """
+        # Get coordinates
+        coords = None
+        space = kwargs.get('space', 'hsl')  # use the builtin default
+        if not np.iterable(colors):
+            raise ValueError(f'Colors must be iterable, got colors={colors!r}')
+        if (np.iterable(colors[0]) and len(colors[0]) == 2
+                and not isinstance(colors[0], str)):
+            coords, colors = zip(*colors)
+        colors = [to_xyz(color, space, alpha=True) for color in colors]
+
+        # Build segmentdata
+        keys = ('hue', 'saturation', 'luminance', 'alpha')
+        cdict = {}
+        for key, values in zip(keys, zip(*colors)):
+            cdict[key] = _make_segmentdata_array(values, coords, ratios)
+        return PerceptuallyUniformColormap(name, cdict, **kwargs)
+
     def set_gamma(self, gamma=None, gamma1=None, gamma2=None):
         """
         Modify the gamma value(s) and refresh the lookup table.
@@ -1559,22 +1714,23 @@
             self._gamma2 = gamma2
         self._init()
 
-    def updated(self, name=None, segmentdata=None, N=None, *,
-                alpha=None, gamma=None, cyclic=None,
-                clip=None, gamma1=None, gamma2=None, space=None,
-                ):
-        """
-        Returns a new colormap, with relevant properties copied from this one
+    def updated(
+            self, name=None, segmentdata=None, N=None, *,
+            alpha=None, gamma=None, cyclic=None,
+            clip=None, gamma1=None, gamma2=None, space=None):
+        """
+        Return a new colormap with relevant properties copied from this one
         if they were not provided as keyword arguments.
 
         Parameters
         ----------
         name : str
             The colormap name. Default is ``self.name + '_updated'``.
-        segmentdata, N, alpha, clip, cyclic, gamma, gamma1, gamma2, space : optional
+        segmentdata, N, alpha, clip, cyclic, gamma, gamma1, gamma2, space : \
+optional
             See `PerceptuallyUniformColormap`. If not provided,
             these are copied from the current colormap.
-        """  # noqa
+        """
         if name is None:
             name = self.name + '_updated'
         if segmentdata is None:
@@ -1602,224 +1758,6 @@
         cmap._rgba_over = self._rgba_over
         return cmap
 
-    @staticmethod
-    def from_color(name, color, fade=None, space='hsl', **kwargs):
-        """
-        Return a monochromatic "sequential" colormap that blends from white
-        or near-white to the input color.
-
-        Parameters
-        ----------
-        name : str, optional
-            The colormap name.
-        color : color-spec
-            Color RGB tuple, hex string, or named color string.
-        fade : float or color-spec, optional
-            If float, this is the luminance channel strength on the left-hand
-            side of the colormap (default is ``100``), and the saturation
-            channel is held constant throughout the colormap.
-
-            If RGB tuple, hex string, or named color string, the luminance and
-            saturation (but *not* the hue) from this color are used for the
-            left-hand side of the colormap.
-        space : {'hcl', 'hsl', 'hpl'}, optional
-            The colorspace in which the luminance is varied.
-
-        Other parameters
-        ----------------
-        **kwargs
-            Passed to `PerceptuallyUniformColormap.from_hsl`.
-
-        Returns
-        -------
-        `PerceptuallyUniformColormap`
-            The colormap.
-        """
-        hue, saturation, luminance, alpha = to_xyz(color, space, alpha=True)
-        if fade is None:
-            fade = 100
-        if isinstance(fade, Number):
-            saturation_fade, luminance_fade = saturation, fade
-        else:
-            _, saturation_fade, luminance_fade = to_xyz(fade, space)
-        return PerceptuallyUniformColormap.from_hsl(
-            name, hue=hue, alpha=alpha, space=space,
-            saturation=(saturation_fade, saturation),
-            luminance=(luminance_fade, luminance),
-            **kwargs)
-
-    @staticmethod
-    def from_hsl(
-            name, hue=0, saturation=100, luminance=(100, 20), alpha=None,
-            ratios=None, **kwargs):
-        """
-        Make a `~PerceptuallyUniformColormap` by specifying the hue,
-        saturation, and luminance transitions individually.
-
-        Parameters
-        ----------
-        name : str, optional
-            The colormap name.
-        hue : float, str, or list thereof, optional
-            Hue channel value or list of values. Values can be
-            any of the following.
-
-            1. Numbers, within the range 0-360 for hue and 0-100 for
-               saturation and luminance.
-            2. Color string names or hex strings, in which case the channel
-               value for that color is looked up.
-
-            If scalar, the hue does not change across the colormap.
-        saturation, luminance, alpha : float, str, or list thereof, optional
-            As with `hue`, but for the saturation, luminance, and alpha
-            (opacity) channels, respectively.
-        ratios : list of float, optional
-            Relative extents of each color transition. Must have length
-            ``len(colors) - 1``. Larger numbers indicate a slower
-            transition, smaller numbers indicate a faster transition.
-
-            For example, ``luminance=[100,50,0]`` with ``ratios=[2,1]``
-            results in a colormap with the transition from luminance ``100``
-            to ``50`` taking *twice as long* as the transition from luminance
-            ``50`` to ``0``.
-
-        Other parameters
-        ----------------
-        **kwargs
-            Passed to `PerceptuallyUniformColormap`.
-
-        Returns
-        -------
-        `PerceptuallyUniformColormap`
-            The colormap.
-        """
-        cdict = {}
-        alpha = _notNone(alpha, 1.0)
-        for key, channel in zip(
-            ('hue', 'saturation', 'luminance', 'alpha'),
-            (hue, saturation, luminance, alpha)
-        ):
-            cdict[key] = _make_segmentdata_array(channel, ratios=ratios)
-        return PerceptuallyUniformColormap(name, cdict, **kwargs)
-
-    @staticmethod
-    def from_list(name, colors, ratios=None, **kwargs):
-        """
-        Make a `PerceptuallyUniformColormap` from a list of colors.
-
-        Parameters
-        ----------
-        name : str
-            The colormap name.
-        colors : list of color-spec or (float, color-spec) tuples, optional
-            If list of RGB[A] tuples or color strings, the colormap transitions
-            evenly from ``colors[0]`` at the left-hand side to
-            ``colors[-1]`` at the right-hand side.
-
-            If list of (float, color-spec) tuples, the float values are the
-            coordinate of each transition and must range from 0 to 1. This
-            can be used to divide  the colormap range unevenly.
-        ratios : list of float, optional
-            Relative extents of each color transition. Must have length
-            ``len(colors) - 1``. Larger numbers indicate a slower
-            transition, smaller numbers indicate a faster transition.
-
-            For example, ``red=[1,0.5,0]`` with ``ratios=[2,1]``
-            results in a colormap with the transition from red ``1``
-            to ``0.5`` taking *twice as long* as the transition from red
-            ``0.5`` to ``0``.
-
-        Other parameters
-        ----------------
-        **kwargs
-            Passed to `PerceptuallyUniformColormap`.
-
-        Returns
-        -------
-        `PerceptuallyUniformColormap`
-            The colormap.
-        """
-        # Get coordinates
-        coords = None
-        space = kwargs.get('space', 'hsl')  # use the builtin default
-        if not np.iterable(colors):
-            raise ValueError(f'Colors must be iterable, got colors={colors!r}')
-        if (np.iterable(colors[0]) and len(colors[0]) == 2
-                and not isinstance(colors[0], str)):
-            coords, colors = zip(*colors)
-        colors = [to_xyz(color, space, alpha=True) for color in colors]
-
-        # Build segmentdata
-        keys = ('hue', 'saturation', 'luminance', 'alpha')
-        cdict = {}
-        for key, values in zip(keys, zip(*colors)):
-            cdict[key] = _make_segmentdata_array(values, coords, ratios)
-        return PerceptuallyUniformColormap(name, cdict, **kwargs)
-
-<<<<<<< HEAD
-=======
-    @docstring.dedent_interpd
-    def set_gamma(self, gamma=None, gamma1=None, gamma2=None):
-        """
-        Set new gamma value(s) and regenerates the colormap.
-
-        Parameters
-        ----------
-        %(gamma_doc)s
-        """
-        gamma1 = _notNone(gamma1, gamma)
-        gamma2 = _notNone(gamma2, gamma)
-        if gamma1 is not None:
-            self._gamma1 = gamma1
-        if gamma2 is not None:
-            self._gamma2 = gamma2
-        self._init()
-
-    def updated(
-            self, name=None, segmentdata=None, N=None, *,
-            alpha=None, gamma=None, cyclic=None,
-            clip=None, gamma1=None, gamma2=None, space=None):
-        """
-        Returns a new colormap, with relevant properties copied from this one
-        if they were not provided as keyword arguments.
-
-        Parameters
-        ----------
-        name : str
-            The colormap name. Default is ``self.name + '_updated'``.
-        segmentdata, N, alpha, clip, cyclic, gamma, gamma1, gamma2, space : \
-optional
-            See `PerceptuallyUniformColormap`. If not provided,
-            these are copied from the current colormap.
-        """
-        if name is None:
-            name = self.name + '_updated'
-        if segmentdata is None:
-            segmentdata = self._segmentdata
-        if space is None:
-            space = self._space
-        if clip is None:
-            clip = self._clip
-        if gamma is not None:
-            gamma1 = gamma2 = gamma
-        if gamma1 is None:
-            gamma1 = self._gamma1
-        if gamma2 is None:
-            gamma2 = self._gamma2
-        if cyclic is None:
-            cyclic = self._cyclic
-        if N is None:
-            N = self.N
-        cmap = PerceptuallyUniformColormap(
-            name, segmentdata, N,
-            alpha=alpha, clip=clip, cyclic=cyclic,
-            gamma1=gamma1, gamma2=gamma2, space=space)
-        cmap._rgba_bad = self._rgba_bad
-        cmap._rgba_under = self._rgba_under
-        cmap._rgba_over = self._rgba_over
-        return cmap
-
->>>>>>> 9f3c87af
 
 class CmapDict(dict):
     """
