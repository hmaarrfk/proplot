#!/usr/bin/env python3
"""
Simple tools used in various places across this package.
"""
import re
import time
import functools
import warnings
<<<<<<< HEAD
import numpy as np
=======
>>>>>>> e14f6809
from matplotlib import rcParams
from numbers import Number, Integral
try:
    from icecream import ic
except ImportError:  # graceful fallback if IceCream isn't installed
    ic = lambda *a: None if not a else (a[0] if len(a) == 1 else a)  # noqa
__all__ = ['arange', 'edges', 'edges2d', 'units']
BENCHMARK = False  # change this to turn on benchmarking

<<<<<<< HEAD
NUMBER = re.compile('^([-+]?[0-9._]+([eE][-+]?[0-9_]+)?)(.*)$')
BENCHMARK = False

class _benchmark(object):
    """Context object that can be used to time import statements."""
=======

class _benchmark(object):
    """Timer object that can be used to time things."""

>>>>>>> e14f6809
    def __init__(self, message):
        self.message = message

    def __enter__(self):
<<<<<<< HEAD
        if BENCHMARK:
            self.time = time.clock()
=======
        self.time = time.clock()

>>>>>>> e14f6809
    def __exit__(self, *args):
        if BENCHMARK:
            print(f'{self.message}: {time.clock() - self.time}s')

<<<<<<< HEAD
def _timer(func):
    """Decorator that prints the time a function takes to execute.
    See: https://stackoverflow.com/a/1594484/4970632"""
=======

def _logger(func):
    """A decorator that logs the activity of the script (it actually just
    prints it, but it could be logging!). See `this link
    <https://stackoverflow.com/a/1594484/4970632>`__."""
    @functools.wraps(func)
    def decorator(*args, **kwargs):
        res = func(*args, **kwargs)
        if BENCHMARK:
            print(f'{func.__name__} called with: {args} {kwargs}')
        return res
    return decorator


def _timer(func):
    """A decorator that prints the time a function takes to execute. See
    `this link <https://stackoverflow.com/a/1594484/4970632>`__."""
>>>>>>> e14f6809
    @functools.wraps(func)
    def decorator(*args, **kwargs):
        if BENCHMARK:
            t = time.clock()
        res = func(*args, **kwargs)
        if BENCHMARK:
            print(f'  {func.__name__}() time: {time.clock()-t}s')
        return res
    return decorator


def _counter(func):
<<<<<<< HEAD
    """Decorator that counts and prints the cumulative time a function
    has been running. See: https://stackoverflow.com/a/1594484/4970632"""
=======
    """A decorator that counts and prints the cumulative time a function
    has benn running. See `this link
    <https://stackoverflow.com/a/1594484/4970632>`__."""
>>>>>>> e14f6809
    @functools.wraps(func)
    def decorator(*args, **kwargs):
        if BENCHMARK:
            t = time.clock()
        res = func(*args, **kwargs)
        if BENCHMARK:
            decorator.time += (time.clock() - t)
            decorator.count += 1
<<<<<<< HEAD
            print(f'  {func.__name__}() cumulative time: {decorator.time}s ({decorator.count} calls)')
=======
            print(f'{func.__name__}() cumulative time: {decorator.time}s '
                  f'({decorator.count} calls)')
>>>>>>> e14f6809
        return res
    decorator.time = 0
    decorator.count = 0  # initialize
    return decorator

<<<<<<< HEAD
=======
# Important private helper func


>>>>>>> e14f6809
def _notNone(*args, names=None):
    """Return the first non-``None`` value. This is used with keyword arg
    aliases and for setting default values. Ugly name but clear purpose. Pass
    the `names` keyword arg to issue warning if multiple args were passed. Must
    be list of non-empty strings."""
    if names is None:
        for arg in args:
            if arg is not None:
                return arg
        return arg  # last one
    else:
        first = None
        kwargs = {}
        if len(names) != len(args) - 1:
            raise ValueError(
                f'Need {len(args)+1} names for {len(args)} args, '
                f'but got {len(names)} names.')
        names = [*names, '']
        for name, arg in zip(names, args):
            if arg is not None:
                if first is None:
                    first = arg
                if name:
                    kwargs[name] = arg
        if len(kwargs) > 1:
<<<<<<< HEAD
            warnings.warn(f'Got conflicting or duplicate keyword args: {kwargs}. Using the first one.')
=======
            warnings.warn(
                f'Got conflicting or duplicate keyword args, '
                f'using the first one: {kwargs}')
>>>>>>> e14f6809
        return first

# Accessible for user


def arange(min_, *args):
    """Identical to `numpy.arange` but with inclusive endpoints. For
    example, ``plot.arange(2,4)`` returns ``np.array([2,3,4])`` instead
    of ``np.array([2,3])``. This command is useful for generating lists of
    tick locations or colorbar level boundaries."""
    # Optional arguments just like np.arange
    if len(args) == 0:
        max_ = min_
        min_ = 0
        step = 1
    elif len(args) == 1:
        max_ = args[0]
        step = 1
    elif len(args) == 2:
        max_ = args[0]
        step = args[1]
    else:
        raise ValueError('Function takes from one to three arguments.')
    # All input is integer
    if all(isinstance(val, Integral) for val in (min_, max_, step)):
        min_, max_, step = np.int64(min_), np.int64(max_), np.int64(step)
        max_ += 1
    # Input is float or mixed, cast to float64
    # Don't use np.nextafter with np.finfo(np.dtype(np.float64)).max, because
    # round-off errors from continually adding step to min mess this up
    else:
        min_, max_, step = np.float64(min_), np.float64(max_), np.float64(step)
        max_ += step / 2
    return np.arange(min_, max_, step)

<<<<<<< HEAD
def edges(Z, axis=-1):
=======

def edges(array, axis=-1):
>>>>>>> e14f6809
    """
    Calculate the approximate "edge" values along an arbitrary axis, given
    "center" values. This is used internally to calculate graticule edges when
    you supply centers to `~matplotlib.axes.Axes.pcolor` or
    `~matplotlib.axes.Axes.pcolormesh` and to calculate colormap levels
    when you supply centers to any method wrapped by
    `~proplot.wrappers.cmap_changer`.

    Parameters
    ----------
    Z : array-like
        Array of any shape or size.
    axis : int, optional
        The axis along which "edges" are calculated. The size of this axis
        will be augmented by one.

    Returns
    -------
    `~numpy.ndarray`
        Array of "edge" coordinates.
    """
<<<<<<< HEAD
    Z = np.swapaxes(Z, axis, -1)
    Z = np.concatenate((
        Z[...,:1]  - (Z[...,1] - Z[...,0])/2,
        (Z[...,1:] + Z[...,:-1])/2,
        Z[...,-1:] + (Z[...,-1] - Z[...,-2])/2,
        ), axis=-1)
    return np.swapaxes(Z, axis, -1)

def edges2d(Z):
=======
    # First permute
    array = np.array(array)
    array = np.swapaxes(array, axis, -1)
    # Next operate
    array = np.concatenate((
        array[..., :1] - (array[..., 1] - array[..., 0]) / 2,
        (array[..., 1:] + array[..., :-1]) / 2,
        array[..., -1:] + (array[..., -1] - array[..., -2]) / 2,
    ), axis=-1)
    # Permute back and return
    array = np.swapaxes(array, axis, -1)
    return array


def edges2d(z):
>>>>>>> e14f6809
    """
    Like `edges` but for 2d arrays.
    The size of both axes are increased by one.

    Parameters
    ----------
    Z : array-like
        2-dimensional array.

    Returns
    -------
    `~numpy.ndarray`
        Array of "edge" coordinates.
    """
<<<<<<< HEAD
    Z = np.asarray(Z)
    ny, nx = Z.shape
    Zb = np.zeros((ny+1, nx+1))

    # Inner
    Zb[1:-1, 1:-1] = 0.25 * (Z[1:, 1:] + Z[:-1, 1:] +
                             Z[1:, :-1] + Z[:-1, :-1])
    # Lower and upper
    Zb[0] += edges(1.5*Z[0] - 0.5*Z[1])
    Zb[-1] += edges(1.5*Z[-1] - 0.5*Z[-2])

    # Left and right
    Zb[:, 0] += edges(1.5*Z[:, 0] - 0.5*Z[:, 1])
    Zb[:, -1] += edges(1.5*Z[:, -1] - 0.5*Z[:, -2])

    # Corners
    Zb[[0, 0, -1, -1], [0, -1, -1, 0]] *= 0.5
    return Zb

def units(value, units='in', axes=None, figure=None, width=True):
    """
    Convert values and lists of values between arbitrary physical units. This
    is used internally all over ProPlot, permitting flexible units for various
    keyword arguments.
=======
    z = np.asarray(z)
    ny, nx = z.shape
    zzb = np.zeros((ny + 1, nx + 1))

    # Inner
    zzb[1:-1, 1:-1] = 0.25 * (z[1:, 1:] + z[:-1, 1:]
                              + z[1:, :-1] + z[:-1, :-1])
    # Lower and upper
    zzb[0] += edges(1.5 * z[0] - 0.5 * z[1])
    zzb[-1] += edges(1.5 * z[-1] - 0.5 * z[-2])

    # Left and right
    zzb[:, 0] += edges(1.5 * z[:, 0] - 0.5 * z[:, 1])
    zzb[:, -1] += edges(1.5 * z[:, -1] - 0.5 * z[:, -2])

    # Corners
    zzb[[0, 0, -1, -1], [0, -1, -1, 0]] *= 0.5
    return zzb


def units(value, numeric='in'):
    """
    Flexible units -- this function is used internally all over ProPlot, so
    that you don't have to use "inches" or "points" for all sizing arguments.
    See `this link
    <http://iamvdo.me/en/blog/css-font-metrics-line-height-and-vertical-align#lets-talk-about-font-size-first>`_
    for info on the em square units.
>>>>>>> e14f6809

    Parameters
    ----------
    value : float or str or list thereof
        A size specifier or *list thereof*. If numeric, nothing is done.
        If string, it is converted to `units` units. The string should look
        like ``'123.456unit'``, where the number is the magnitude and
        ``'unit'`` is one of the following.

        =========  =========================================================================================
        Key        Description
        =========  =========================================================================================
        ``'m'``    Meters
        ``'cm'``   Centimeters
        ``'mm'``   Millimeters
        ``'ft'``   Feet
        ``'in'``   Inches
        ``'pt'``   `Points <https://en.wikipedia.org/wiki/Point_(typography)>`__ (1/72 inches)
        ``'pc'``   `Pica <https://en.wikipedia.org/wiki/Pica_(typography)>`__ (1/6 inches)
        ``'px'``   Pixels on screen, uses dpi of :rcraw:`figure.dpi`
        ``'pp'``   Pixels once printed, uses dpi of :rcraw:`savefig.dpi`
        ``'em'``   `Em square <https://en.wikipedia.org/wiki/Em_(typography)>`__ for :rcraw:`font.size`
        ``'en'``   `En square <https://en.wikipedia.org/wiki/En_(typography)>`__ for :rcraw:`font.size`
        ``'Em'``   `Em square <https://en.wikipedia.org/wiki/Em_(typography)>`__ for :rcraw:`axes.titlesize`
        ``'En'``   `En square <https://en.wikipedia.org/wiki/En_(typography)>`__ for :rcraw:`axes.titlesize`
        ``'ax'``   Axes relative units. Not always available.
        ``'fig'``  Figure relative units. Not always available.
        ``'ly'``   Light years ;)
        =========  =========================================================================================

<<<<<<< HEAD
    units : str, optional
        The destination units. Default is inches, i.e. ``'in'``.
    axes : `~matplotlib.axes.Axes`, optional
        The axes to use for scaling units that look like ``0.1ax``.
    figure : `~matplotlib.figure.Figure`, optional
        The figure to use for scaling units that look like ``0.1fig``. If
        ``None`` we try to get the figure from ``axes.figure``.
    width : bool, optional
        Whether to use the width or height for the axes and figure relative
        coordinates.
    """
    # Font unit scales
    # NOTE: Delay font_manager import, because want to avoid rebuilding font
    # cache, which means import must come after TTFPATH added to environ
    # by styletools.register_fonts()!
    small = rcParams['font.size'] # must be absolute
=======
    numeric : str, optional
        The assumed unit for numeric arguments, and the output unit. Default
        is inches, i.e. ``'in'``.
    """  # noqa
    # Loop through arbitrary list, or return None if input was None (this
    # is the exception).
    if not np.iterable(value) or isinstance(value, str):
        singleton = True
        values = (value,)
    else:
        singleton = False
        values = value

    # Font unit scales
    # NOTE: Delay font_manager import, because want to avoid rebuilding font
    # cache, which means import must come after TTFPATH added to environ,
    # i.e. inside styletools.register_fonts()!
    small = rcParams['font.size']  # must be absolute
>>>>>>> e14f6809
    large = rcParams['axes.titlesize']
    if isinstance(large, str):
        import matplotlib.font_manager as mfonts
        # error will be raised somewhere else if string name is invalid!
        scale = mfonts.font_scalings.get(large, 1)
        large = small * scale

    # Scales for converting physical units to inches
    unit_dict = {
<<<<<<< HEAD
        'in': 1.0,
        'm':  39.37,
        'ft': 12.0,
        'cm': 0.3937,
        'mm': 0.03937,
        'pt': 1/72.0,
        'pc': 1/6.0,
        'em': small/72.0,
        'en': 0.5*small/72.0,
        'Em': large/72.0,
        'En': 0.5*large/72.0,
        'ly': 3.725e+17,
        }
    # Scales for converting display units to inches
    # WARNING: In ipython shell these take the value 'figure'
    if not isinstance(rcParams['figure.dpi'], str):
        unit_dict['px'] = 1/rcParams['figure.dpi'] # once generated by backend
    if not isinstance(rcParams['savefig.dpi'], str):
        unit_dict['pp'] = 1/rcParams['savefig.dpi'] # once 'printed' i.e. saved
    # Scales relative to axes and figure objects
    if axes is not None and hasattr(axes, 'get_size_inches'): # proplot axes
        unit_dict['ax'] = axes.get_size_inches()[1-int(width)]
    if figure is None:
        figure = getattr(axes, 'figure', None)
    if figure is not None and hasattr(figure, 'get_size_inches'): # proplot axes
        unit_dict['fig'] = fig.get_size_inches()[1-int(width)]
    # Scale for converting inches to arbitrary other unit
=======
        # Physical units
        'in': 1.0,  # already in inches
        'm': 39.37,
        'ft': 12.0,
        'cm': 0.3937,
        'mm': 0.03937,
        'pt': 1 / 72.0,
        # Font units
        'em': small / 72.0,
        'ex': 0.5 * small / 72.0,  # more or less; see URL
        'Em': large / 72.0,  # for large text
        'Ex': 0.5 * large / 72.0,
    }
    # Display units
    # WARNING: In ipython shell these take the value 'figure'
    if not isinstance(rcParams['figure.dpi'], str):
        unit_dict['px'] = 1 / rcParams['figure.dpi']  # on screen
    if not isinstance(rcParams['savefig.dpi'], str):
        # once 'printed', i.e. saved
        unit_dict['pp'] = 1 / rcParams['savefig.dpi']

    # Iterate
>>>>>>> e14f6809
    try:
        scale = unit_dict[units]
    except KeyError:
<<<<<<< HEAD
        raise ValueError(f'Invalid destination units {units!r}. Valid units are {", ".join(map(repr, unit_dict.keys()))}.')

    # Convert units for each value in list
=======
        raise ValueError(
            f'Invalid numeric unit {numeric!r}. Valid units are '
            f', '.join(map(repr, unit_dict.keys())) + '.')
>>>>>>> e14f6809
    result = []
    singleton = (not np.iterable(value) or isinstance(value, str))
    for val in ((value,) if singleton else value):
        if val is None or isinstance(val, Number):
            result.append(val)
            continue
<<<<<<< HEAD
        elif not isinstance(val, str):
            raise ValueError(f'Size spec must be string or number or list thereof. Got {value!r}.')
        regex = NUMBER.match(val)
        if not regex:
            raise ValueError(f'Invalid size spec {val!r}. Valid units are {", ".join(map(repr, unit_dict.keys()))}.')
        number, _, units = regex.groups() # second group is exponential
        try:
            result.append(float(number) * (unit_dict[units]/scale if units else 1))
        except (KeyError, ValueError):
            raise ValueError(f'Invalid size spec {val!r}. Valid units are {", ".join(map(repr, unit_dict.keys()))}.')
=======
        elif not isinstance(value, str):
            raise ValueError(
                f'Size spec must be string or number or list thereof, '
                f'received {values}.')
        regex = re.match('^([-+]?[0-9.]*)(.*)$', value)
        num, unit = regex.groups()
        try:
            result.append(float(num) * unit_dict[unit] / scale)
        except (KeyError, ValueError):
            raise ValueError(
                f'Invalid size spec {value}. Valid units are '
                ', '.join(map(repr, unit_dict.keys())) + '.')
>>>>>>> e14f6809
    if singleton:
        result = result[0]
    return result<|MERGE_RESOLUTION|>--- conflicted
+++ resolved
@@ -6,10 +6,7 @@
 import time
 import functools
 import warnings
-<<<<<<< HEAD
 import numpy as np
-=======
->>>>>>> e14f6809
 from matplotlib import rcParams
 from numbers import Number, Integral
 try:
@@ -19,56 +16,24 @@
 __all__ = ['arange', 'edges', 'edges2d', 'units']
 BENCHMARK = False  # change this to turn on benchmarking
 
-<<<<<<< HEAD
 NUMBER = re.compile('^([-+]?[0-9._]+([eE][-+]?[0-9_]+)?)(.*)$')
 BENCHMARK = False
 
 class _benchmark(object):
     """Context object that can be used to time import statements."""
-=======
-
-class _benchmark(object):
-    """Timer object that can be used to time things."""
-
->>>>>>> e14f6809
     def __init__(self, message):
         self.message = message
 
     def __enter__(self):
-<<<<<<< HEAD
         if BENCHMARK:
             self.time = time.clock()
-=======
-        self.time = time.clock()
-
->>>>>>> e14f6809
     def __exit__(self, *args):
         if BENCHMARK:
             print(f'{self.message}: {time.clock() - self.time}s')
 
-<<<<<<< HEAD
 def _timer(func):
     """Decorator that prints the time a function takes to execute.
     See: https://stackoverflow.com/a/1594484/4970632"""
-=======
-
-def _logger(func):
-    """A decorator that logs the activity of the script (it actually just
-    prints it, but it could be logging!). See `this link
-    <https://stackoverflow.com/a/1594484/4970632>`__."""
-    @functools.wraps(func)
-    def decorator(*args, **kwargs):
-        res = func(*args, **kwargs)
-        if BENCHMARK:
-            print(f'{func.__name__} called with: {args} {kwargs}')
-        return res
-    return decorator
-
-
-def _timer(func):
-    """A decorator that prints the time a function takes to execute. See
-    `this link <https://stackoverflow.com/a/1594484/4970632>`__."""
->>>>>>> e14f6809
     @functools.wraps(func)
     def decorator(*args, **kwargs):
         if BENCHMARK:
@@ -81,14 +46,8 @@
 
 
 def _counter(func):
-<<<<<<< HEAD
     """Decorator that counts and prints the cumulative time a function
     has been running. See: https://stackoverflow.com/a/1594484/4970632"""
-=======
-    """A decorator that counts and prints the cumulative time a function
-    has benn running. See `this link
-    <https://stackoverflow.com/a/1594484/4970632>`__."""
->>>>>>> e14f6809
     @functools.wraps(func)
     def decorator(*args, **kwargs):
         if BENCHMARK:
@@ -97,23 +56,12 @@
         if BENCHMARK:
             decorator.time += (time.clock() - t)
             decorator.count += 1
-<<<<<<< HEAD
             print(f'  {func.__name__}() cumulative time: {decorator.time}s ({decorator.count} calls)')
-=======
-            print(f'{func.__name__}() cumulative time: {decorator.time}s '
-                  f'({decorator.count} calls)')
->>>>>>> e14f6809
         return res
     decorator.time = 0
     decorator.count = 0  # initialize
     return decorator
 
-<<<<<<< HEAD
-=======
-# Important private helper func
-
-
->>>>>>> e14f6809
 def _notNone(*args, names=None):
     """Return the first non-``None`` value. This is used with keyword arg
     aliases and for setting default values. Ugly name but clear purpose. Pass
@@ -139,13 +87,7 @@
                 if name:
                     kwargs[name] = arg
         if len(kwargs) > 1:
-<<<<<<< HEAD
             warnings.warn(f'Got conflicting or duplicate keyword args: {kwargs}. Using the first one.')
-=======
-            warnings.warn(
-                f'Got conflicting or duplicate keyword args, '
-                f'using the first one: {kwargs}')
->>>>>>> e14f6809
         return first
 
 # Accessible for user
@@ -181,12 +123,7 @@
         max_ += step / 2
     return np.arange(min_, max_, step)
 
-<<<<<<< HEAD
 def edges(Z, axis=-1):
-=======
-
-def edges(array, axis=-1):
->>>>>>> e14f6809
     """
     Calculate the approximate "edge" values along an arbitrary axis, given
     "center" values. This is used internally to calculate graticule edges when
@@ -208,7 +145,6 @@
     `~numpy.ndarray`
         Array of "edge" coordinates.
     """
-<<<<<<< HEAD
     Z = np.swapaxes(Z, axis, -1)
     Z = np.concatenate((
         Z[...,:1]  - (Z[...,1] - Z[...,0])/2,
@@ -218,23 +154,6 @@
     return np.swapaxes(Z, axis, -1)
 
 def edges2d(Z):
-=======
-    # First permute
-    array = np.array(array)
-    array = np.swapaxes(array, axis, -1)
-    # Next operate
-    array = np.concatenate((
-        array[..., :1] - (array[..., 1] - array[..., 0]) / 2,
-        (array[..., 1:] + array[..., :-1]) / 2,
-        array[..., -1:] + (array[..., -1] - array[..., -2]) / 2,
-    ), axis=-1)
-    # Permute back and return
-    array = np.swapaxes(array, axis, -1)
-    return array
-
-
-def edges2d(z):
->>>>>>> e14f6809
     """
     Like `edges` but for 2d arrays.
     The size of both axes are increased by one.
@@ -249,7 +168,6 @@
     `~numpy.ndarray`
         Array of "edge" coordinates.
     """
-<<<<<<< HEAD
     Z = np.asarray(Z)
     ny, nx = Z.shape
     Zb = np.zeros((ny+1, nx+1))
@@ -274,35 +192,6 @@
     Convert values and lists of values between arbitrary physical units. This
     is used internally all over ProPlot, permitting flexible units for various
     keyword arguments.
-=======
-    z = np.asarray(z)
-    ny, nx = z.shape
-    zzb = np.zeros((ny + 1, nx + 1))
-
-    # Inner
-    zzb[1:-1, 1:-1] = 0.25 * (z[1:, 1:] + z[:-1, 1:]
-                              + z[1:, :-1] + z[:-1, :-1])
-    # Lower and upper
-    zzb[0] += edges(1.5 * z[0] - 0.5 * z[1])
-    zzb[-1] += edges(1.5 * z[-1] - 0.5 * z[-2])
-
-    # Left and right
-    zzb[:, 0] += edges(1.5 * z[:, 0] - 0.5 * z[:, 1])
-    zzb[:, -1] += edges(1.5 * z[:, -1] - 0.5 * z[:, -2])
-
-    # Corners
-    zzb[[0, 0, -1, -1], [0, -1, -1, 0]] *= 0.5
-    return zzb
-
-
-def units(value, numeric='in'):
-    """
-    Flexible units -- this function is used internally all over ProPlot, so
-    that you don't have to use "inches" or "points" for all sizing arguments.
-    See `this link
-    <http://iamvdo.me/en/blog/css-font-metrics-line-height-and-vertical-align#lets-talk-about-font-size-first>`_
-    for info on the em square units.
->>>>>>> e14f6809
 
     Parameters
     ----------
@@ -333,7 +222,6 @@
         ``'ly'``   Light years ;)
         =========  =========================================================================================
 
-<<<<<<< HEAD
     units : str, optional
         The destination units. Default is inches, i.e. ``'in'``.
     axes : `~matplotlib.axes.Axes`, optional
@@ -350,26 +238,6 @@
     # cache, which means import must come after TTFPATH added to environ
     # by styletools.register_fonts()!
     small = rcParams['font.size'] # must be absolute
-=======
-    numeric : str, optional
-        The assumed unit for numeric arguments, and the output unit. Default
-        is inches, i.e. ``'in'``.
-    """  # noqa
-    # Loop through arbitrary list, or return None if input was None (this
-    # is the exception).
-    if not np.iterable(value) or isinstance(value, str):
-        singleton = True
-        values = (value,)
-    else:
-        singleton = False
-        values = value
-
-    # Font unit scales
-    # NOTE: Delay font_manager import, because want to avoid rebuilding font
-    # cache, which means import must come after TTFPATH added to environ,
-    # i.e. inside styletools.register_fonts()!
-    small = rcParams['font.size']  # must be absolute
->>>>>>> e14f6809
     large = rcParams['axes.titlesize']
     if isinstance(large, str):
         import matplotlib.font_manager as mfonts
@@ -379,7 +247,6 @@
 
     # Scales for converting physical units to inches
     unit_dict = {
-<<<<<<< HEAD
         'in': 1.0,
         'm':  39.37,
         'ft': 12.0,
@@ -407,49 +274,18 @@
     if figure is not None and hasattr(figure, 'get_size_inches'): # proplot axes
         unit_dict['fig'] = fig.get_size_inches()[1-int(width)]
     # Scale for converting inches to arbitrary other unit
-=======
-        # Physical units
-        'in': 1.0,  # already in inches
-        'm': 39.37,
-        'ft': 12.0,
-        'cm': 0.3937,
-        'mm': 0.03937,
-        'pt': 1 / 72.0,
-        # Font units
-        'em': small / 72.0,
-        'ex': 0.5 * small / 72.0,  # more or less; see URL
-        'Em': large / 72.0,  # for large text
-        'Ex': 0.5 * large / 72.0,
-    }
-    # Display units
-    # WARNING: In ipython shell these take the value 'figure'
-    if not isinstance(rcParams['figure.dpi'], str):
-        unit_dict['px'] = 1 / rcParams['figure.dpi']  # on screen
-    if not isinstance(rcParams['savefig.dpi'], str):
-        # once 'printed', i.e. saved
-        unit_dict['pp'] = 1 / rcParams['savefig.dpi']
-
-    # Iterate
->>>>>>> e14f6809
     try:
         scale = unit_dict[units]
     except KeyError:
-<<<<<<< HEAD
         raise ValueError(f'Invalid destination units {units!r}. Valid units are {", ".join(map(repr, unit_dict.keys()))}.')
 
     # Convert units for each value in list
-=======
-        raise ValueError(
-            f'Invalid numeric unit {numeric!r}. Valid units are '
-            f', '.join(map(repr, unit_dict.keys())) + '.')
->>>>>>> e14f6809
     result = []
     singleton = (not np.iterable(value) or isinstance(value, str))
     for val in ((value,) if singleton else value):
         if val is None or isinstance(val, Number):
             result.append(val)
             continue
-<<<<<<< HEAD
         elif not isinstance(val, str):
             raise ValueError(f'Size spec must be string or number or list thereof. Got {value!r}.')
         regex = NUMBER.match(val)
@@ -460,20 +296,6 @@
             result.append(float(number) * (unit_dict[units]/scale if units else 1))
         except (KeyError, ValueError):
             raise ValueError(f'Invalid size spec {val!r}. Valid units are {", ".join(map(repr, unit_dict.keys()))}.')
-=======
-        elif not isinstance(value, str):
-            raise ValueError(
-                f'Size spec must be string or number or list thereof, '
-                f'received {values}.')
-        regex = re.match('^([-+]?[0-9.]*)(.*)$', value)
-        num, unit = regex.groups()
-        try:
-            result.append(float(num) * unit_dict[unit] / scale)
-        except (KeyError, ValueError):
-            raise ValueError(
-                f'Invalid size spec {value}. Valid units are '
-                ', '.join(map(repr, unit_dict.keys())) + '.')
->>>>>>> e14f6809
     if singleton:
         result = result[0]
     return result