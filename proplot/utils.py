--- conflicted
+++ resolved
@@ -116,20 +116,19 @@
         max_ += step/2
     return np.arange(min_, max_, step)
 
-def edges(array, axis=-1):
+def edges(Z, axis=-1):
     """
     Calculate the approximate "edge" values along an arbitrary axis, given
     "center" values. This is used internally to calculate graticule edges when
     you supply centers to `~matplotlib.axes.Axes.pcolor` or
-    `~matplotlib.axes.Axes.pcolormesh`, and to calculate colorbar level edges
+    `~matplotlib.axes.Axes.pcolormesh` and to calculate colormap levels
     when you supply centers to any method wrapped by
     `~proplot.wrappers.cmap_changer`.
 
     Parameters
     ----------
-    array : array-like
-        Array of any shape or size. Generally, should be monotonically
-        increasing or decreasing along `axis`.
+    Z : array-like
+        Array of any shape or size.
     axis : int, optional
         The axis along which "edges" are calculated. The size of this axis
         will be augmented by one.
@@ -139,59 +138,49 @@
     `~numpy.ndarray`
         Array of "edge" coordinates.
     """
-    # First permute
-    array = np.array(array)
-    array = np.swapaxes(array, axis, -1)
-    # Next operate
-    array = np.concatenate((
-        array[...,:1]  - (array[...,1]-array[...,0])/2,
-        (array[...,1:] + array[...,:-1])/2,
-        array[...,-1:] + (array[...,-1]-array[...,-2])/2,
+    Z = np.swapaxes(Z, axis, -1)
+    Z = np.concatenate((
+        Z[...,:1]  - (Z[...,1] - Z[...,0])/2,
+        (Z[...,1:] + Z[...,:-1])/2,
+        Z[...,-1:] + (Z[...,-1] - Z[...,-2])/2,
         ), axis=-1)
-    # Permute back and return
-    array = np.swapaxes(array, axis, -1)
-    return array
-
-<<<<<<< HEAD
-def units(value, units='in', axes=None, figure=None, width=True):
-=======
-def edges2d(z):
-    """
-    Like :func:`edges` but for 2D arrays.
-    The size of both axes are increased of one.
+    return np.swapaxes(Z, axis, -1)
+
+def edges2d(Z):
+    """
+    Like `edges` but for 2d arrays.
+    The size of both axes are increased by one.
 
     Parameters
     ----------
-    array : array-like
-        Two-dimensional array.
+    Z : array-like
+        2-dimensional array.
 
     Returns
     -------
     `~numpy.ndarray`
         Array of "edge" coordinates.
     """
-    z = np.asarray(z)
-    ny, nx = z.shape
-    zzb = np.zeros((ny+1, nx+1))
+    Z = np.asarray(Z)
+    ny, nx = Z.shape
+    Zb = np.zeros((ny+1, nx+1))
 
     # Inner
-    zzb[1:-1, 1:-1] = 0.25 * (z[1:, 1:] + z[:-1, 1:] +
-                              z[1:, :-1] + z[:-1, :-1])
+    Zb[1:-1, 1:-1] = 0.25 * (Z[1:, 1:] + Z[:-1, 1:] +
+                             Z[1:, :-1] + Z[:-1, :-1])
     # Lower and upper
-    zzb[0] += edges(1.5*z[0]-0.5*z[1])
-    zzb[-1] += edges(1.5*z[-1]-0.5*z[-2])
+    Zb[0] += edges(1.5*Z[0] - 0.5*Z[1])
+    Zb[-1] += edges(1.5*Z[-1] - 0.5*Z[-2])
 
     # Left and right
-    zzb[:, 0] += edges(1.5*z[:, 0]-0.5*z[:, 1])
-    zzb[:, -1] += edges(1.5*z[:, -1]-0.5*z[:, -2])
+    Zb[:, 0] += edges(1.5*Z[:, 0] - 0.5*Z[:, 1])
+    Zb[:, -1] += edges(1.5*Z[:, -1] - 0.5*Z[:, -2])
 
     # Corners
-    zzb[[0, 0, -1, -1], [0, -1, -1, 0]] *= 0.5
-
-    return zzb
-
-def units(value, numeric='in'):
->>>>>>> 55d238b3
+    Zb[[0, 0, -1, -1], [0, -1, -1, 0]] *= 0.5
+    return Zb
+
+def units(value, units='in', axes=None, figure=None, width=True):
     """
     Convert values and lists of values between arbitrary physical units. This
     is used internally all over ProPlot, permitting flexible units for various
@@ -205,7 +194,6 @@
         like ``'123.456unit'``, where the number is the magnitude and
         ``'unit'`` is one of the following.
 
-<<<<<<< HEAD
         =========  =========================================================================================
         Key        Description
         =========  =========================================================================================
@@ -237,28 +225,6 @@
     width : bool, optional
         Whether to use the width or height for the axes and figure relative
         coordinates.
-=======
-        ======  =====================================================
-        Unit    Description
-        ======  =====================================================
-        ``m``   Meters
-        ``cm``  Centimeters
-        ``mm``  Millimeters
-        ``ft``  Feet
-        ``in``  Inches
-        ``pt``  Points (1/72 inches)
-        ``px``  Pixels on screen, uses dpi of :rcraw:`figure.dpi`
-        ``pp``  Pixels once printed, uses dpi of :rcraw:`savefig.dpi`
-        ``em``  Em-square for :rcraw:`font.size`
-        ``ex``  Ex-square for :rcraw:`font.size`
-        ``Em``  Em-square for :rcraw:`axes.titlesize`
-        ``Ex``  Ex-square for :rcraw:`axes.titlesize`
-        ======  =====================================================
-
-    numeric : str, optional
-        The assumed unit for numeric arguments, and the output unit. Default
-        is inches, i.e. ``'in'``.
->>>>>>> 55d238b3
     """
     # Font unit scales
     # NOTE: Delay font_manager import, because want to avoid rebuilding font
