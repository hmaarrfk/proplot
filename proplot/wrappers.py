#!/usr/bin/env python3
"""
Wrapper functions applied to various `~proplot.axes.Axes` plotting methods.
In a future version these features will be documented on the individual
plotting methods, but for now they are documented separately.
"""
import sys
import numpy as np
import numpy.ma as ma
import functools
from . import styletools, axistools
from .utils import _warn_proplot, _notNone, edges, edges2d, units
import matplotlib.axes as maxes
import matplotlib.contour as mcontour
import matplotlib.ticker as mticker
import matplotlib.transforms as mtransforms
import matplotlib.patheffects as mpatheffects
import matplotlib.patches as mpatches
import matplotlib.colors as mcolors
import matplotlib.artist as martist
import matplotlib.legend as mlegend
from numbers import Number
from .rctools import rc
try:
    from cartopy.crs import PlateCarree
except ModuleNotFoundError:
    PlateCarree = object
__all__ = [
    'add_errorbars', 'bar_wrapper', 'barh_wrapper', 'boxplot_wrapper',
    'default_crs', 'default_latlon', 'default_transform',
    'cmap_changer',
    'cycle_changer',
    'colorbar_wrapper',
    'fill_between_wrapper', 'fill_betweenx_wrapper', 'hist_wrapper',
    'legend_wrapper', 'plot_wrapper', 'scatter_wrapper',
    'standardize_1d', 'standardize_2d', 'text_wrapper',
    'violinplot_wrapper',
]


def _load_objects():
    """Delay loading expensive modules. We just want to detect if *input
    arrays* belong to these types -- and if this is the case, it means the
    module has already been imported! So, we only try loading these classes
    within autoformat calls. This saves >~500ms of import time."""
    global DataArray, DataFrame, Series, Index, ndarray
    ndarray = np.ndarray
    DataArray = getattr(sys.modules.get('xarray', None), 'DataArray', ndarray)
    DataFrame = getattr(sys.modules.get('pandas', None), 'DataFrame', ndarray)
    Series = getattr(sys.modules.get('pandas', None), 'Series', ndarray)
    Index = getattr(sys.modules.get('pandas', None), 'Index', ndarray)


_load_objects()

# Keywords for styling cmap overridden plots
# TODO: Deprecate this when #45 merged! Pcolor *already* accepts lw,
# linewidth, *and* linewidths!
STYLE_ARGS_TRANSLATE = {
    'contour': {
        'colors': 'colors',
        'linewidths': 'linewidths',
        'linestyles': 'linestyles'},
    'hexbin': {
        'colors': 'edgecolors',
        'linewidths': 'linewidths'},
    'tricontour': {
        'colors': 'colors',
        'linewidths': 'linewidths',
        'linestyles': 'linestyles'},
    'parametric': {
        'colors': 'color',
        'linewidths': 'linewidth',
        'linestyles': 'linestyle'},
    'pcolor': {
        'colors': 'edgecolors',
        'linewidths': 'linewidth',
        'linestyles': 'linestyle'},
    'tripcolor': {
        'colors': 'edgecolors',
        'linewidths': 'linewidth',
        'linestyles': 'linestyle'},
    'pcolormesh': {
        'colors': 'edgecolors',
        'linewidths': 'linewidth',
        'linestyles': 'linestyle'},
}


<<<<<<< HEAD
class _InsetColorbar(martist.Artist):
    """
    Hidden class for inset colorbars.
    """
    # NOTE: Add this to matplotlib directly?
    # TODO: Write this! Features currently implemented in axes
    # colorbar method.


class _CenteredLegend(martist.Artist):
    """
    Hidden class for legends with centered rows.
    """
    # NOTE: Add this to matplotlib directly?
    # TODO: Embed entire "centered row" feature in this class instead
    # of in hacky legend wrapper!
    def __str__(self):
        return 'CenteredLegend'

    def __init__(
            self, pairs, loc=None, title=None, markerfirst=None,
            frameon=None, framealpha=None, fancybox=None, shadow=None,
            **kwargs):
        """
        Parameters
        ----------
        pairs : None
            The legend pairs.
        loc : str, optional
            The legend location.
        fancybox : bool, optional
            Whether to use rectangle or rounded box.
        **kwargs
            Passed to `~matplotlib.legend.Legend`.
        """
        # Legend location
        loc = _notNone(loc, 'upper center')
        if not isinstance(loc, str):
            raise ValueError(
                f'Invalid location {loc!r} for legend with center=True. '
                'Must be a location *string*.')
        elif loc == 'best':
            warnings.warn(
                'For centered-row legends, cannot use "best" location. '
                'Defaulting to "upper center".')

        # Determine space we want sub-legend to occupy as fraction of height
        # NOTE: Empirical testing shows spacing fudge factor necessary to
        # exactly replicate the spacing of standard aligned legends.
        legs = []
        ymin, ymax = None, None
        width, height = self.figure.get_size_inches()
        fontsize = kwargs.get('fontsize', None) or rc['legend.fontsize']
        spacing = kwargs.get('labelspacing', None) or rc['legend.labelspacing']
        interval = 1 / len(pairs)  # split up axes
        interval = (((1 + spacing * 0.85) * fontsize) / 72) / height
        for i, ipairs in enumerate(pairs):
            if i == 1:
                kwargs.pop('title', None)
            if i >= 1 and title is not None:
                i += 1  # extra space!

            # Legend position
            if 'upper' in loc:
                y1 = 1 - (i + 1) * interval
                y2 = 1 - i * interval
            elif 'lower' in loc:
                y1 = (len(pairs) + i - 2) * interval
                y2 = (len(pairs) + i - 1) * interval
            else:  # center
                y1 = 0.5 + interval * len(pairs) / 2 - (i + 1) * interval
                y2 = 0.5 + interval * len(pairs) / 2 - i * interval
            ymin = min(y1, _notNone(ymin, y1))
            ymax = max(y2, _notNone(ymax, y2))

            # Draw legend
            bbox = mtransforms.Bbox([[0, y1], [1, y2]])
            leg = mlegend.Legend(
                self, *zip(*ipairs), loc=loc, ncol=len(ipairs),
                bbox_transform=self.transAxes, bbox_to_anchor=bbox,
                frameon=False, **kwargs)
            legs.append(leg)

        # Store legend and add frame
        self.legs = legs
        if not frameon:
            return
        if len(legs) == 1:
            legs[0].set_frame_on(True)  # easy!
            return

        # Draw legend frame encompassing centered rows
        edgecolor = _notNone(
            kwargs.get('edgecolor', None), rc['legend.edgecolor'])
        facecolor = _notNone(
            kwargs.get('facecolor', None), rc['legend.facecolor'])
        if facecolor == 'inherit':
            facecolor = rc['axes.facecolor']
        patch = mpatches.FancyBboxPatch(
            xy=(0.0, 0.0), width=1.0, height=1.0,
            facecolor=facecolor,
            edgecolor=edgecolor,
            mutation_scale=fontsize,
            transform=self.transAxes,
            snap=True)
        self.legendPatch = patch

        # Box style
        if fancybox is None:
            fancybox = rc['legend.fancybox']
        if fancybox:
            patch.set_boxstyle('round', pad=0, rounding_size=0.2)
        else:
            patch.set_boxstyle('square', pad=0)
        self._set_artist_props(patch)
        self._drawFrame = frameon

        # Initialize with null renderer
        self._init_legend_box(*pairs, markerfirst)

        # If shadow is activated use framealpha if not
        # explicitly passed. See Issue 8943
        if framealpha is None:
            if shadow:
                self.get_frame().set_alpha(1)
            else:
                self.get_frame().set_alpha(rc['legend.framealpha'])
        else:
            self.get_frame().set_alpha(framealpha)

        if kwargs.get('fancybox', rc['legend.fancybox']):
            patch.set_boxstyle('round', pad=0, rounding_size=0.2)
        else:
            patch.set_boxstyle('square', pad=0)
        patch.set_clip_on(False)
        # patch.update(outline)
        self.add_artist(patch)
        # Add shadow
        # TODO: This does not work, figure out
        if kwargs.get('shadow', rc['legend.shadow']):
            shadow = mpatches.Shadow(patch, 20, -20)
            self.add_artist(shadow)

    def draw(self, renderer):
        """
        Draw the legend and the patch.
        """
        legs = self.legs
        for leg in legs:
            leg.draw(renderer)

        renderer.open_group('legend')
        fontsize = renderer.points_to_pixels(self._fontsize)

        # if mode == fill, set the width of the legend_box to the
        # width of the parent (minus pads)
        if self._mode in ['expand']:
            pad = 2 * (self.borderaxespad + self.borderpad) * fontsize
            self._legend_box.set_width(self.get_bbox_to_anchor().width - pad)

        # update the location and size of the legend. This needs to
        # be done in any case to clip the figure right.
        bbox = self._legend_box.get_window_extent(renderer)
        self.legendPatch.set_bounds(bbox.x0, bbox.y0,
                                    bbox.width, bbox.height)
        self.legendPatch.set_mutation_scale(fontsize)

        if self._drawFrame:
            if self.shadow:
                shadow = mpatches.Shadow(self.legendPatch, 2, -2)
                shadow.draw(renderer)

            self.legendPatch.draw(renderer)

        self._legend_box.draw(renderer)

        renderer.close_group('legend')
        self.stale = False


=======
>>>>>>> cb162ade
def default_latlon(self, func, *args, latlon=True, **kwargs):
    """
    Wraps %(methods)s for `~proplot.axes.BasemapAxes`.

    With the default `~mpl_toolkits.basemap` API, you need to pass
    ``latlon=True`` if your data coordinates are longitude and latitude
    instead of map projection coordinates. Now, this is the default.
    """
    return func(self, *args, latlon=latlon, **kwargs)


def default_transform(self, func, *args, transform=None, **kwargs):
    """
    Wraps %(methods)s for `~proplot.axes.GeoAxes`.

    With the default `~cartopy.mpl.geoaxes.GeoAxes` API, you need to pass
    ``transform=cartopy.crs.PlateCarree()`` if your data coordinates are
    longitude and latitude instead of map projection coordinates. Now,
    this is the default.
    """
    # Apply default transform
    # TODO: Do some cartopy methods reset backgroundpatch or outlinepatch?
    # Deleted comment reported this issue
    if transform is None:
        transform = PlateCarree()
    result = func(self, *args, transform=transform, **kwargs)
    return result


def default_crs(self, func, *args, crs=None, **kwargs):
    """
    Wraps %(methods)s for `~proplot.axes.GeoAxes` and fixes a
    `~cartopy.mpl.geoaxes.GeoAxes.set_extent` bug associated with tight
    bounding boxes.

    With the default `~cartopy.mpl.geoaxes.GeoAxes` API, you need to pass
    ``crs=cartopy.crs.PlateCarree()`` if your data coordinates are
    longitude and latitude instead of map projection coordinates. Now,
    this is the default.
    """
    # Apply default crs
    name = func.__name__
    if crs is None:
        crs = PlateCarree()
    try:
        result = func(self, *args, crs=crs, **kwargs)
    except TypeError as err:  # duplicate keyword args, i.e. crs is positional
        if not args:
            raise err
        result = func(self, *args[:-1], crs=args[-1], **kwargs)
    # Fix extent, so axes tight bounding box gets correct box!
    # From this issue:
    # https://github.com/SciTools/cartopy/issues/1207#issuecomment-439975083
    if name == 'set_extent':
        clipped_path = self.outline_patch.orig_path.clip_to_bbox(self.viewLim)
        self.outline_patch._path = clipped_path
        self.background_patch._path = clipped_path
    return result


def _to_iloc(data):
    """Get indexible attribute of array, so we can perform axis
    wise operations."""
    return getattr(data, 'iloc', data)


def _to_array(data):
    """Convert to ndarray cleanly."""
    data = getattr(data, 'values', data)
    return np.array(data)


def _atleast_array(data):
    """Converts list of lists to array."""
    _load_objects()
    if not isinstance(data, (ndarray, DataArray, DataFrame, Series, Index)):
        data = np.array(data)
    if not np.iterable(data):
        data = np.atleast_1d(data)
    return data


def _auto_label(data, axis=None, units=True):
    """Gets data and label for pandas or xarray objects or
    their coordinates."""
    label = ''
    _load_objects()
    if isinstance(data, ndarray):
        if axis is not None and data.ndim > axis:
            data = np.arange(data.shape[axis])
    # Xarray with common NetCDF attribute names
    elif isinstance(data, DataArray):
        if axis is not None and data.ndim > axis:
            data = data.coords[data.dims[axis]]
        label = getattr(data, 'name', '') or ''
        for key in ('standard_name', 'long_name'):
            label = data.attrs.get(key, label)
        if units:
            units = data.attrs.get('units', '')
            if label and units:
                label = f'{label} ({units})'
            elif units:
                label = units
    # Pandas object with name attribute
    # if not label and isinstance(data, DataFrame) and data.columns.size == 1:
    elif isinstance(data, (DataFrame, Series, Index)):
        if axis == 0 and isinstance(data, (DataFrame, Series)):
            data = data.index
        elif axis == 1 and isinstance(data, DataFrame):
            data = data.columns
        elif axis is not None:
            data = np.arange(len(data))  # e.g. for Index
        # DataFrame has no native name attribute but user can add one:
        # https://github.com/pandas-dev/pandas/issues/447
        label = getattr(data, 'name', '') or ''
    return data, str(label).strip()


def standardize_1d(self, func, *args, **kwargs):
    """
    Wraps %(methods)s, standardizes acceptable positional args and optionally
    modifies the x axis label, y axis label, title, and axis ticks
    if a `~xarray.DataArray`, `~pandas.DataFrame`, or `~pandas.Series` is
    passed.

    Positional args are standardized as follows.

    * If a 2D array is passed, the corresponding plot command is called for
      each column of data (except for ``boxplot`` and ``violinplot``, in which
      case each column is interpreted as a distribution).
    * If *x* and *y* or *latitude* and *longitude* coordinates were not
      provided, and a `~pandas.DataFrame` or `~xarray.DataArray`, we
      try to infer them from the metadata. Otherwise,
      ``np.arange(0, data.shape[0])`` is used.
   """
    # Sanitize input
    # TODO: Add exceptions for methods other than 'hist'?
    name = func.__name__
    _load_objects()
    if not args:
        return func(self, *args, **kwargs)
    elif len(args) == 1:
        x = None
        y, *args = args
    elif len(args) in (2, 3, 4):
        x, y, *args = args  # same
    else:
        raise ValueError(f'Too many arguments passed to {name}. Max is 4.')
    vert = kwargs.get('vert', None)
    if vert is not None:
        orientation = ('vertical' if vert else 'horizontal')
    else:
        orientation = kwargs.get('orientation', 'vertical')

    # Iterate through list of ys that we assume are identical
    # Standardize based on the first y input
    if len(args) >= 1 and 'fill_between' in name:
        ys, args = (y, args[0]), args[1:]
    else:
        ys = (y,)
    ys = [_atleast_array(y) for y in ys]

    # Auto x coords
    y = ys[0]  # test the first y input
    if x is None:
        axis = 1 if (name in ('hist', 'boxplot', 'violinplot') or any(
            kwargs.get(s, None) for s in ('means', 'medians'))) else 0
        x, _ = _auto_label(y, axis=axis)
    x = _atleast_array(x)
    if x.ndim != 1:
        raise ValueError(
            f'x coordinates must be 1-dimensional, but got {x.ndim}.')

    # Auto formatting
    xi = None  # index version of 'x'
    if not hasattr(self, 'projection'):
        # First handle string-type x-coordinates
        kw = {}
        xaxis = 'y' if (orientation == 'horizontal') else 'x'
        yaxis = 'x' if xaxis == 'y' else 'y'
        if _to_array(x).dtype == 'object':
            xi = np.arange(len(x))
            kw[xaxis + 'locator'] = mticker.FixedLocator(xi)
            kw[xaxis + 'formatter'] = mticker.IndexFormatter(x)
            kw[xaxis + 'minorlocator'] = mticker.NullLocator()
            if name == 'boxplot':
                kwargs['labels'] = x
            elif name == 'violinplot':
                kwargs['positions'] = xi
        if name in ('boxplot', 'violinplot'):
            kwargs['positions'] = xi
        # Next handle labels if 'autoformat' is on
        if self.figure._auto_format:
            # Ylabel
            y, label = _auto_label(y)
            if label:
                # for histogram, this indicates x coordinate
                iaxis = xaxis if name in ('hist',) else yaxis
                kw[iaxis + 'label'] = label
            # Xlabel
            x, label = _auto_label(x)
            if label and name not in ('hist',):
                kw[xaxis + 'label'] = label
            if name != 'scatter' and len(x) > 1 and xi is None and x[1] < x[0]:
                kw[xaxis + 'reverse'] = True
        # Appply
        if kw:
            self.format(**kw)

    # Standardize args
    if xi is not None:
        x = xi
    if name in ('boxplot', 'violinplot'):
        ys = [_to_array(yi) for yi in ys]  # store naked array

    # Basemap shift x coordiantes without shifting y, we fix this!
    if getattr(self, 'name', '') == 'basemap' and kwargs.get('latlon', None):
        ix, iys = x, []
        xmin, xmax = self.projection.lonmin, self.projection.lonmax
        for y in ys:
            # Ensure data is monotonic and falls within map bounds
            ix, iy = _enforce_bounds(*_standardize_latlon(x, y), xmin, xmax)
            iys.append(iy)
        x, ys = ix, iys

    # WARNING: For some functions, e.g. boxplot and violinplot, we *require*
    # cycle_changer is also applied so it can strip 'x' input.
    return func(self, x, *ys, *args, **kwargs)


def _interp_poles(y, Z):
    """Adds data points on the poles as the average of highest
    latitude data."""
    # Get means
    with np.errstate(all='ignore'):
        p1 = Z[0, :].mean()  # pole 1, make sure is not 0D DataArray!
        p2 = Z[-1, :].mean()  # pole 2
    if hasattr(p1, 'item'):
        p1 = np.asscalar(p1)  # happens with DataArrays
    if hasattr(p2, 'item'):
        p2 = np.asscalar(p2)
    # Concatenate
    ps = (-90, 90) if (y[0] < y[-1]) else (90, -90)
    Z1 = np.repeat(p1, Z.shape[1])[None, :]
    Z2 = np.repeat(p2, Z.shape[1])[None, :]
    y = ma.concatenate((ps[:1], y, ps[1:]))
    Z = ma.concatenate((Z1, Z, Z2), axis=0)
    return y, Z


def _standardize_latlon(x, y):
    """Ensures monotonic longitudes and makes `~numpy.ndarray` copies so the
    contents can be modified. Ignores 2D coordinate arrays."""
    # Sanitization and bail if 2D
    if x.ndim == 1:
        x = ma.array(x)
    if y.ndim == 1:
        y = ma.array(y)
    if x.ndim != 1 or all(x < x[0]):  # skip monotonic backwards data
        return x, y
    # Enforce monotonic longitudes
    lon1 = x[0]
    while True:
        filter_ = (x < lon1)
        if filter_.sum() == 0:
            break
        x[filter_] += 360
    return x, y


def _enforce_bounds(x, y, xmin, xmax):
    """Ensures data for basemap plots is restricted between the minimum and
    maximum longitude of the projection. Input is the ``x`` and ``y``
    coordinates. The ``y`` coordinates are rolled along the rightmost axis."""
    if x.ndim != 1:
        return x, y
    # Roll in same direction if some points on right-edge extend
    # more than 360 above min longitude; *they* should be on left side
    lonroll = np.where(x > xmin + 360)[0]  # tuple of ids
    if lonroll.size:  # non-empty
        roll = x.size - lonroll.min()
        x = np.roll(x, roll)
        y = np.roll(y, roll, axis=-1)
        x[:roll] -= 360  # make monotonic

    # Set NaN where data not in range xmin, xmax. Must be done
    # for regional smaller projections or get weird side-effects due
    # to having valid data way outside of the map boundaries
    y = y.copy()
    if x.size - 1 == y.shape[-1]:  # test western/eastern grid cell edges
        y[..., (x[1:] < xmin) | (x[:-1] > xmax)] = np.nan
    elif x.size == y.shape[-1]:  # test the centers and pad by one for safety
        where = np.where((x < xmin) | (x > xmax))[0]
        y[..., where[1:-1]] = np.nan
    return x, y


def standardize_2d(self, func, *args, order='C', globe=False, **kwargs):
    """
    Wraps %(methods)s, standardizes acceptable positional args and optionally
    modifies the x axis label, y axis label, title, and axis ticks if the
    a `~xarray.DataArray`, `~pandas.DataFrame`, or `~pandas.Series` is passed.

    Positional args are standardized as follows.

    * If *x* and *y* or *latitude* and *longitude* coordinates were not
      provided, and a `~pandas.DataFrame` or `~xarray.DataArray` is passed, we
      try to infer them from the metadata. Otherwise,
      ``np.arange(0, data.shape[0])`` and ``np.arange(0, data.shape[1])``
      are used.
    * For ``pcolor`` and ``pcolormesh``, coordinate *edges* are calculated
      if *centers* were provided. For all other methods, coordinate *centers*
      are calculated if *edges* were provided.

    For `~proplot.axes.GeoAxes` and `~proplot.axes.BasemapAxes`, the
    `globe` keyword arg is added, suitable for plotting datasets with global
    coverage. Passing ``globe=True`` does the following.

    1. "Interpolates" input data to the North and South poles.
    2. Makes meridional coverage "circular", i.e. the last longitude coordinate
       equals the first longitude coordinate plus 360\N{DEGREE SIGN}.

    For `~proplot.axes.BasemapAxes`, 1D longitude vectors are also cycled to
    fit within the map edges. For example, if the projection central longitude
    is 90\N{DEGREE SIGN}, the data is shifted so that it spans
    -90\N{DEGREE SIGN} to 270\N{DEGREE SIGN}.
    """
    # Sanitize input
    name = func.__name__
    _load_objects()
    if not args:
        return func(self, *args, **kwargs)
    elif len(args) > 4:
        raise ValueError(f'Too many arguments passed to {name}. Max is 4.')
    x, y = None, None
    if len(args) > 2:
        x, y, *args = args

    # Ensure DataArray, DataFrame or ndarray
    Zs = []
    for Z in args:
        Z = _atleast_array(Z)
        if Z.ndim != 2:
            raise ValueError(f'Z must be 2-dimensional, got shape {Z.shape}.')
        Zs.append(Z)
    if not all(Zs[0].shape == Z.shape for Z in Zs):
        raise ValueError(
            f'Zs must be same shape, got shapes {[Z.shape for Z in Zs]}.')

    # Retrieve coordinates
    if x is None and y is None:
        Z = Zs[0]
        if order == 'C':  # TODO: check order stuff works
            idx, idy = 1, 0
        else:
            idx, idy = 0, 1
        if isinstance(Z, ndarray):
            x = np.arange(Z.shape[idx])
            y = np.arange(Z.shape[idy])
        elif isinstance(Z, DataArray):  # DataArray
            x = Z.coords[Z.dims[idx]]
            y = Z.coords[Z.dims[idy]]
        else:  # DataFrame; never Series or Index because these are 1D
            x = Z.index
            y = Z.columns

    # Check coordinates
    x, y = _atleast_array(x), _atleast_array(y)
    if x.ndim != y.ndim:
        raise ValueError(
            f'x coordinates are {x.ndim}-dimensional, '
            f'but y coordinates are {y.ndim}-dimensional.')
    for s, array in zip(('x', 'y'), (x, y)):
        if array.ndim not in (1, 2):
            raise ValueError(
                f'{s} coordinates are {array.ndim}-dimensional, '
                f'but must be 1 or 2-dimensional.')

    # Auto formatting
    kw = {}
    xi, yi = None, None
    if not hasattr(self, 'projection'):
        # First handle string-type x and y-coordinates
        if _to_array(x).dtype == 'object':
            xi = np.arange(len(x))
            kw['xlocator'] = mticker.FixedLocator(xi)
            kw['xformatter'] = mticker.IndexFormatter(x)
            kw['xminorlocator'] = mticker.NullLocator()
        if _to_array(y).dtype == 'object':
            yi = np.arange(len(y))
            kw['ylocator'] = mticker.FixedLocator(yi)
            kw['yformatter'] = mticker.IndexFormatter(y)
            kw['yminorlocator'] = mticker.NullLocator()
        # Handle labels if 'autoformat' is on
        if self.figure._auto_format:
            for key, xy in zip(('xlabel', 'ylabel'), (x, y)):
                _, label = _auto_label(xy)
                if label:
                    kw[key] = label
                if len(xy) > 1 and all(isinstance(xy, Number)
                                       for xy in xy[:2]) and xy[1] < xy[0]:
                    kw[key[0] + 'reverse'] = True
    if xi is not None:
        x = xi
    if yi is not None:
        y = yi
    # Handle figure titles
    if self.figure._auto_format:
        _, colorbar_label = _auto_label(Zs[0], units=True)
        _, title = _auto_label(Zs[0], units=False)
        if title:
            kw['title'] = title
        if kw:
            self.format(**kw)

    # Enforce edges
    if name in ('pcolor', 'pcolormesh'):
        # Get centers or raise error. If 2D, don't raise error, but don't fix
        # either, because matplotlib pcolor just trims last column and row.
        xlen, ylen = x.shape[-1], y.shape[0]
        for Z in Zs:
            if Z.ndim != 2:
                raise ValueError(
                    f'Input arrays must be 2D, instead got shape {Z.shape}.')
            elif Z.shape[1] == xlen and Z.shape[0] == ylen:
                if all(z.ndim == 1 and z.size > 1
                       and z.dtype != 'object' for z in (x, y)):
                    x = edges(x)
                    y = edges(y)
                else:
                    if (x.ndim == 2 and x.shape[0] > 1 and x.shape[1] > 1
                            and x.dtype != 'object'):
                        x = edges2d(x)
                    if (y.ndim == 2 and y.shape[0] > 1 and y.shape[1] > 1
                            and y.dtype != 'object'):
                        y = edges2d(y)
            elif Z.shape[1] != xlen - 1 or Z.shape[0] != ylen - 1:
                raise ValueError(
                    f'Input shapes x {x.shape} and y {y.shape} must match '
                    f'Z centers {Z.shape} or '
                    f'Z borders {tuple(i+1 for i in Z.shape)}.')
        # Optionally re-order
        # TODO: Double check this
        if order == 'F':
            x, y = x.T, y.T  # in case they are 2-dimensional
            Zs = (Z.T for Z in Zs)
        elif order != 'C':
            raise ValueError(
                f'Invalid order {order!r}. Choose from '
                '"C" (row-major, default) and "F" (column-major).')

    # Enforce centers
    else:
        # Get centers given edges. If 2D, don't raise error, let matplotlib
        # raise error down the line.
        xlen, ylen = x.shape[-1], y.shape[0]
        for Z in Zs:
            if Z.ndim != 2:
                raise ValueError(
                    f'Input arrays must be 2D, instead got shape {Z.shape}.')
            elif Z.shape[1] == xlen - 1 and Z.shape[0] == ylen - 1:
                if all(z.ndim == 1 and z.size > 1
                        and z.dtype != 'object' for z in (x, y)):
                    x = (x[1:] + x[:-1]) / 2
                    y = (y[1:] + y[:-1]) / 2
                else:
                    if (x.ndim == 2 and x.shape[0] > 1 and x.shape[1] > 1
                            and x.dtype != 'object'):
                        x = 0.25 * (x[:-1, :-1] + x[:-1, 1:]
                                    + x[1:, :-1] + x[1:, 1:])
                    if (y.ndim == 2 and y.shape[0] > 1 and y.shape[1] > 1
                            and y.dtype != 'object'):
                        y = 0.25 * (y[:-1, :-1] + y[:-1, 1:]
                                    + y[1:, :-1] + y[1:, 1:])
            elif Z.shape[1] != xlen or Z.shape[0] != ylen:
                raise ValueError(
                    f'Input shapes x {x.shape} and y {y.shape} '
                    f'must match Z centers {Z.shape} '
                    f'or Z borders {tuple(i+1 for i in Z.shape)}.')
        # Optionally re-order
        # TODO: Double check this
        if order == 'F':
            x, y = x.T, y.T  # in case they are 2-dimensional
            Zs = (Z.T for Z in Zs)
        elif order != 'C':
            raise ValueError(
                f'Invalid order {order!r}. Choose from '
                '"C" (row-major, default) and "F" (column-major).')

    # Cartopy projection axes
    if (getattr(self, 'name', '') == 'geo'
            and isinstance(kwargs.get('transform', None), PlateCarree)):
        x, y = _standardize_latlon(x, y)
        ix, iZs = x, []
        for Z in Zs:
            if globe and x.ndim == 1 and y.ndim == 1:
                # Fix holes over poles by *interpolating* there
                y, Z = _interp_poles(y, Z)

                # Fix seams by ensuring circular coverage. Unlike basemap,
                # cartopy can plot across map edges.
                if (x[0] % 360) != ((x[-1] + 360) % 360):
                    ix = ma.concatenate((x, [x[0] + 360]))
                    Z = ma.concatenate((Z, Z[:, :1]), axis=1)
            iZs.append(Z)
        x, Zs = ix, iZs

    # Basemap projection axes
    elif getattr(self, 'name', '') == 'basemap' and kwargs.get('latlon', None):
        # Fix grid
        xmin, xmax = self.projection.lonmin, self.projection.lonmax
        x, y = _standardize_latlon(x, y)
        ix, iZs = x, []
        for Z in Zs:
            # Ensure data is within map bounds
            ix, Z = _enforce_bounds(x, Z, xmin, xmax)

            # Globe coverage fixes
            if globe and ix.ndim == 1 and y.ndim == 1:
                # Fix holes over poles by interpolating there (equivalent to
                # simple mean of highest/lowest latitude points)
                y, Z = _interp_poles(y, Z)

                # Fix seams at map boundary; 3 scenarios here:
                # Have edges (e.g. for pcolor), and they fit perfectly against
                # basemap seams. Does not augment size.
                if ix[0] == xmin and ix.size - 1 == Z.shape[1]:
                    pass  # do nothing
                # Have edges (e.g. for pcolor), and the projection edge is
                # in-between grid cell boundaries. Augments size by 1.
                elif ix.size - 1 == Z.shape[1]:  # just add grid cell
                    ix = ma.append(xmin, ix)
                    ix[-1] = xmin + 360
                    Z = ma.concatenate((Z[:, -1:], Z), axis=1)
                # Have centers (e.g. for contourf), and we need to interpolate
                # to left/right edges of the map boundary. Augments size by 2.
                elif ix.size == Z.shape[1]:
                    xi = np.array([ix[-1], ix[0] + 360])  # x
                    if xi[0] != xi[1]:
                        Zq = ma.concatenate((Z[:, -1:], Z[:, :1]), axis=1)
                        xq = xmin + 360
                        Zq = (Zq[:, :1] * (xi[1] - xq) + Zq[:, 1:]
                              * (xq - xi[0])) / (xi[1] - xi[0])
                        ix = ma.concatenate(([xmin], ix, [xmin + 360]))
                        Z = ma.concatenate((Zq, Z, Zq), axis=1)
                else:
                    raise ValueError(
                        'Unexpected shape of longitude/latitude/data arrays.')
            iZs.append(Z)
        x, Zs = ix, iZs

        # Convert to projection coordinates
        if x.ndim == 1 and y.ndim == 1:
            x, y = np.meshgrid(x, y)
        x, y = self.projection(x, y)
        kwargs['latlon'] = False

    # Finally return result
    # WARNING: Must apply default colorbar label *here* in case metadata
    # was stripped by globe=True.
    colorbar_kw = kwargs.pop('colorbar_kw', None) or {}
    colorbar_kw.setdefault('label', colorbar_label)
    return func(self, x, y, *Zs, colorbar_kw=colorbar_kw, **kwargs)


def _errorbar_values(data, idata, bardata=None, barrange=None, barstd=False):
    """Returns values that can be passed to the `~matplotlib.axes.Axes.errorbar`
    `xerr` and `yerr` keyword args."""
    if bardata is not None:
        err = np.array(bardata)
        if err.ndim == 1:
            err = err[:, None]
        if err.ndim != 2 or err.shape[0] != 2 \
                or err.shape[1] != idata.shape[-1]:
            raise ValueError(
                f'bardata must have shape (2, {idata.shape[-1]}), '
                f'but got {err.shape}.')
    elif barstd:
        err = np.array(idata) + np.std(
            data, axis=0)[None, :] * np.array(barrange)[:, None]
    else:
        err = np.percentile(data, barrange, axis=0)
    err = err - np.array(idata)
    err[0, :] *= -1  # array now represents error bar sizes
    return err


def add_errorbars(
        self, func, *args,
        medians=False, means=False,
        boxes=None, bars=None,
        boxdata=None, bardata=None,
        boxstd=False, barstd=False,
        boxmarker=True, boxmarkercolor='white',
        boxrange=(25, 75), barrange=(5, 95), boxcolor=None, barcolor=None,
        boxlw=None, barlw=None, capsize=None,
        boxzorder=3, barzorder=3,
        **kwargs):
    """
    Wraps %(methods)s, adds support for drawing error bars. Includes
    options for interpreting columns of data as ranges, representing the mean
    or median of each column with lines, points, or bars, and drawing error
    bars representing percentile ranges or standard deviation multiples for
    the data in each column.

    Parameters
    ----------
    *args
        The input data.
    bars : bool, optional
        Toggles *thin* error bars with optional "whiskers" (i.e. caps). Default
        is ``True`` when `means` is ``True``, `medians` is ``True``, or
        `bardata` is not ``None``.
    boxes : bool, optional
        Toggles *thick* boxplot-like error bars with a marker inside
        representing the mean or median. Default is ``True`` when `means` is
        ``True``, `medians` is ``True``, or `boxdata` is not ``None``.
    means : bool, optional
        Whether to plot the means of each column in the input data.
    medians : bool, optional
        Whether to plot the medians of each column in the input data.
    bardata, boxdata : 2xN ndarray, optional
        Arrays that manually specify the thin and thick error bar coordinates.
        The first row contains lower bounds, and the second row contains
        upper bounds. Columns correspond to points in the dataset.
    barstd, boxstd : bool, optional
        Whether `barrange` and `boxrange` refer to multiples of the standard
        deviation, or percentile ranges. Default is ``False``.
    barrange : (float, float), optional
        Percentile ranges or standard deviation multiples for drawing thin
        error bars. The defaults are ``(-3,3)`` (i.e. +/-3 standard deviations)
        when `barstd` is ``True``, and ``(0,100)`` (i.e. the full data range)
        when `barstd` is ``False``.
    boxrange : (float, float), optional
        Percentile ranges or standard deviation multiples for drawing thick
        error bars. The defaults are ``(-1,1)`` (i.e. +/-1 standard deviation)
        when `boxstd` is ``True``, and ``(25,75)`` (i.e. the middle 50th
        percentile) when `boxstd` is ``False``.
    barcolor, boxcolor : color-spec, optional
        Colors for the thick and thin error bars. Default is ``'k'``.
    barlw, boxlw : float, optional
        Line widths for the thin and thick error bars, in points. Default
        `barlw` is ``0.7`` and default `boxlw` is ``4*barlw``.
    boxmarker : bool, optional
        Whether to draw a small marker in the middle of the box denoting
        the mean or median position. Ignored if `boxes` is ``False``.
        Default is ``True``.
    boxmarkercolor : color-spec, optional
        Color for the `boxmarker` marker. Default is ``'w'``.
    capsize : float, optional
        The cap size for thin error bars, in points.
    barzorder, boxzorder : float, optional
        The "zorder" for the thin and thick error bars.
    lw, linewidth : float, optional
        If passed, this is used for the default `barlw`.
    edgecolor : float, optional
        If passed, this is used for the default `barcolor` and `boxcolor`.
    """
    name = func.__name__
    x, y, *args = args
    # Sensible defaults
    if boxdata is not None:
        bars = _notNone(bars, True)
    if bardata is not None:
        boxes = _notNone(boxes, True)
    if boxdata is not None or bardata is not None:
        # e.g. if boxdata passed but bardata not passed, use bars=False
        bars = _notNone(bars, False)
        boxes = _notNone(boxes, False)

    # Get means or medians for plotting
    iy = y
    if (means or medians):
        bars = _notNone(bars, True)
        boxes = _notNone(boxes, True)
        if y.ndim != 2:
            raise ValueError(
                f'Need 2D data array for means=True or medians=True, '
                f'got {y.ndim}D array.')
        if means:
            iy = np.mean(y, axis=0)
        elif medians:
            iy = np.percentile(y, 50, axis=0)

    # Call function, accounting for different signatures of plot and violinplot
    get = kwargs.pop if name == 'violinplot' else kwargs.get
    lw = _notNone(get('lw', None), get('linewidth', None), 0.7)
    get = kwargs.pop if name != 'bar' else kwargs.get
    edgecolor = _notNone(get('edgecolor', None), 'k')
    if name == 'violinplot':
        xy = (x, y)  # full data
    else:
        xy = (x, iy)  # just the stats
    obj = func(self, *xy, *args, **kwargs)
    if not boxes and not bars:
        return obj

    # Account for horizontal bar plots
    if 'vert' in kwargs:
        orientation = 'vertical' if kwargs['vert'] else 'horizontal'
    else:
        orientation = kwargs.get('orientation', 'vertical')
    if orientation == 'horizontal':
        axis = 'x'  # xerr
        xy = (iy, x)
    else:
        axis = 'y'  # yerr
        xy = (x, iy)

    # Defaults settings
    barlw = _notNone(barlw, lw)
    boxlw = _notNone(boxlw, 4 * barlw)
    capsize = _notNone(capsize, 3)
    barcolor = _notNone(barcolor, edgecolor)
    boxcolor = _notNone(boxcolor, edgecolor)

    # Draw boxes and bars
    if boxes:
        default = (-1, 1) if barstd else (25, 75)
        boxrange = _notNone(boxrange, default)
        err = _errorbar_values(y, iy, boxdata, boxrange, boxstd)
        if boxmarker:
            self.scatter(*xy, marker='o', color=boxmarkercolor,
                         s=boxlw, zorder=5)
        self.errorbar(*xy, **{
            axis + 'err': err, 'capsize': 0, 'zorder': boxzorder,
            'color': boxcolor, 'linestyle': 'none', 'linewidth': boxlw})
    if bars:  # now impossible to make thin bar width different from cap width!
        default = (-3, 3) if barstd else (0, 100)
        barrange = _notNone(barrange, default)
        err = _errorbar_values(y, iy, bardata, barrange, barstd)
        self.errorbar(*xy, **{
            axis + 'err': err, 'capsize': capsize, 'zorder': barzorder,
            'color': barcolor, 'linewidth': barlw, 'linestyle': 'none',
            'markeredgecolor': barcolor, 'markeredgewidth': barlw})
    return obj


def plot_wrapper(self, func, *args, cmap=None, values=None, **kwargs):
    """
    Wraps %(methods)s, draws a "colormap line" if the `cmap` argument was
    passed. "Colormap lines" change color as a function of the parametric
    coordinate `values` using the input colormap `cmap`.

    Parameters
    ----------
    *args : (y,), (x,y), or (x,y,fmt)
        Passed to `~matplotlib.axes.Axes.plot`.
    cmap, values : optional
        Passed to `~proplot.axes.Axes.parametric`.
    **kwargs
        `~matplotlib.lines.Line2D` properties.
    """
    if len(args) > 3:  # e.g. with fmt string
        raise ValueError(f'Expected 1-3 positional args, got {len(args)}.')
    if cmap is None:
        lines = func(self, *args, values=values, **kwargs)
    else:
        lines = self.parametric(*args, cmap=cmap, values=values, **kwargs)
    return lines


def scatter_wrapper(
        self, func, *args,
        s=None, size=None, markersize=None,
        c=None, color=None, markercolor=None,
        smin=None, smax=None,
        cmap=None, cmap_kw=None, vmin=None, vmax=None, norm=None, norm_kw=None,
        lw=None, linewidth=None, linewidths=None,
        markeredgewidth=None, markeredgewidths=None,
        edgecolor=None, edgecolors=None,
        markeredgecolor=None, markeredgecolors=None,
        **kwargs):
    """
    Wraps `~matplotlib.axes.Axes.scatter`, adds optional keyword args
    more consistent with the `~matplotlib.axes.Axes.plot` keywords.

    Parameters
    ----------
    s, size, markersize : float or list of float, optional
        Aliases for the marker size.
    smin, smax : float, optional
        Used to scale the `s` array. These are the minimum and maximum marker
        sizes. Defaults are the minimum and maximum of the `s` array.
    c, color, markercolor : color-spec or list thereof, or array, optional
        Aliases for the marker fill color. If just an array of values, the
        colors will be generated by passing the values through the `norm`
        normalizer and drawing from the `cmap` colormap.
    cmap : colormap-spec, optional
        The colormap specifer, passed to the `~proplot.styletools.Colormap`
        constructor.
    cmap_kw : dict-like, optional
        Passed to `~proplot.styletools.Colormap`.
    vmin, vmax : float, optional
        Used to generate a `norm` for scaling the `c` array. These are the
        values corresponding to the leftmost and rightmost colors in the
        colormap. Defaults are the minimum and maximum values of the `c` array.
    norm : normalizer spec, optional
        The colormap normalizer, passed to the `~proplot.styletools.Norm`
        constructor.
    norm_kw : dict, optional
        Passed to `~proplot.styletools.Norm`.
    lw, linewidth, linewidths, markeredgewidth, markeredgewidths : \
float or list thereof, optional
        Aliases for the marker edge width.
    edgecolors, markeredgecolor, markeredgecolors : \
color-spec or list thereof, optional
        Aliases for the marker edge color.
    **kwargs
        Passed to `~matplotlib.axes.Axes.scatter`.
    """
    # Manage input arguments
    # NOTE: Parse 1D must come before this
    nargs = len(args)
    if len(args) > 4:
        raise ValueError(f'Expected 1-4 positional args, got {nargs}.')
    args = list(args)
    if len(args) == 4:
        c = args.pop(1)
    if len(args) == 3:
        s = args.pop(0)

    # Format cmap and norm
    cmap_kw = cmap_kw or {}
    norm_kw = norm_kw or {}
    if cmap is not None:
        cmap = styletools.Colormap(cmap, **cmap_kw)
    if norm is not None:
        norm = styletools.Norm(norm, **norm_kw)

    # Apply some aliases for keyword arguments
    c = _notNone(c, color, markercolor, None,
                 names=('c', 'color', 'markercolor'))
    s = _notNone(s, size, markersize, None,
                 names=('s', 'size', 'markersize'))
    lw = _notNone(
        lw, linewidth, linewidths, markeredgewidth, markeredgewidths, None,
        names=(
            'lw', 'linewidth', 'linewidths',
            'markeredgewidth', 'markeredgewidths'
        ))
    ec = _notNone(
        edgecolor, edgecolors, markeredgecolor, markeredgecolors, None,
        names=(
            'edgecolor', 'edgecolors', 'markeredgecolor', 'markeredgecolors'
        ))

    # Scale s array
    if np.iterable(s):
        smin_true, smax_true = min(s), max(s)
        if smin is None:
            smin = smin_true
        if smax is None:
            smax = smax_true
        s = smin + (smax - smin) * (np.array(s) - smin_true) / \
            (smax_true - smin_true)
    return func(self, *args, c=c, s=s,
                cmap=cmap, vmin=vmin, vmax=vmax,
                norm=norm, linewidths=lw, edgecolors=ec,
                **kwargs)


def _fill_between_apply(self, func, *args,
                        negcolor='blue', poscolor='red', negpos=False,
                        **kwargs):
    """Parse args and call function."""
    # Allow common keyword usage
    x = 'y' if 'x' in func.__name__ else 'y'
    y = 'x' if x == 'y' else 'y'
    if x in kwargs:
        args = (kwargs.pop(x), *args)
    for y in (y + '1', y + '2'):
        if y in kwargs:
            args = (*args, kwargs.pop(y))
    if len(args) == 1:
        args = (np.arange(len(args[0])), *args)
    if len(args) == 2:
        if kwargs.get('stacked', False):
            args = (*args, 0)
        else:
            args = (args[0], 0, args[1])  # default behavior
    if len(args) != 3:
        raise ValueError(f'Expected 2-3 positional args, got {len(args)}.')
    if not negpos:
        obj = func(self, *args, **kwargs)
        return obj

    # Get zero points
    objs = []
    kwargs.setdefault('interpolate', True)
    y1, y2 = np.atleast_1d(
        args[-2]).squeeze(), np.atleast_1d(args[-1]).squeeze()
    if y1.ndim > 1 or y2.ndim > 1:
        raise ValueError(f'When "negpos" is True, y must be 1-dimensional.')
    if kwargs.get('where', None) is not None:
        raise ValueError(
            'When "negpos" is True, you cannot set the "where" keyword.')
    for i in range(2):
        kw = {**kwargs}
        kw.setdefault('color', negcolor if i == 0 else poscolor)
        where = (y2 < y1) if i == 0 else (y2 >= y1)
        obj = func(self, *args, where=where, **kw)
        objs.append(obj)
    return (*objs,)


def fill_between_wrapper(self, func, *args, **kwargs):
    """
    Wraps `~matplotlib.axes.Axes.fill_between`, also accessible via the
    `~proplot.axes.Axes.area` alias.

    Parameters
    ----------
    *args : (y1,), (x,y1), or (x,y1,y2)
        The *x* and *y* coordinates. If `x` is not provided, it will be
        inferred from `y1`. If `y1` and `y2` are provided, their shapes
        must be identical, and we fill between respective columns of these
        arrays.
    stacked : bool, optional
        If `y2` is ``None``, this indicates whether to "stack" successive
        columns of the `y1` array.
    negpos : bool, optional
        Whether to shade where `y2` is greater than `y1` with the color
        `poscolor`, and where `y1` is greater than `y2` with the color
        `negcolor`. For example, to shade positive values red and negtive blue,
        use ``ax.fill_between(x, 0, y)``.
    negcolor, poscolor : color-spec, optional
        Colors to use for the negative and positive values. Ignored if `negpos`
        is ``False``.
    where : ndarray, optional
        Boolean ndarray mask for points you want to shade. See `this example \
<https://matplotlib.org/3.1.0/gallery/pyplots/whats_new_98_4_fill_between.html#sphx-glr-gallery-pyplots-whats-new-98-4-fill-between-py>`__.
    **kwargs
        Passed to `~matplotlib.axes.Axes.fill_between`.
    """  # noqa
    return _fill_between_apply(self, func, *args, **kwargs)


def fill_betweenx_wrapper(self, func, *args, **kwargs):
    """Wraps %(methods)s, also accessible via the `~proplot.axes.Axes.areax`
    alias. Usage is same as `fill_between_wrapper`."""
    return _fill_between_apply(self, func, *args, **kwargs)


def hist_wrapper(self, func, x, bins=None, **kwargs):
    """Wraps %(methods)s, enforces that all arguments after `bins` are
    keyword-only and sets the default patch linewidth to ``0``."""
    kwargs.setdefault('linewidth', 0)
    return func(self, x, bins=bins, **kwargs)


def barh_wrapper(self, func, y=None, width=None,
                 height=0.8, left=None, **kwargs):
    """Wraps %(methods)s, usage is same as `bar_wrapper`."""
    kwargs.setdefault('orientation', 'horizontal')
    if y is None and width is None:
        raise ValueError(
            f'barh() requires at least 1 positional argument, got 0.')
    return self.bar(x=left, height=height, width=width, bottom=y, **kwargs)


def bar_wrapper(
        self, func, x=None, height=None, width=0.8, bottom=None, *, left=None,
        vert=None, orientation='vertical', stacked=False,
        lw=None, linewidth=0.7, edgecolor='k',
        **kwargs):
    """
    Wraps %(methods)s, permits bar stacking and bar grouping.

    Parameters
    ----------
    x, height, width, bottom : float or list of float, optional
        The dimensions of the bars. If the *x* coordinates are not provided,
        they are set to ``np.arange(0, len(height))``.
    orientation : {'vertical', 'horizontal'}, optional
        The orientation of the bars.
    vert : bool, optional
        Alternative to the `orientation` keyword arg. If ``False``, horizontal
        bars are drawn. This is for consistency with
        `~matplotlib.axes.Axes.boxplot` and `~matplotlib.axes.Axes.violinplot`.
    stacked : bool, optional
        Whether to stack columns of input data, or plot the bars side-by-side.
    edgecolor : color-spec, optional
        The edge color for the bar patches.
    lw, linewidth : float, optional
        The edge width for the bar patches.
    """
    # Barh converts y-->bottom, left-->x, width-->height, height-->width.
    # Convert back to (x, bottom, width, height) so we can pass stuff through
    # cycle_changer.
    # NOTE: You *must* do juggling of barh keyword order --> bar keyword order
    # --> barh keyword order, because horizontal hist passes arguments to bar
    # directly and will not use a 'barh' method with overridden argument order!
    if vert is not None:
        orientation = ('vertical' if vert else 'horizontal')
    if orientation == 'horizontal':
        x, bottom = bottom, x
        width, height = height, width

    # Parse args
    # TODO: Stacked feature is implemented in `cycle_changer`, but makes more
    # sense do document here; figure out way to move it here?
    if left is not None:
        _warn_proplot(
            f'The "left" keyword with bar() is deprecated. Use "x" instead.')
        x = left
    if x is None and height is None:
        raise ValueError(
            f'bar() requires at least 1 positional argument, got 0.')
    elif height is None:
        x, height = None, x

    # Call func
    # TODO: This *must* also be wrapped by cycle_changer, which ultimately
    # permutes back the x/bottom args for horizontal bars! Need to clean up.
    lw = _notNone(lw, linewidth, None, names=('lw', 'linewidth'))
    return func(self, x, height, width=width, bottom=bottom,
                linewidth=lw, edgecolor=edgecolor,
                stacked=stacked, orientation=orientation,
                **kwargs)


def boxplot_wrapper(
        self, func, *args,
        color='k', fill=True, fillcolor=None, fillalpha=0.7,
        lw=None, linewidth=0.7, orientation=None,
        marker=None, markersize=None,
        boxcolor=None, boxlw=None,
        capcolor=None, caplw=None,
        meancolor=None, meanlw=None,
        mediancolor=None, medianlw=None,
        whiskercolor=None, whiskerlw=None,
        fliercolor=None, flierlw=None,
        **kwargs):
    """
    Wraps %(methods)s, adds convenient keyword args.
    Fills the objects with a cycle color by default.

    Parameters
    ----------
    *args : 1D or 2D ndarray
        The data array.
    color : color-spec, optional
        The color of all objects.
    fill : bool, optional
        Whether to fill the box with a color.
    fillcolor : color-spec, optional
        The fill color for the boxes. Default is the next color cycler color.
    fillalpha : float, optional
        The opacity of the boxes. Default is ``1``.
    lw, linewidth : float, optional
        The linewidth of all objects.
    orientation : {None, 'horizontal', 'vertical'}, optional
        Alternative to the native `vert` keyword arg. Controls orientation.
    marker : marker-spec, optional
        Marker style for the 'fliers', i.e. outliers.
    markersize : float, optional
        Marker size for the 'fliers', i.e. outliers.
    boxcolor, capcolor, meancolor, mediancolor, whiskercolor : \
color-spec, optional
        The color of various boxplot components. These are shorthands so you
        don't have to pass e.g. a ``boxprops`` dictionary.
    boxlw, caplw, meanlw, medianlw, whiskerlw : float, optional
        The line width of various boxplot components. These are shorthands so
        you don't have to pass e.g. a ``boxprops`` dictionary.
    """
    # Call function
    if len(args) > 2:
        raise ValueError(f'Expected 1-2 positional args, got {len(args)}.')
    if orientation is not None:
        if orientation == 'horizontal':
            kwargs['vert'] = False
        elif orientation != 'vertical':
            raise ValueError(
                'Orientation must be "horizontal" or "vertical", '
                f'got {orientation!r}.')
    obj = func(self, *args, **kwargs)
    if not args:
        return obj

    # Modify results
    # TODO: Pass props keyword args instead? Maybe does not matter.
    lw = _notNone(lw, linewidth, None, names=('lw', 'linewidth'))
    if fillcolor is None:
        cycler = next(self._get_lines.prop_cycler)
        fillcolor = cycler.get('color', None)
    for key, icolor, ilw in (
        ('boxes', boxcolor, boxlw),
        ('caps', capcolor, caplw),
        ('whiskers', whiskercolor, whiskerlw),
        ('means', meancolor, meanlw),
        ('medians', mediancolor, medianlw),
        ('fliers', fliercolor, flierlw),
    ):
        if key not in obj:  # possible if not rendered
            continue
        artists = obj[key]
        ilw = _notNone(ilw, lw)
        icolor = _notNone(icolor, color)
        for artist in artists:
            if icolor is not None:
                artist.set_color(icolor)
                artist.set_markeredgecolor(icolor)
            if ilw is not None:
                artist.set_linewidth(ilw)
                artist.set_markeredgewidth(ilw)
            if key == 'boxes' and fill:
                patch = mpatches.PathPatch(
                    artist.get_path(), color=fillcolor,
                    alpha=fillalpha, linewidth=0)
                self.add_artist(patch)
            if key == 'fliers':
                if marker is not None:
                    artist.set_marker(marker)
                if markersize is not None:
                    artist.set_markersize(markersize)
    return obj


def violinplot_wrapper(
        self, func, *args,
        lw=None, linewidth=0.7, fillcolor=None, edgecolor='k',
        fillalpha=0.7, orientation=None,
        **kwargs):
    """
    Wraps %(methods)s, adds convenient keyword args.
    Makes the style shown in right plot of `this matplotlib example \
<https://matplotlib.org/3.1.0/gallery/statistics/customized_violin.html>`__
    the default. It is also no longer possible to show minima and maxima with
    whiskers, because this is redundant.

    Parameters
    ----------
    *args : 1D or 2D ndarray
        The data array.
    lw, linewidth : float, optional
        The linewidth of the line objects. Default is ``1``.
    edgecolor : color-spec, optional
        The edge color for the violin patches. Default is ``'k'``.
    fillcolor : color-spec, optional
        The violin plot fill color. Default is the next color cycler color.
    fillalpha : float, optional
        The opacity of the violins. Default is ``1``.
    orientation : {None, 'horizontal', 'vertical'}, optional
        Alternative to the native `vert` keyword arg. Controls orientation.
    boxrange, barrange : (float, float), optional
        Percentile ranges for the thick and thin central bars. The defaults
        are ``(25, 75)`` and ``(5, 95)``, respectively.
    """
    # Orientation and checks
    if len(args) > 2:
        raise ValueError(f'Expected 1-2 positional args, got {len(args)}.')
    if orientation is not None:
        if orientation == 'horizontal':
            kwargs['vert'] = False
        elif orientation != 'vertical':
            raise ValueError(
                'Orientation must be "horizontal" or "vertical", '
                f'got {orientation!r}.')

    # Sanitize input
    lw = _notNone(lw, linewidth, None, names=('lw', 'linewidth'))
    if kwargs.pop('showextrema', None):
        _warn_proplot(f'Ignoring showextrema=True.')
    if 'showmeans' in kwargs:
        kwargs.setdefault('means', kwargs.pop('showmeans'))
    if 'showmedians' in kwargs:
        kwargs.setdefault('medians', kwargs.pop('showmedians'))
    kwargs.setdefault('capsize', 0)
    obj = func(self, *args,
               showmeans=False, showmedians=False, showextrema=False,
               edgecolor=edgecolor, lw=lw, **kwargs)
    if not args:
        return obj

    # Modify body settings
    for artist in obj['bodies']:
        artist.set_alpha(fillalpha)
        artist.set_edgecolor(edgecolor)
        artist.set_linewidths(lw)
        if fillcolor is not None:
            artist.set_facecolor(fillcolor)
    return obj


def _get_transform(self, transform):
    """Translates user input transform. Also used in an axes method."""
    try:
        from cartopy.crs import CRS
    except ModuleNotFoundError:
        CRS = None
    cartopy = (getattr(self, 'name', '') == 'geo')
    if (isinstance(transform, mtransforms.Transform)
            or CRS and isinstance(transform, CRS)):
        return transform
    elif transform == 'figure':
        return self.figure.transFigure
    elif transform == 'axes':
        return self.transAxes
    elif transform == 'data':
        return PlateCarree() if cartopy else self.transData
    elif cartopy and transform == 'map':
        return self.transData
    else:
        raise ValueError(f'Unknown transform {transform!r}.')


def text_wrapper(
        self, func,
        x=0, y=0, text='', transform='data',
        fontfamily=None, fontname=None, fontsize=None, size=None,
        border=False, bordercolor='w', invert=False, lw=None, linewidth=2,
        **kwargs):
    """
    Wraps %(methods)s, and enables specifying `tranform` with a string name and
    adds feature for drawing borders around text.

    Parameters
    ----------
    x, y : float
        The *x* and *y* coordinates for the text.
    text : str
        The text string.
    transform : {'data', 'axes', 'figure'} or \
`~matplotlib.transforms.Transform`, optional
        The transform used to interpret `x` and `y`. Can be a
        `~matplotlib.transforms.Transform` object or a string representing the
        `~matplotlib.axes.Axes.transData`, `~matplotlib.axes.Axes.transAxes`,
        or `~matplotlib.figure.Figure.transFigure` transforms. Default is
        ``'data'``, i.e. the text is positioned in data coordinates.
    size, fontsize : float or str, optional
        The font size. If float, units are inches. If string, units are
        interpreted by `~proplot.utils.units`.
    fontname, fontfamily : str, optional
        Aliases for the ``fontfamily`` `~matplotlib.text.Text` property.
    border : bool, optional
        Whether to draw border around text.
    bordercolor : color-spec, optional
        The color of the border. Default is ``'w'``.
    invert : bool, optional
        If ``False``, ``'color'`` is used for the text and ``bordercolor``
        for the border. If ``True``, this is inverted.
    lw, linewidth : float, optional
        Ignored if `border` is ``False``. The width of the text border.

    Other parameters
    ----------------
    **kwargs
        Passed to `~matplotlib.text.Text` instantiator.
    """
    # Default transform by string name
    if not transform:
        transform = self.transData
    else:
        transform = _get_transform(self, transform)

    # More flexible keyword args and more helpful warning if invalid font
    # is specified
    fontname = _notNone(fontfamily, fontname, None,
                        names=('fontfamily', 'fontname'))
    if fontname is not None:
        if not isinstance(fontname, str) and np.iterable(
                fontname) and len(fontname) == 1:
            fontname = fontname[0]
        if fontname in styletools.fonts:
            kwargs['fontfamily'] = fontname
        else:
            _warn_proplot(
                f'Font {fontname!r} unavailable. Available fonts are '
                ', '.join(map(repr, styletools.fonts)) + '.')
    size = _notNone(fontsize, size, None, names=('fontsize', 'size'))
    if size is not None:
        kwargs['fontsize'] = units(size, 'pt')
    # text.color is ignored sometimes unless we apply this
    kwargs.setdefault('color', rc.get('text.color'))
    obj = func(self, x, y, text, transform=transform, **kwargs)

    # Optionally draw border around text
    if border:
        linewidth = lw or linewidth
        facecolor, bgcolor = kwargs['color'], bordercolor
        if invert:
            facecolor, bgcolor = bgcolor, facecolor
        kwargs = {'linewidth': linewidth,
                  'foreground': bgcolor, 'joinstyle': 'miter'}
        obj.update({
            'color': facecolor,
            'zorder': 100,
            'path_effects':
                [mpatheffects.Stroke(**kwargs), mpatheffects.Normal()]
        })
    return obj


def cycle_changer(
        self, func, *args,
        cycle=None, cycle_kw=None,
        markers=None, linestyles=None,
        label=None, labels=None, values=None,
        legend=None, legend_kw=None,
        colorbar=None, colorbar_kw=None,
        panel_kw=None,
        **kwargs):
    """
    Wraps methods that use the property cycler (%(methods)s),
    adds features for controlling colors in the property cycler and drawing
    legends or colorbars in one go.

    This wrapper also *standardizes acceptable input* -- these methods now all
    accept 2D arrays holding columns of data, and *x*-coordinates are always
    optional. Note this alters the behavior of `~matplotlib.axes.Axes.boxplot`
    and `~matplotlib.axes.Axes.violinplot`, which now compile statistics on
    *columns* of data instead of *rows*.

    Parameters
    ----------
    cycle : cycle-spec, optional
        The cycle specifer, passed to the `~proplot.styletools.Cycle`
        constructor. If the returned list of colors is unchanged from the
        current axes color cycler, the axes cycle will **not** be reset to the
        first position.
    cycle_kw : dict-like, optional
        Passed to `~proplot.styletools.Cycle`.
    label : float or str, optional
        The legend label to be used for this plotted element.
    labels, values : list of float or list of str, optional
        Used with 2D input arrays. The legend labels or colorbar coordinates
        for each column in the array. Can be numeric or string, and must match
        the number of columns in the 2D array.
    legend : bool, int, or str, optional
        If not ``None``, this is a location specifying where to draw an *inset*
        or *panel* legend from the resulting handle(s). If ``True``, the
        default location is used. Valid locations are described in
        `~proplot.axes.Axes.legend`.
    legend_kw : dict-like, optional
        Ignored if `legend` is ``None``. Extra keyword args for our call
        to `~proplot.axes.Axes.legend`.
    colorbar : bool, int, or str, optional
        If not ``None``, this is a location specifying where to draw an *inset*
        or *panel* colorbar from the resulting handle(s). If ``True``, the
        default location is used. Valid locations are described in
        `~proplot.axes.Axes.colorbar`.
    colorbar_kw : dict-like, optional
        Ignored if `colorbar` is ``None``. Extra keyword args for our call
        to `~proplot.axes.Axes.colorbar`.
    panel_kw : dict-like, optional
        Dictionary of keyword arguments passed to
        `~proplot.axes.Axes.panel`, if you are generating an
        on-the-fly panel.

    Other parameters
    ----------------
    *args, **kwargs
        Passed to the matplotlib plotting method.

    See also
    --------
    `~proplot.styletools.Cycle`, `~proplot.styletools.colors`

    Notes
    -----
    See the `matplotlib source \
<https://github.com/matplotlib/matplotlib/blob/master/lib/matplotlib/axes/_base.py>`_.
    The `set_prop_cycle` command modifies underlying
    `_get_lines` and `_get_patches_for_fill`.
    """
    # No mutable defaults
    cycle_kw = cycle_kw or {}
    legend_kw = legend_kw or {}
    colorbar_kw = colorbar_kw or {}
    panel_kw = panel_kw or {}

    # Test input
    # NOTE: Requires standardize_1d wrapper before reaching this. Also note
    # that the 'x' coordinates are sometimes ignored below.
    name = func.__name__
    if not args:
        return func(self, *args, **kwargs)
    barh = (name == 'bar' and kwargs.get('orientation', None) == 'horizontal')
    x, y, *args = args
    if len(args) >= 1 and 'fill_between' in name:
        ys = (y, args[0])
        args = args[1:]
    else:
        ys = (y,)
    is1d = (y.ndim == 1)

    # Determine and temporarily set cycler
    # NOTE: Axes cycle has no getter, only set_prop_cycle, which sets a
    # prop_cycler attribute on the hidden _get_lines and _get_patches_for_fill
    # objects. This is the only way to query current axes cycler! Should not
    # wrap set_prop_cycle because would get messy and fragile.
    # NOTE: The _get_lines cycler is an *itertools cycler*. Has no length, so
    # we must cycle over it with next(). We try calling next() the same number
    # of times as the length of user input cycle. If the input cycle *is* in
    # fact the same, below does not reset the color position, cycles us to
    # start!
    if cycle is not None or cycle_kw:
        # Get the new cycler
        cycle_args = () if cycle is None else (cycle,)
        if not is1d and y.shape[1] > 1:  # default samples count
            cycle_kw.setdefault('samples', y.shape[1])
        cycle = styletools.Cycle(*cycle_args, **cycle_kw)
        # Get the original property cycle
        # NOTE: Matplotlib saves itertools.cycle(cycler), not the original
        # cycler object, so we must build up the keys again.
        i = 0
        by_key = {}
        cycle_orig = self._get_lines.prop_cycler
        for i in range(len(cycle)):  # use the cycler object length as a guess
            prop = next(cycle_orig)
            for key, value in prop.items():
                if key not in by_key:
                    by_key[key] = {*()}  # set
                by_key[key].add(value)
        # Reset property cycler if it differs
        reset = ({*by_key} != {*cycle.by_key()})  # reset if keys are different
        if not reset:  # test individual entries
            for key, value in cycle.by_key().items():
                if by_key[key] != {*value}:
                    reset = True
                    break
        if reset:
            self.set_prop_cycle(cycle)

    # Custom property cycler additions
    # NOTE: By default matplotlib uses _get_patches_for_fill.get_next_color
    # for scatter properties! So we simultaneously iterate through the
    # _get_lines property cycler and apply them.
    apply = {*()}  # which keys to apply from property cycler
    if name == 'scatter':
        # Figure out which props should be updated
        keys = {*self._get_lines._prop_keys} - {'color', 'linestyle', 'dashes'}
        for key, prop in (
            ('markersize', 's'),
            ('linewidth', 'linewidths'),
            ('markeredgewidth', 'linewidths'),
            ('markeredgecolor', 'edgecolors'),
            ('alpha', 'alpha'),
            ('marker', 'marker'),
        ):
            prop = kwargs.get(prop, None)
            if key in keys and prop is None:
                apply.add(key)

    # Plot susccessive columns
    # WARNING: Most methods that accept 2D arrays use columns of data, but when
    # pandas DataFrame passed to hist, boxplot, or violinplot, rows of data
    # assumed! This is fixed in parse_1d by converting to values.
    objs = []
    ncols = 1
    label_leg = None  # for colorbar or legend
    labels = _notNone(values, labels, label, None,
                      names=('values', 'labels', 'label'))
    stacked = kwargs.pop('stacked', False)
    if name in ('pie', 'boxplot', 'violinplot'):
        if labels is not None:
            kwargs['labels'] = labels
    else:
        ncols = (1 if is1d else y.shape[1])
        if labels is None or isinstance(labels, str):
            labels = [labels] * ncols
    if name in ('bar',):
        # for bar plots; 0.8 is matplotlib default
        width = kwargs.pop('width', 0.8)
        kwargs['height' if barh else 'width'] = (
            width if stacked else width / ncols)
    for i in range(ncols):
        # Prop cycle properties
        kw = {**kwargs}  # copy
        if apply:
            props = next(self._get_lines.prop_cycler)
            for key in apply:
                value = props[key]
                if key in ('size', 'markersize'):
                    key = 's'
                elif key in ('linewidth', 'markeredgewidth'):  # translate
                    key = 'linewidths'
                elif key == 'markeredgecolor':
                    key = 'edgecolors'
                kw[key] = value
        # Get x coordinates
        ix, iy = x, ys[0]  # samples
        if name in ('pie',):
            kw['labels'] = _notNone(labels, ix)  # TODO: move to pie wrapper?
        if name in ('bar',):  # adjust
            if not stacked:
                ix = x + (i - ncols / 2 + 0.5) * width / ncols
            elif stacked and not is1d:
                key = 'x' if barh else 'bottom'
                # sum of empty slice will be zero
                kw[key] = _to_iloc(iy)[:, :i].sum(axis=1)
        # Get y coordinates and labels
        if name in ('pie', 'boxplot', 'violinplot'):
            iys = (iy,)  # only ever have one y value, cannot have legend labs
        else:
            # The coordinates
            if stacked and 'fill_between' in name:
                iys = tuple(iy if is1d else _to_iloc(
                    iy)[:, :j].sum(axis=1) for j in (i, i + 1))
            else:
                iys = tuple(iy if is1d else _to_iloc(iy)[:, i] for iy in ys)
            # Possible legend labels
            if len(labels) != ncols:
                raise ValueError(
                    f'Got {ncols} columns in data array, '
                    f'but {len(labels)} labels.')
            label = labels[i]
            values, label_leg = _auto_label(iy, axis=1)
            if label_leg and label is None:
                label = _to_array(values)[i]
            if label is not None:
                kw['label'] = label
        # Call with correct args
        xy = ()
        if barh:  # special, use kwargs only!
            kw.update({'bottom': ix, 'width': iys[0]})
            # must always be provided
            kw.setdefault('x', kwargs.get('bottom', 0))
        elif name in ('pie', 'hist', 'boxplot', 'violinplot'):
            xy = (*iys,)
        else:  # has x-coordinates, and maybe more than one y
            xy = (ix, *iys)
        obj = func(self, *xy, *args, **kw)
        # plot always returns list or tuple
        if isinstance(obj, (list, tuple)) and len(obj) == 1:
            obj = obj[0]
        objs.append(obj)

    # Add colorbar and/or legend
    if colorbar:
        # Add handles
        panel_kw.setdefault('mode', 'colorbar')
        loc = self._loc_translate(colorbar, **panel_kw)
        if not isinstance(loc, str):
            raise ValueError(
                f'Invalid on-the-fly location {loc!r}. '
                'Must be a preset location. See Axes.colorbar')
        if loc not in self._auto_colorbar:
            self._auto_colorbar[loc] = ([], {})
        self._auto_colorbar[loc][0].extend(objs)
        # Add keywords
        if loc != 'fill':
            colorbar_kw.setdefault('loc', loc)
        if label_leg:
            colorbar_kw.setdefault('label', label_leg)
        self._auto_colorbar[loc][1].update(colorbar_kw)
    if legend:
        # Add handles
        panel_kw.setdefault('mode', 'legend')
        loc = self._loc_translate(legend, **panel_kw)
        if not isinstance(loc, str):
            raise ValueError(
                f'Invalid on-the-fly location {loc!r}. '
                'Must be a preset location. See Axes.legend')
        if loc not in self._auto_legend:
            self._auto_legend[loc] = ([], {})
        self._auto_legend[loc][0].extend(objs)
        # Add keywords
        if loc != 'fill':
            legend_kw.setdefault('loc', loc)
        if label_leg:
            legend_kw.setdefault('label', label_leg)
        self._auto_legend[loc][1].update(legend_kw)

    # Return
    # WARNING: Make sure plot always returns tuple of objects, and bar always
    # returns singleton unless we have bulk drawn bar plots! Other matplotlib
    # methods call these internally!
    if name == 'plot':
        return (*objs,)  # always return tuple of objects
    elif name in ('boxplot', 'violinplot'):
        # always singleton, because these methods accept the whole 2D object
        return objs[0]
    else:
        return objs[0] if is1d else (*objs,)  # sensible default behavior


def cmap_changer(
        self, func, *args, cmap=None, cmap_kw=None,
        extend='neither', norm=None, norm_kw=None,
        N=None, levels=None, values=None, centers=None, vmin=None, vmax=None,
        locator=None, symmetric=False, locator_kw=None,
        edgefix=None, labels=False, labels_kw=None, fmt=None, precision=2,
        colorbar=False, colorbar_kw=None, panel_kw=None,
        lw=None, linewidth=None, linewidths=None,
        ls=None, linestyle=None, linestyles=None,
        color=None, colors=None, edgecolor=None, edgecolors=None,
        **kwargs):
    """
    Wraps methods that take a `cmap` argument (%(methods)s),
    adds several new keyword args and features.
    Uses the `~proplot.styletools.BinNorm` normalizer to bin data into
    discrete color levels (see notes).

    Parameters
    ----------
    cmap : colormap spec, optional
        The colormap specifer, passed to the `~proplot.styletools.Colormap`
        constructor.
    cmap_kw : dict-like, optional
        Passed to `~proplot.styletools.Colormap`.
    norm : normalizer spec, optional
        The colormap normalizer, used to warp data before passing it
        to `~proplot.styletools.BinNorm`. This is passed to the
        `~proplot.styletools.Norm` constructor.
    norm_kw : dict-like, optional
        Passed to `~proplot.styletools.Norm`.
    extend : {'neither', 'min', 'max', 'both'}, optional
        Where to assign unique colors to out-of-bounds data and draw
        "extensions" (triangles, by default) on the colorbar.
    levels, N : int or list of float, optional
        The number of level edges, or a list of level edges. If the former,
        `locator` is used to generate this many levels at "nice" intervals.
        Default is :rc:`image.levels`.

        Since this function also wraps `~matplotlib.axes.Axes.pcolor` and
        `~matplotlib.axes.Axes.pcolormesh`, this means they now
        accept the `levels` keyword arg. You can now discretize your
        colors in a ``pcolor`` plot just like with ``contourf``.
    values, centers : int or list of float, optional
        The number of level centers, or a list of level centers. If provided,
        levels are inferred using `~proplot.utils.edges`. This will override
        any `levels` input.
    vmin, vmax : float, optional
        Used to determine level locations if `levels` is an integer. Actual
        levels may not fall exactly on `vmin` and `vmax`, but the minimum
        level will be no smaller than `vmin` and the maximum level will be
        no larger than `vmax`.

        If `vmin` or `vmax` is not provided, the minimum and maximum data
        values are used.
    locator : locator-spec, optional
        The locator used to determine level locations if `levels` or `values`
        is an integer and `vmin` and `vmax` were not provided. Passed to the
        `~proplot.axistools.Locator` constructor. Default is
        `~matplotlib.ticker.MaxNLocator` with ``levels`` or ``values+1``
        integer levels.
    locator_kw : dict-like, optional
        Passed to `~proplot.axistools.Locator`.
    symmetric : bool, optional
        Toggle this to make automatically generated levels symmetric
        about zero.
    edgefix : bool, optional
        Whether to fix the the `white-lines-between-filled-contours \
<https://stackoverflow.com/q/8263769/4970632>`__
        and `white-lines-between-pcolor-rectangles \
<https://stackoverflow.com/q/27092991/4970632>`__
        issues. This slows down figure rendering by a bit. Default is
        :rc:`image.edgefix`.
    labels : bool, optional
        For `~matplotlib.axes.Axes.contour`, whether to add contour labels
        with `~matplotlib.axes.Axes.clabel`. For `~matplotlib.axes.Axes.pcolor`
        or `~matplotlib.axes.Axes.pcolormesh`, whether to add labels to the
        center of grid boxes. In the latter case, the text will be black
        when the luminance of the underlying grid box color is >50%%, and
        white otherwise (see the `~proplot.styletools` documentation).
    labels_kw : dict-like, optional
        Ignored if `labels` is ``False``. Extra keyword args for the labels.
        For `~matplotlib.axes.Axes.contour`, passed to
        `~matplotlib.axes.Axes.clabel`.  For `~matplotlib.axes.Axes.pcolor`
        or `~matplotlib.axes.Axes.pcolormesh`, passed to
        `~matplotlib.axes.Axes.text`.
    fmt : format-spec, optional
        Passed to the `~proplot.styletools.Norm` constructor, used to format
        number labels. You can also use the `precision` keyword arg.
    precision : int, optional
        Maximum number of decimal places for the number labels.
        Number labels are generated with the
        `~proplot.axistools.SimpleFormatter` formatter, which allows us to
        limit the precision.
    colorbar : bool, int, or str, optional
        If not ``None``, this is a location specifying where to draw an *inset*
        or *panel* colorbar from the resulting mappable. If ``True``, the
        default location is used. Valid locations are described in
        `~proplot.axes.Axes.colorbar`.
    colorbar_kw : dict-like, optional
        Ignored if `colorbar` is ``None``. Extra keyword args for our call
        to `~proplot.axes.Axes.colorbar`.
    panel_kw : dict-like, optional
        Dictionary of keyword arguments passed to
        `~proplot.axes.Axes.panel`, if you are generating an
        on-the-fly panel.

    Other parameters
    ----------------
    lw, linewidth, linewidths
        The width of `~matplotlib.axes.Axes.contour` lines and
        `~proplot.axes.Axes.parametric` lines. Also the width of lines
        *between* `~matplotlib.axes.Axes.pcolor` boxes,
        `~matplotlib.axes.Axes.pcolormesh` boxes, and
        `~matplotlib.axes.Axes.contourf` filled contours.
    ls, linestyle, linestyles
        As above, but for the line style.
    color, colors, edgecolor, edgecolors
        As above, but for the line color.
    *args, **kwargs
        Passed to the matplotlib plotting method.

    Notes
    -----
    The `~proplot.styletools.BinNorm` normalizer, used with all colormap
    plots, makes sure that your "levels" always span the full range of colors
    in the colormap, whether you are extending max, min, neither, or both. By
    default, when you select `extend` not ``'both'``, matplotlib seems to just
    cut off the most intense colors (reserved for coloring "out of bounds"
    data), even though they are not being used.

    This could also be done by limiting the number of colors in the colormap
    lookup table by selecting a smaller ``N`` (see
    `~matplotlib.colors.LinearSegmentedColormap`).  But I prefer the approach
    of always building colormaps with hi-res lookup tables, and leaving the job
    of normalizing data values to colormap locations to the
    `~matplotlib.colors.Normalize` object.

    See also
    --------
    `~proplot.styletools.Colormap`, `~proplot.styletools.Norm`,
    `~proplot.styletools.BinNorm`
    """
    # No mutable defaults
    cmap_kw = cmap_kw or {}
    norm_kw = norm_kw or {}
    locator_kw = locator_kw or {}
    labels_kw = labels_kw or {}
    colorbar_kw = colorbar_kw or {}
    panel_kw = panel_kw or {}

    # Parse args
    # Disable edgefix=True for certain keyword combos e.g. if user wants
    # white lines around their pcolor mesh.
    name = func.__name__
    if not args:
        return func(self, *args, **kwargs)
    vmin = _notNone(
        vmin, norm_kw.pop('vmin', None), None,
        names=('vmin', 'norm_kw={"vmin":value}'))
    vmax = _notNone(
        vmax, norm_kw.pop('vmax', None), None,
        names=('vmax', 'norm_kw={"vmax":value}'))
    levels = _notNone(
        N, levels, norm_kw.pop('levels', None), rc['image.levels'],
        names=('N', 'levels', 'norm_kw={"levels":value}'))
    values = _notNone(
        values, centers, None,
        names=('values', 'centers'))
    colors = _notNone(
        color, colors, edgecolor, edgecolors, None,
        names=('color', 'colors', 'edgecolor', 'edgecolors'))
    linewidths = _notNone(
        lw, linewidth, linewidths, None,
        names=('lw', 'linewidth', 'linewidths'))
    linestyles = _notNone(
        ls, linestyle, linestyles, None,
        names=('ls', 'linestyle', 'linestyles'))
    style_kw = STYLE_ARGS_TRANSLATE.get(name, {})
    edgefix = _notNone(edgefix, rc['image.edgefix'])
    for key, value in (
            ('colors', colors),
            ('linewidths', linewidths),
            ('linestyles', linestyles)):
        if value is None:
            continue
        elif 'contourf' in name:  # special case, we re-draw our own contours
            continue
        if key in style_kw:
            edgefix = False  # override!
            kwargs[style_kw[key]] = value
        else:
            raise ValueError(
                f'Unknown keyword arg {key!r} for function {name!r}.')
    # Check input
    for key, val in (('levels', levels), ('values', values)):
        if not np.iterable(val):
            continue
        if 'contour' in name and 'contourf' not in name:
            continue
        if len(val) < 2 or any(np.diff(val) <= 0):
            raise ValueError(
                f'{key!r} must be monotonically increasing and '
                f'at least length 2, got {val}.')

    # Get level edges from level centers
    if values is not None:
        if isinstance(values, Number):
            levels = values + 1
        elif np.iterable(values):
            # Try to generate levels such that a LinearSegmentedNorm will
            # place values ticks at the center of each colorbar level.
            # utile.edges works only for evenly spaced values arrays.
            # We solve for: (x1 + x2)/2 = y --> x2 = 2*y - x1
            # with arbitrary starting point x1.
            if norm is None or norm in ('segments', 'segmented'):
                levels = [values[0] - (values[1] - values[0]) / 2]
                for i, val in enumerate(values):
                    levels.append(2 * val - levels[-1])
                if any(np.diff(levels) <= 0):  # algorithm failed
                    levels = edges(values)
            # Generate levels by finding in-between points in the
            # normalized numeric space
            else:
                inorm = styletools.Norm(norm, **norm_kw)
                levels = inorm.inverse(edges(inorm(values)))
            if name in ('parametric',):
                kwargs['values'] = values
        else:
            raise ValueError(
                f'Unexpected input values={values!r}. '
                'Must be integer or list of numbers.')

    # Input colormap, for methods that accept a colormap and normalizer
    # contour, tricontour, i.e. not a method where cmap is optional
    if not ('contour' in name and 'contourf' not in name):
        cmap = _notNone(cmap, rc['image.cmap'])
    if cmap is not None:
        # Get colormap object
        cmap = styletools.Colormap(cmap, **cmap_kw)
        cyclic = getattr(cmap, '_cyclic', False)
        if cyclic and extend != 'neither':
            _warn_proplot(
                f'Cyclic colormap requires extend="neither". '
                'Overriding user input extend={extend!r}.')
            extend = 'neither'
        kwargs['cmap'] = cmap

        # Get default normalizer
        # Only use LinearSegmentedNorm if necessary, because it is slow
        if name not in ('hexbin',):
            if norm is None:
                if not np.iterable(levels) or len(levels) == 1:
                    norm = 'linear'
                else:
                    diff = np.diff(levels)
                    eps = diff.mean() / 1e3
                    if (np.abs(np.diff(diff)) >= eps).any():
                        norm = 'segmented'
                        norm_kw.setdefault('levels', levels)
                    else:
                        norm = 'linear'
            elif norm in ('segments', 'segmented'):
                norm_kw.setdefault('levels', levels)
            norm = styletools.Norm(norm, **norm_kw)

    # Get default levels
    # TODO: Add kernel density plot to hexbin!
    if isinstance(levels, Number):
        # Cannot infer counts a priori, so do nothing
        if name in ('hexbin',):
            levels = None
        # Use the locator to determine levels
        # Mostly copied from the hidden contour.ContourSet._autolev
        else:
            # Get the locator
            N = levels
            if locator is not None:
                locator = axistools.Locator(locator, **locator_kw)
            elif isinstance(norm, mcolors.LogNorm):
                locator = mticker.LogLocator(**locator_kw)
            elif isinstance(norm, getattr(mcolors, 'SymLogNorm', type(None))):
                locator = mticker.SymmetricalLogLocator(**locator_kw)
            else:
                locator_kw.setdefault('symmetric', symmetric)
                locator = mticker.MaxNLocator(N, min_n_ticks=1, **locator_kw)
            # Get locations
            automin = (vmin is None)
            automax = (vmax is None)
            if automin or automax:
                Z = ma.masked_invalid(args[-1], copy=False)
                if automin:
                    vmin = float(Z.min())
                if automax:
                    vmax = float(Z.max())
                if vmin == vmax or ma.is_masked(vmin) or ma.is_masked(vmax):
                    vmin, vmax = 0, 1
            try:
                levels = locator.tick_values(vmin, vmax)
            except RuntimeError:
                levels = np.linspace(vmin, vmax, N)  # TODO: orig used N+1
            # Trim excess levels the locator may have supplied
            if not locator_kw.get('symmetric', None):
                i0, i1 = 0, len(levels)  # defaults
                under, = np.where(levels < vmin)
                if len(under):
                    i0 = under[-1]
                    if not automin or extend in ('min', 'both'):
                        i0 += 1  # permit out-of-bounds data
                over, = np.where(levels > vmax)
                if len(over):
                    i1 = over[0] + 1 if len(over) else len(levels)
                    if not automax or extend in ('max', 'both'):
                        i1 -= 1  # permit out-of-bounds data
                if i1 - i0 < 3:
                    i0, i1 = 0, len(levels)  # revert
                levels = levels[i0:i1]
            # Special consideration if not enough levels
            # how many times more levels did we want than what we got?
            nn = N // len(levels)
            if nn >= 2:
                olevels = norm(levels)
                nlevels = []
                for i in range(len(levels) - 1):
                    l1, l2 = olevels[i], olevels[i + 1]
                    nlevels.extend(np.linspace(l1, l2, nn + 1)[:-1])
                nlevels.append(olevels[-1])
                levels = norm.inverse(nlevels)

    # Norm settings
    # Generate BinNorm and update child norm object with vmin/vmax from levels
    # This is important for the colorbar setting tick locations properly!
    if norm is not None:
        if levels is not None:
            norm.vmin, norm.vmax = min(levels), max(levels)
        if levels is not None:
            bin_kw = {'extend': extend}
            if cyclic:
                bin_kw.update({'step': 0.5, 'extend': 'both'})
            norm = styletools.BinNorm(norm=norm, levels=levels, **bin_kw)
        kwargs['norm'] = norm

    # Call function
    if 'contour' in name:  # contour, contourf, tricontour, tricontourf
        kwargs.update({'levels': levels, 'extend': extend})
    obj = func(self, *args, **kwargs)
    obj.extend = extend  # for colorbar to determine 'extend' property
    if values is not None:
        obj.values = values  # preferred tick locations
    if levels is not None:
        obj.levels = levels  # for colorbar to determine tick locations
    if locator is not None and not isinstance(locator, mticker.MaxNLocator):
        obj.locator = locator  # for colorbar to determine tick locations

    # Call again for contourf plots with edges
    if 'contourf' in name and (linewidths is not None or colors is not None
                               or linestyles is not None):
        colors = _notNone(colors, 'k')
        cobj = self.contour(*args, levels=levels, linewidths=linewidths,
                            linestyles=linestyles, colors=colors)

    # Apply labels
    # TODO: Add quiverkey to this!
    if labels:
        # Formatting for labels
        # Respect if 'fmt' was passed in labels_kw instead of as a main
        # argument
        fmt = _notNone(labels_kw.pop('fmt', None), fmt, 'simple')
        fmt = axistools.Formatter(fmt, precision=precision)
        # Use clabel method
        if 'contour' in name:
            if 'contourf' in name:
                lums = [styletools.to_xyz(cmap(norm(level)), 'hcl')[
                    2] for level in levels]
                colors = ['w' if lum < 50 else 'k' for lum in lums]
                cobj = self.contour(*args, levels=levels, linewidths=0)
            else:
                cobj = obj
                colors = None
            text_kw = {}
            for key in (
                    *labels_kw,):  # allow dict to change size during iteration
                if key not in (
                    'levels', 'fontsize', 'colors', 'inline', 'inline_spacing',
                    'manual', 'rightside_up', 'use_clabeltext',
                ):
                    text_kw[key] = labels_kw.pop(key)
            labels_kw.setdefault('colors', colors)
            labels_kw.setdefault('inline_spacing', 3)
            labels_kw.setdefault('fontsize', rc['small'])
            labs = self.clabel(cobj, fmt=fmt, **labels_kw)
            for lab in labs:
                lab.update(text_kw)
        # Label each box manually
        # See: https://stackoverflow.com/a/20998634/4970632
        elif 'pcolor' in name:
            # populates the _facecolors attribute, initially filled with just a
            # single color
            obj.update_scalarmappable()
            labels_kw_ = {'size': rc['small'], 'ha': 'center', 'va': 'center'}
            labels_kw_.update(labels_kw)
            array = obj.get_array()
            paths = obj.get_paths()
            colors = np.asarray(obj.get_facecolors())
            edgecolors = np.asarray(obj.get_edgecolors())
            if len(colors) == 1:  # weird flex but okay
                colors = np.repeat(colors, len(array), axis=0)
            if len(edgecolors) == 1:
                edgecolors = np.repeat(edgecolors, len(array), axis=0)
            for i, (color, path, num) in enumerate(zip(colors, paths, array)):
                if not np.isfinite(num):
                    edgecolors[i, :] = 0
                    continue
                bbox = path.get_extents()
                x = (bbox.xmin + bbox.xmax) / 2
                y = (bbox.ymin + bbox.ymax) / 2
                if 'color' not in labels_kw:
                    _, _, lum = styletools.to_xyz(color, 'hcl')
                    if lum < 50:
                        color = 'w'
                    else:
                        color = 'k'
                    labels_kw_['color'] = color
                self.text(x, y, fmt(num), **labels_kw_)
            obj.set_edgecolors(edgecolors)
        else:
            raise RuntimeError(f'Not possible to add labels to {name!r} plot.')

    # Fix white lines between filled contours/mesh, allow user to override!
    # 0.4 points is thick enough to hide lines but thin enough to not
    # add "dots" in corner of pcolor plots
    # *Never* use this when colormap has opacity
    # See: https://stackoverflow.com/q/15003353/4970632
    if 'pcolor' in name or 'contourf' in name:
        cmap = obj.get_cmap()
        if not cmap._isinit:
            cmap._init()
        if edgefix and all(cmap._lut[:-1, 3] == 1):
            if 'pcolor' in name:  # 'pcolor', 'pcolormesh', 'tripcolor'
                obj.set_edgecolor('face')
                obj.set_linewidth(0.4)
            elif 'contourf' in name:  # 'contourf', 'tricontourf'
                for contour in obj.collections:
                    contour.set_edgecolor('face')
                    contour.set_linewidth(0.4)
                    contour.set_linestyle('-')

    # Add colorbar
    if colorbar:
        panel_kw.setdefault('mode', 'colorbar')
        loc = self._loc_translate(colorbar, **panel_kw)
        if not isinstance(loc, str):
            raise ValueError(
                f'Invalid on-the-fly location {loc!r}. '
                f'Must be a preset location. See Axes.colorbar.')
        if 'label' not in colorbar_kw and self.figure._auto_format:
            _, label = _auto_label(args[-1])  # last one is data, we assume
            if label:
                colorbar_kw.setdefault('label', label)
        if name in ('parametric',) and values is not None:
            colorbar_kw.setdefault('values', values)
        if loc != 'fill':
            colorbar_kw.setdefault('loc', loc)
        self.colorbar(obj, **colorbar_kw)
    return obj


def legend_wrapper(
        self, handles=None, labels=None, ncol=None, ncols=None,
        center=None, order='C', loc=None, label=None, title=None,
        fontsize=None, fontweight=None, fontcolor=None,
        color=None, marker=None, lw=None, linewidth=None,
        dashes=None, linestyle=None, markersize=None, frameon=None, frame=None,
        **kwargs):
    """
    Wraps `~proplot.axes.Axes` `~proplot.axes.Axes.legend` and
    `~proplot.subplots.Figure` `~proplot.subplots.Figure.legend`, adds some
    handy features.

    Parameters
    ----------
    handles : list of `~matplotlib.artist.Artist`, optional
        List of artists instances, or list of lists of artist instances (see
        the `center` keyword). If ``None``, the artists are retrieved with
        `~matplotlib.axes.Axes.get_legend_handles_labels`.
    labels : list of str, optional
        Matching list of string labels, or list of lists of string labels (see
        the `center` keywod). If ``None``, the labels are retrieved by calling
        `~matplotlib.artist.Artist.get_label` on each
        `~matplotlib.artist.Artist` in `handles`.
    ncol, ncols : int, optional
        The number of columns. `ncols` is an alias, added
        for consistency with `~matplotlib.pyplot.subplots`.
    order : {'C', 'F'}, optional
        Whether legend handles are drawn in row-major (``'C'``) or column-major
        (``'F'``) order. Analagous to `numpy.array` ordering. For some reason
        ``'F'`` was the original matplotlib default. Default is ``'C'``.
    center : bool, optional
        Whether to center each legend row individually. If ``True``, we
        actually draw successive single-row legends stacked on top of each
        other.

        If ``None``, we infer this setting from `handles`. Default is ``True``
        if `handles` is a list of lists; each sublist is used as a *row*
        in the legend. Otherwise, default is ``False``.
    loc : int or str, optional
        The legend location. The following location keys are valid.

        ==================  ================================================
        Location            Valid keys
        ==================  ================================================
        "best" possible     ``0``, ``'best'``, ``'b'``, ``'i'``, ``'inset'``
        upper right         ``1``, ``'upper right'``, ``'ur'``
        upper left          ``2``, ``'upper left'``, ``'ul'``
        lower left          ``3``, ``'lower left'``, ``'ll'``
        lower right         ``4``, ``'lower right'``, ``'lr'``
        center left         ``5``, ``'center left'``, ``'cl'``
        center right        ``6``, ``'center right'``, ``'cr'``
        lower center        ``7``, ``'lower center'``, ``'lc'``
        upper center        ``8``, ``'upper center'``, ``'uc'``
        center              ``9``, ``'center'``, ``'c'``
        ==================  ================================================

    label, title : str, optional
        The legend title. The `label` keyword is also accepted, for consistency
        with `colorbar`.
    fontsize, fontweight, fontcolor : optional
        The font size, weight, and color for legend text.
    color, lw, linewidth, marker, linestyle, dashes, markersize : \
property-spec, optional
        Properties used to override the legend handles. For example, if you
        want a legend that describes variations in line style ignoring
        variations in color, you might want to use ``color='k'``. For now this
        does not include `facecolor`, `edgecolor`, and `alpha`, because
        `~matplotlib.axes.Axes.legend` uses these keyword args to modify the
        frame properties.

    Other parameters
    ----------------
    **kwargs
        Passed to `~matplotlib.axes.Axes.legend`.
    """
    # First get legend settings and interpret kwargs.
    if order not in ('F', 'C'):
        raise ValueError(
            f'Invalid order {order!r}. Choose from '
            '"C" (row-major, default) and "F" (column-major).')
    # May still be None, wait till later
    ncol = _notNone(ncols, ncol, None, names=('ncols', 'ncol'))
    title = _notNone(label, title, None, names=('label', 'title'))
    frameon = _notNone(
        frame, frameon, rc['legend.frameon'], names=('frame', 'frameon'))
    if title is not None:
        kwargs['title'] = title
    if frameon is not None:
        kwargs['frameon'] = frameon
    if fontsize is not None:
        kwargs['fontsize'] = fontsize
    # Text properties, some of which have to be set after-the-fact
    kw_text = {}
    if fontcolor is not None:
        kw_text['color'] = fontcolor
    if fontweight is not None:
        kw_text['weight'] = fontweight

    # Automatically get labels and handles
    # TODO: Use legend._parse_legend_args instead? This covers functionality
    # just fine, _parse_legend_args seems overkill.
    if handles is None:
        if self._filled:
            raise ValueError(
                'You must pass a handles list for panel axes '
                '"filled" with a legend.')
        else:
            # ignores artists with labels '_nolegend_'
            handles, labels_default = self.get_legend_handles_labels()
            if labels is None:
                labels = labels_default
            if not handles:
                raise ValueError(
                    'No labeled artists found. To generate a legend without '
                    'providing the artists explicitly, pass label="label" in '
                    'your plotting commands.')
    if not np.iterable(handles):  # e.g. a mappable object
        handles = [handles]
    if labels is not None and (not np.iterable(
            labels) or isinstance(labels, str)):
        labels = [labels]

    # Legend entry for colormap or scatterplot object
    # TODO: Idea is we pass a scatter plot or contourf or whatever, and legend
    # is generating by drawing patch rectangles or markers with different
    # colors.
    if any(not hasattr(handle, 'get_facecolor') and hasattr(handle, 'get_cmap')
           for handle in handles) and len(handles) > 1:
        raise ValueError(
            f'Handles must be objects with get_facecolor attributes or '
            'a single mappable object from which we can draw colors.')

    # Build pairs of handles and labels
    # This allows alternative workflow where user specifies labels when
    # creating the legend.
    pairs = []
    list_of_lists = (not hasattr(handles[0], 'get_label'))  # e.g. BarContainer
    if labels is None:
        for handle in handles:
            if list_of_lists:
                ipairs = []
                for ihandle in handle:
                    if not hasattr(ihandle, 'get_label'):
                        raise ValueError(
                            f'Object {ihandle} must have "get_label" method.')
                    ipairs.append((ihandle, ihandle.get_label()))
                pairs.append(ipairs)
            else:
                if not hasattr(handle, 'get_label'):
                    raise ValueError(
                        f'Object {handle} must have "get_label" method.')
                pairs.append((handle, handle.get_label()))
    else:
        if len(labels) != len(handles):
            raise ValueError(
                f'Got {len(labels)} labels, but {len(handles)} handles.')
        for label, handle in zip(labels, handles):
            if list_of_lists:
                ipairs = []
                if not np.iterable(label) or isinstance(label, str):
                    raise ValueError(
                        f'Got list of lists of handles, but list of labels.')
                elif len(label) != len(handle):
                    raise ValueError(
                        f'Got {len(label)} labels in sublist, '
                        f'but {len(handle)} handles.')
                for ilabel, ihandle in zip(label, handle):
                    ipairs.append((ihandle, ilabel))
                pairs.append(ipairs)
            else:
                if not isinstance(label, str) and np.iterable(label):
                    raise ValueError(
                        f'Got list of lists of labels, but list of handles.')
                pairs.append((handle, label))

    # Manage pairs in context of 'center' option
    if center is None:  # automatically guess
        center = list_of_lists
    elif center and list_of_lists and ncol is not None:
        _warn_proplot(
            'Detected list of *lists* of legend handles. '
            'Ignoring user input property "ncol".')
    elif not center and list_of_lists:  # standardize format based on input
        list_of_lists = False  # no longer is list of lists
        pairs = [pair for ipairs in pairs for pair in ipairs]
    elif center and not list_of_lists:
        list_of_lists = True
        ncol = _notNone(ncol, 3)
        pairs = [pairs[i * ncol:(i + 1) * ncol]
                 for i in range(len(pairs))]  # to list of iterables
    if list_of_lists:  # remove empty lists, pops up in some examples
        pairs = [ipairs for ipairs in pairs if ipairs]

    # Now draw legend(s)
    legs = []
    width, height = self.get_size_inches()
    # Individual legend
    if not center:
        # Change order
        # See: https://stackoverflow.com/q/10101141/4970632
        # Example: If 5 columns, but final row length 3, columns 0-2 have
        # N rows but 3-4 have N-1 rows.
        ncol = _notNone(ncol, 3)
        if order == 'C':
            fpairs = []
            split = [pairs[i * ncol:(i + 1) * ncol]  # split into rows
                     for i in range(len(pairs) // ncol + 1)]
            # Max possible row count, and columns in final row
            nrowsmax, nfinalrow = len(split), len(split[-1])
            nrows = [nrowsmax] * nfinalrow + \
                [nrowsmax - 1] * (ncol - nfinalrow)
            for col, nrow in enumerate(nrows):  # iterate through cols
                fpairs.extend(split[row][col] for row in range(nrow))
            pairs = fpairs
        # Make legend object
        leg = mlegend.Legend(self, *zip(*pairs), ncol=ncol, loc=loc, **kwargs)
        legs = [leg]
    # Legend with centered rows, accomplished by drawing separate legends for
    # each row. The label spacing/border spacing will be exactly replicated.
    else:
        # Message when overriding some properties
        overridden = []
        kwargs.pop('frameon', None)  # then add back later!
        for override in ('bbox_transform', 'bbox_to_anchor'):
            prop = kwargs.pop(override, None)
            if prop is not None:
                overridden.append(override)
        if overridden:
            _warn_proplot(f'For centered-row legends, must override '
                          'user input properties '
                          ', '.join(map(repr, overridden)) + '.')
        # Determine space we want sub-legend to occupy as fraction of height
        # NOTE: Empirical testing shows spacing fudge factor necessary to
        # exactly replicate the spacing of standard aligned legends.
        fontsize = kwargs.get('fontsize', None) or rc['legend.fontsize']
        spacing = kwargs.get('labelspacing', None) or rc['legend.labelspacing']
        interval = 1 / len(pairs)  # split up axes
        interval = (((1 + spacing * 0.85) * fontsize) / 72) / height
        # Iterate and draw
        # NOTE: We confine possible bounding box in *y*-direction, but do not
        # confine it in *x*-direction. Matplotlib will automatically move
        # left-to-right if you request this.
        ymin, ymax = None, None
        if order == 'F':
            raise NotImplementedError(
                f'When center=True, ProPlot vertically stacks successive '
                'single-row legends. Column-major (order="F") ordering '
                'is un-supported.')
        loc = _notNone(loc, 'upper center')
        if not isinstance(loc, str):
            raise ValueError(
                f'Invalid location {loc!r} for legend with center=True. '
                'Must be a location *string*.')
        elif loc == 'best':
            _warn_proplot(
                'For centered-row legends, cannot use "best" location. '
                'Defaulting to "upper center".')
        for i, ipairs in enumerate(pairs):
            if i == 1:
                kwargs.pop('title', None)
            if i >= 1 and title is not None:
                i += 1  # extra space!
            # Legend position
            if 'upper' in loc:
                y1 = 1 - (i + 1) * interval
                y2 = 1 - i * interval
            elif 'lower' in loc:
                y1 = (len(pairs) + i - 2) * interval
                y2 = (len(pairs) + i - 1) * interval
            else:  # center
                y1 = 0.5 + interval * len(pairs) / 2 - (i + 1) * interval
                y2 = 0.5 + interval * len(pairs) / 2 - i * interval
            ymin = min(y1, _notNone(ymin, y1))
            ymax = max(y2, _notNone(ymax, y2))
            # Draw legend
            bbox = mtransforms.Bbox([[0, y1], [1, y2]])
            leg = mlegend.Legend(
                self, *zip(*ipairs), loc=loc, ncol=len(ipairs),
                bbox_transform=self.transAxes, bbox_to_anchor=bbox,
                frameon=False, **kwargs)
            legs.append(leg)

    # Add legends manually so matplotlib does not remove old ones
    # Also apply override settings
    kw_handle = {}
    outline = rc.fill({
        'linewidth': 'axes.linewidth',
        'edgecolor': 'axes.edgecolor',
        'facecolor': 'axes.facecolor',
        'alpha': 'legend.framealpha',
    }, cache=False)
    for key in (*outline,):
        if key != 'linewidth':
            if kwargs.get(key, None):
                outline.pop(key, None)
    for key, value in (
        ('color', color),
        ('marker', marker),
        ('linewidth', lw),
        ('linewidth', linewidth),
        ('markersize', markersize),
        ('linestyle', linestyle),
        ('dashes', dashes),
    ):
        if value is not None:
            kw_handle[key] = value
    for leg in legs:
        self.add_artist(leg)
        leg.legendPatch.update(outline)  # or get_frame()
        for obj in leg.legendHandles:
            if isinstance(obj, martist.Artist):
                obj.update(kw_handle)
        for obj in leg.get_texts():
            if isinstance(obj, martist.Artist):
                obj.update(kw_text)
<<<<<<< HEAD

=======
    # Draw manual fancy bounding box for un-aligned legend
    # WARNING: The matplotlib legendPatch transform is the default transform,
    # i.e. universal coordinates in points. Means we have to transform
    # mutation scale into transAxes sizes.
    # WARNING: Tempting to use legendPatch for everything but for some reason
    # coordinates are messed up. In some tests all coordinates were just result
    # of get window extent multiplied by 2 (???). Anyway actual box is found in
    # _legend_box attribute, which is accessed by get_window_extent.
    if center and frameon:
        if len(legs) == 1:
            legs[0].set_frame_on(True)  # easy!
        else:
            # Get coordinates
            renderer = self.figure._get_renderer()
            bboxs = [leg.get_window_extent(renderer).transformed(
                self.transAxes.inverted()) for leg in legs]
            xmin, xmax = min(bbox.xmin for bbox in bboxs), max(
                bbox.xmax for bbox in bboxs)
            ymin, ymax = min(bbox.ymin for bbox in bboxs), max(
                bbox.ymax for bbox in bboxs)
            fontsize = (fontsize / 72) / width  # axes relative units
            fontsize = renderer.points_to_pixels(fontsize)
            # Draw and format patch
            patch = mpatches.FancyBboxPatch(
                (xmin, ymin), xmax - xmin, ymax - ymin,
                snap=True, zorder=4.5,
                mutation_scale=fontsize, transform=self.transAxes)
            if kwargs.get('fancybox', rc['legend.fancybox']):
                patch.set_boxstyle('round', pad=0, rounding_size=0.2)
            else:
                patch.set_boxstyle('square', pad=0)
            patch.set_clip_on(False)
            patch.update(outline)
            self.add_artist(patch)
            # Add shadow
            # TODO: This does not work, figure out
            if kwargs.get('shadow', rc['legend.shadow']):
                shadow = mpatches.Shadow(patch, 20, -20)
                self.add_artist(shadow)
            # Add patch to list
            legs = (patch, *legs)
>>>>>>> cb162ade
    # Append attributes and return, and set clip property!!! This is critical
    # for tight bounding box calcs!
    for leg in legs:
        leg.set_clip_on(False)
    return legs[0] if len(legs) == 1 else (*legs,)


def colorbar_wrapper(
        self, mappable, values=None,
        extend=None, extendsize=None,
        title=None, label=None,
        grid=None, tickminor=None,
        tickloc=None, ticklocation=None,
        locator=None, ticks=None, maxn=None, maxn_minor=None,
        minorlocator=None, minorticks=None,
        locator_kw=None, minorlocator_kw=None,
        formatter=None, ticklabels=None, formatter_kw=None,
        norm=None, norm_kw=None,  # normalizer to use when passing colors/lines
        orientation='horizontal',
        edgecolor=None, linewidth=None,
        labelsize=None, labelweight=None, labelcolor=None,
        ticklabelsize=None, ticklabelweight=None, ticklabelcolor=None,
        **kwargs):
    """
    Wraps `~proplot.axes.Axes` `~proplot.axes.Axes.colorbar` and
    `~proplot.subplots.Figure` `~proplot.subplots.Figure.colorbar`, adds some
    handy features.

    Parameters
    ----------
    mappable : mappable, list of plot handles, list of color-spec, \
or colormap-spec
        There are four options here:

        1. A mappable object. Basically, any object with a ``get_cmap`` method,
           like the objects returned by `~matplotlib.axes.Axes.contourf` and
           `~matplotlib.axes.Axes.pcolormesh`.
        2. A list of "plot handles". Basically, any object with a ``get_color``
           method, like `~matplotlib.lines.Line2D` instances. A colormap will
           be generated from the colors of these objects, and colorbar levels
           will be selected using `values`.  If `values` is ``None``, we try
           to infer them by converting the handle labels returned by
           `~matplotlib.artist.Artist.get_label` to `float`. Otherwise, it is
           set to ``np.linspace(0, 1, len(mappable))``.
        3. A list of hex strings, color string names, or RGB tuples. A colormap
           will be generated from these colors, and colorbar levels will be
           selected using `values`. If `values` is ``None``, it is set to
           ``np.linspace(0, 1, len(mappable))``.
        4. A `~matplotlib.colors.Colormap` instance. In this case, a colorbar
           will be drawn using this colormap and with levels determined by
           `values`. If `values` is ``None``, it is set to
           ``np.linspace(0, 1, cmap._N)``.

    values : list of float, optional
        Ignored if `mappable` is a mappable object. This maps each color or
        plot handle in the `mappable` list to numeric values, from which a
        colormap and normalizer are constructed.
    extend : {None, 'neither', 'both', 'min', 'max'}, optional
        Direction for drawing colorbar "extensions" (i.e. references to
        out-of-bounds data with a unique color). These are triangles by
        default. If ``None``, we try to use the ``extend`` attribute on the
        mappable object. If the attribute is unavailable, we use ``'neither'``.
    extendsize : float or str, optional
        The length of the colorbar "extensions" in *physical units*.
        If float, units are inches. If string, units are interpreted
        by `~proplot.utils.units`. Default is :rc:`colorbar.insetextend`
        for inset colorbars and :rc:`colorbar.extend` for outer colorbars.

        This is handy if you have multiple colorbars in one figure.
        With the matplotlib API, it is really hard to get triangle
        sizes to match, because the `extendsize` units are *relative*.
    tickloc, ticklocation : {'bottom', 'top', 'left', 'right'}, optional
        Where to draw tick marks on the colorbar.
    label, title : str, optional
        The colorbar label. The `title` keyword is also accepted for
        consistency with `legend`.
    grid : bool, optional
        Whether to draw "gridlines" between each level of the colorbar.
        Default is :rc:`colorbar.grid`.
    tickminor : bool, optional
        Whether to add minor ticks to the colorbar with
        `~matplotlib.colorbar.ColorbarBase.minorticks_on`. Default is
        ``False``.
    locator, ticks : locator spec, optional
        Used to determine the colorbar tick positions. Passed to the
        `~proplot.axistools.Locator` constructor.
    maxn : int, optional
        Used if `locator` is ``None``. Determines the maximum number of levels
        that are ticked. Default depends on the colorbar length relative
        to the font size. The keyword name "maxn" is meant to mimic
        the `~matplotlib.ticker.MaxNLocator` class name.
    maxn_minor : int, optional
        As with `maxn`, but for minor tick positions. Default depends
        on the colorbar length.
    locator_kw : dict-like, optional
        The locator settings. Passed to `~proplot.axistools.Locator`.
    minorlocator, minorticks
        As with `locator`, but for the minor ticks.
    minorlocator_kw
        As for `locator_kw`, but for the minor ticks.
    formatter, ticklabels : formatter spec, optional
        The tick label format. Passed to the `~proplot.axistools.Formatter`
        constructor.
    formatter_kw : dict-like, optional
        The formatter settings. Passed to `~proplot.axistools.Formatter`.
    norm : normalizer spec, optional
        Ignored if `values` is ``None``. The normalizer
        for converting `values` to colormap colors. Passed to the
        `~proplot.styletools.Norm` constructor. As an example, if your
        values are logarithmically spaced but you want the level boundaries
        to appear halfway in-between the colorbar ticks, try
        ``norm='log'``.
    norm_kw : dict-like, optional
        The normalizer settings. Passed to `~proplot.styletools.Norm`.
    edgecolor, linewidth : optional
        The edge color and line width for the colorbar outline.
    labelsize, labelweight, labelcolor : optional
        The font size, weight, and color for colorbar label text.
    ticklabelsize, ticklabelweight, ticklabelcolor : optional
        The font size, weight, and color for colorbar tick labels.
    orientation : {'horizontal', 'vertical'}, optional
        The colorbar orientation. You should not have to explicitly set this.

    Other parameters
    ----------------
    **kwargs
        Passed to `~matplotlib.figure.Figure.colorbar`.
    """
    # Developer notes
    # * Colorbar axes must be of type `matplotlib.axes.Axes`,
    #   not `~proplot.axes.Axes`, because colorbar uses some internal methods
    #   that are wrapped by `~proplot.axes.Axes`.
    # * There is an insanely weird problem with colorbars when simultaneously
    #   passing levels and norm object to a mappable; fixed by passing
    #   vmin/vmax instead of levels.
    #   (see: https://stackoverflow.com/q/40116968/4970632).
    # * Problem is often want levels instead of vmin/vmax, while simultaneously
    #   using a Normalize (for example) to determine colors between the levels
    #   (see: https://stackoverflow.com/q/42723538/4970632). Workaround makes
    #   sure locators are in vmin/vmax range exclusively; cannot match values.
    # No mutable defaults
    locator_kw = locator_kw or {}
    minorlocator_kw = minorlocator_kw or {}
    formatter_kw = formatter_kw or {}
    norm_kw = norm_kw or {}
    # Parse flexible input
    label = _notNone(title, label, None, names=('title', 'label'))
    locator = _notNone(ticks, locator, None, names=('ticks', 'locator'))
    formatter = _notNone(ticklabels, formatter, 'auto',
                         names=('ticklabels', 'formatter'))
    minorlocator = _notNone(minorticks, minorlocator,
                            None, names=('minorticks', 'minorlocator'))
    ticklocation = _notNone(tickloc, ticklocation, None,
                            names=('tickloc', 'ticklocation'))

    # Colorbar kwargs
    # WARNING: PathCollection scatter objects have an extend method!
    grid = _notNone(grid, rc['colorbar.grid'])
    if extend is None:
        if isinstance(getattr(mappable, 'extend', None), str):
            extend = mappable.extend or 'neither'
        else:
            extend = 'neither'
    kwargs.update({
        'cax': self,
        'use_gridspec': True,
        'orientation': orientation,
        'extend': extend,
        'spacing': 'uniform'})
    kwargs.setdefault('drawedges', grid)

    # Text property keyword args
    kw_label = {}
    if labelsize is not None:
        kw_label['size'] = labelsize
    if labelweight is not None:
        kw_label['weight'] = labelweight
    if labelcolor is not None:
        kw_label['color'] = labelcolor
    kw_ticklabels = {}
    if ticklabelsize is not None:
        kw_ticklabels['size'] = ticklabelsize
    if ticklabelweight is not None:
        kw_ticklabels['weight'] = ticklabelweight
    if ticklabelcolor is not None:
        kw_ticklabels['color'] = ticklabelcolor

    # Special case where auto colorbar is generated from 1D methods, a list is
    # always passed but some 1D methods (scatter) do have colormaps.
    if np.iterable(mappable) and len(
            mappable) == 1 and hasattr(mappable[0], 'get_cmap'):
        mappable = mappable[0]

    # Test if we were given a mappable, or iterable of stuff; note Container
    # and PolyCollection matplotlib classes are iterable.
    cmap = None
    tick_all = (values is not None)
    if not isinstance(mappable, martist.Artist) and not isinstance(
            mappable, mcontour.ContourSet):
        # Object for testing
        obj = mappable[0] if np.iterable(mappable) else mappable
        try:
            obj = obj[0]  # e.g. for BarContainer, which is not numpy.iterable
        except (TypeError, KeyError):
            pass
        # List of handles
        if (hasattr(obj, 'get_color') or hasattr(
                obj, 'get_facecolor')):  # simplest approach
            # Make colormap
            colors = []
            for obj in mappable:
                if np.iterable(obj):
                    obj = obj[0]
                color = getattr(obj, 'get_color', None) or getattr(
                    obj, 'get_facecolor')
                colors.append(color())
            cmap = styletools.Colormap(colors, listmode='listed')
            # Infer values
            if values is None:
                values = []
                for obj in mappable:
                    val = obj.get_label()
                    try:
                        val = float(val)
                    except ValueError:
                        values = None
                        break
                    values.append(val)
            if values is None:
                values = np.arange(0, len(mappable))
            tick_all = True
        # Any colormap spec, including a list of colors, colormap name, or
        # colormap instance
        else:
            try:
                cmap = styletools.Colormap(mappable, listmode='listed')
            except Exception:
                raise ValueError(
                    'Input mappable must be a matplotlib artist, '
                    'list of objects, list of colors, or colormap. '
                    f'Got {mappable!r}.')
            if values is None:
                if np.iterable(mappable) and not isinstance(
                        mappable, str):  # e.g. list of colors
                    values = np.linspace(0, 1, len(mappable))
                else:
                    values = np.linspace(0, 1, cmap.N)

    # Build new ad hoc mappable object from handles
    # NOTE: Need to use wrapped contourf but this might be native matplotlib
    # axes. Call on self.axes, which is child if child axes, self otherwise.
    if cmap is not None:
        if np.iterable(mappable) and len(values) != len(mappable):
            raise ValueError(
                f'Passed {len(values)} values, but only {len(mappable)} '
                f'objects or colors.')
        import warnings
        with warnings.catch_warnings():
            warnings.simplefilter('ignore')
            mappable = self.axes.contourf(
                [0, 0], [0, 0], ma.array([[0, 0], [0, 0]], mask=True),
                cmap=cmap, extend='neither', values=np.array(values),
                norm=norm, norm_kw=norm_kw)  # workaround

    # Try to get tick locations from *levels* or from *values* rather than
    # random points along the axis. If values were provided as keyword arg,
    # this is colorbar from lines/colors, and we label *all* values by default.
    # TODO: Handle more of the log locator stuff here instead of cmap_changer?
    if tick_all and locator is None:
        locator = values
        tickminor = False
    if locator is None:
        for attr in ('values', 'locator', 'levels'):
            locator = getattr(mappable, attr, None)
            if locator is not None:
                break
        if locator is None:  # i.e. no attributes found
            if isinstance(getattr(mappable, 'norm', None), mcolors.LogNorm):
                locator = 'log'
            else:
                locator = 'auto'
        # i.e. was a 'values' or 'levels' attribute
        elif not isinstance(locator, mticker.Locator):
            # Get default maxn, try to allot 2em squares per label maybe?
            # NOTE: Cannot use Axes.get_size_inches because this is a
            # native matplotlib axes
            width, height = self.figure.get_size_inches()
            if orientation == 'horizontal':
                scale = 3  # em squares alotted for labels
                length = width * abs(self.get_position().width)
                fontsize = kw_ticklabels.get('size', rc.get('xtick.labelsize'))
            else:
                scale = 1
                length = height * abs(self.get_position().height)
                fontsize = kw_ticklabels.get('size', rc.get('ytick.labelsize'))
            maxn = _notNone(maxn, int(length / (scale * fontsize / 72)))
            maxn_minor = _notNone(maxn_minor, int(
                length / (0.5 * fontsize / 72)))
            # Get locator
            if tickminor and minorlocator is None:
                step = 1 + len(locator) // max(1, maxn_minor)
                minorlocator = locator[::step]
            step = 1 + len(locator) // max(1, maxn)
            locator = locator[::step]

    # Final settings
    locator = axistools.Locator(locator, **locator_kw)
    formatter = axistools.Formatter(formatter, **formatter_kw)
    width, height = self.figure.get_size_inches()
    if orientation == 'horizontal':
        scale = width * abs(self.get_position().width)
    else:
        scale = height * abs(self.get_position().height)
    extendsize = units(_notNone(extendsize, rc['colorbar.extend']))
    extendsize = extendsize / (scale - 2 * extendsize)
    kwargs.update({
        'ticks': locator,
        'format': formatter,
        'ticklocation': ticklocation,
        'extendfrac': extendsize
    })

    # Draw the colorbar
    # NOTE: self._use_auto_colorbar_locator() is never True because
    # we use the custom BinNorm normalizer. Colorbar._ticks() always called.
    try:
        self.figure._locked = False
        cb = self.figure.colorbar(mappable, **kwargs)
    except Exception as err:
        self.figure._locked = True
        raise err
    axis = self.xaxis if orientation == 'horizontal' else self.yaxis

    # The minor locator
    # TODO: Document the improved minor locator functionality!
    if tickminor and minorlocator is None:
        cb.minorticks_on()
    elif minorlocator is None:
        cb.minorticks_off()
    elif not hasattr(cb, '_ticker'):
        _warn_proplot(
            'Matplotlib colorbar API has changed. '
            'Cannot use custom minor tick locator.')
        if tickminor:
            cb.minorticks_on()
    else:
        # Private API is the only way!
        minorlocator = axistools.Locator(minorlocator, **minorlocator_kw)
        ticks, *_ = cb._ticker(minorlocator, mticker.NullFormatter())
        axis.set_ticks(ticks, minor=True)
        axis.set_ticklabels([], minor=True)

    # Outline
    kw_outline = {
        'edgecolor': _notNone(edgecolor, rc['axes.edgecolor']),
        'linewidth': _notNone(linewidth, rc['axes.linewidth']),
    }
    if cb.outline is not None:
        cb.outline.update(kw_outline)
    if cb.dividers is not None:
        cb.dividers.update(kw_outline)

    # Fix alpha-blending issues.
    # Cannot set edgecolor to 'face' if alpha non-zero because blending will
    # occur, will get colored lines instead of white ones. Need manual blending
    # NOTE: For some reason cb solids uses listed colormap with always 1.0
    # alpha, then alpha is applied after.
    # See: https://stackoverflow.com/a/35672224/4970632
    cmap = cb.cmap
    if not cmap._isinit:
        cmap._init()
    if any(cmap._lut[:-1, 3] < 1):
        _warn_proplot(
            f'Using manual alpha-blending for {cmap.name!r} colorbar solids.')
        # Generate "secret" copy of the colormap!
        lut = cmap._lut.copy()
        cmap = mcolors.Colormap('_colorbar_fix', N=cmap.N)
        cmap._isinit = True
        cmap._init = (lambda: None)
        # Manually fill lookup table with alpha-blended RGB colors!
        for i in range(lut.shape[0] - 1):
            alpha = lut[i, 3]
            lut[i, :3] = (1 - alpha) * 1 + alpha * \
                lut[i, :3]  # blend with *white*
            lut[i, 3] = 1
        cmap._lut = lut
        # Update colorbar
        cb.cmap = cmap
        cb.draw_all()

    # Label and tick label settings
    # WARNING: Must use colorbar set_label to set text, calling set_text on
    # the axis will do nothing!
    if label is not None:
        cb.set_label(label)
    axis.label.update(kw_label)
    for obj in axis.get_ticklabels():
        obj.update(kw_ticklabels)

    # Ticks
    xy = axis.axis_name
    for which in ('minor', 'major'):
        kw = rc.category(xy + 'tick.' + which)
        kw.pop('visible', None)
        if edgecolor:
            kw['color'] = edgecolor
        if linewidth:
            kw['width'] = linewidth
        axis.set_tick_params(which=which, **kw)
    axis.set_ticks_position(ticklocation)

    # *Never* rasterize because it causes misalignment with border lines
    if cb.solids:
        cb.solids.set_rasterized(False)
        cb.solids.set_linewidth(0.4)
        cb.solids.set_edgecolor('face')
    return cb


def _redirect(func):
    """Docorator that calls the basemap version of the function of the
    same name. This must be applied as innermost decorator, which means it must
    be applied on the base axes class, not the basemap axes."""
    name = func.__name__
    @functools.wraps(func)
    def _wrapper(self, *args, **kwargs):
        if getattr(self, 'name', '') == 'basemap':
            return getattr(self.projection, name)(*args, ax=self, **kwargs)
        else:
            return func(self, *args, **kwargs)
    _wrapper.__doc__ = None
    return _wrapper


def _norecurse(func):
    """Decorator to prevent recursion in basemap method overrides.
    See `this post https://stackoverflow.com/a/37675810/4970632`__."""
    name = func.__name__
    func._has_recurred = False
    @functools.wraps(func)
    def _wrapper(self, *args, **kwargs):
        if func._has_recurred:
            # Return the *original* version of the matplotlib method
            func._has_recurred = False
            result = getattr(maxes.Axes, name)(self, *args, **kwargs)
        else:
            # Return the version we have wrapped
            func._has_recurred = True
            result = func(self, *args, **kwargs)
        func._has_recurred = False  # cleanup, in case recursion never occurred
        return result
    return _wrapper


def _wrapper_decorator(driver):
    """Generates generic wrapper decorators and dynamically modifies docstring
    to list the methods wrapped by this function. Also sets __doc__ to None so
    that ProPlot fork of automodapi doesn't add these methods to the website
    documentation. Users can still call help(ax.method) because python looks
    for superclass method docstrings if a docstring is empty."""
    driver._docstring_orig = driver.__doc__ or ''
    driver._methods_wrapped = []
    proplot_methods = ('parametric', 'heatmap', 'area', 'areax')
    cartopy_methods = ('get_extent', 'set_extent')

    def decorator(func):
        # Define wrapper and suppress documentation
        # We only document wrapper functions, not the methods they wrap
        @functools.wraps(func)
        def _wrapper(self, *args, **kwargs):
            return driver(self, func, *args, **kwargs)
        name = func.__name__
        if name not in proplot_methods:
            _wrapper.__doc__ = None

        # List wrapped methods in the driver function docstring
        # Prevents us from having to both explicitly apply decorators in
        # axes.py and explicitly list functions *again* in this file
        docstring = driver._docstring_orig
        if '%(methods)s' in docstring:
            if name in proplot_methods:
                link = f'`~proplot.axes.Axes.{name}`'
            elif name in cartopy_methods:
                link = f'`~cartopy.mpl.geoaxes.GeoAxes.{name}`'
            else:
                link = f'`~matplotlib.axes.Axes.{name}`'
            methods = driver._methods_wrapped
            if link not in methods:
                methods.append(link)
                string = (
                    ', '.join(methods[:-1])
                    + ',' * int(len(methods) > 2)  # Oxford comma bitches
                    + ' and ' * int(len(methods) > 1)
                    + methods[-1])
                driver.__doc__ = docstring % {'methods': string}
        return _wrapper
    return decorator


# Auto generated decorators. Each wrapper internally calls
# func(self, ...) somewhere.
_add_errorbars = _wrapper_decorator(add_errorbars)
_bar_wrapper = _wrapper_decorator(bar_wrapper)
_barh_wrapper = _wrapper_decorator(barh_wrapper)
_default_latlon = _wrapper_decorator(default_latlon)
_boxplot_wrapper = _wrapper_decorator(boxplot_wrapper)
_default_crs = _wrapper_decorator(default_crs)
_default_transform = _wrapper_decorator(default_transform)
_cmap_changer = _wrapper_decorator(cmap_changer)
_cycle_changer = _wrapper_decorator(cycle_changer)
_fill_between_wrapper = _wrapper_decorator(fill_between_wrapper)
_fill_betweenx_wrapper = _wrapper_decorator(fill_betweenx_wrapper)
_hist_wrapper = _wrapper_decorator(hist_wrapper)
_plot_wrapper = _wrapper_decorator(plot_wrapper)
_scatter_wrapper = _wrapper_decorator(scatter_wrapper)
_standardize_1d = _wrapper_decorator(standardize_1d)
_standardize_2d = _wrapper_decorator(standardize_2d)
_text_wrapper = _wrapper_decorator(text_wrapper)
_violinplot_wrapper = _wrapper_decorator(violinplot_wrapper)<|MERGE_RESOLUTION|>--- conflicted
+++ resolved
@@ -87,7 +87,6 @@
 }
 
 
-<<<<<<< HEAD
 class _InsetColorbar(martist.Artist):
     """
     Hidden class for inset colorbars.
@@ -130,7 +129,7 @@
                 f'Invalid location {loc!r} for legend with center=True. '
                 'Must be a location *string*.')
         elif loc == 'best':
-            warnings.warn(
+            _warn_proplot(
                 'For centered-row legends, cannot use "best" location. '
                 'Defaulting to "upper center".')
 
@@ -268,8 +267,6 @@
         self.stale = False
 
 
-=======
->>>>>>> cb162ade
 def default_latlon(self, func, *args, latlon=True, **kwargs):
     """
     Wraps %(methods)s for `~proplot.axes.BasemapAxes`.
@@ -2629,51 +2626,7 @@
         for obj in leg.get_texts():
             if isinstance(obj, martist.Artist):
                 obj.update(kw_text)
-<<<<<<< HEAD
-
-=======
-    # Draw manual fancy bounding box for un-aligned legend
-    # WARNING: The matplotlib legendPatch transform is the default transform,
-    # i.e. universal coordinates in points. Means we have to transform
-    # mutation scale into transAxes sizes.
-    # WARNING: Tempting to use legendPatch for everything but for some reason
-    # coordinates are messed up. In some tests all coordinates were just result
-    # of get window extent multiplied by 2 (???). Anyway actual box is found in
-    # _legend_box attribute, which is accessed by get_window_extent.
-    if center and frameon:
-        if len(legs) == 1:
-            legs[0].set_frame_on(True)  # easy!
-        else:
-            # Get coordinates
-            renderer = self.figure._get_renderer()
-            bboxs = [leg.get_window_extent(renderer).transformed(
-                self.transAxes.inverted()) for leg in legs]
-            xmin, xmax = min(bbox.xmin for bbox in bboxs), max(
-                bbox.xmax for bbox in bboxs)
-            ymin, ymax = min(bbox.ymin for bbox in bboxs), max(
-                bbox.ymax for bbox in bboxs)
-            fontsize = (fontsize / 72) / width  # axes relative units
-            fontsize = renderer.points_to_pixels(fontsize)
-            # Draw and format patch
-            patch = mpatches.FancyBboxPatch(
-                (xmin, ymin), xmax - xmin, ymax - ymin,
-                snap=True, zorder=4.5,
-                mutation_scale=fontsize, transform=self.transAxes)
-            if kwargs.get('fancybox', rc['legend.fancybox']):
-                patch.set_boxstyle('round', pad=0, rounding_size=0.2)
-            else:
-                patch.set_boxstyle('square', pad=0)
-            patch.set_clip_on(False)
-            patch.update(outline)
-            self.add_artist(patch)
-            # Add shadow
-            # TODO: This does not work, figure out
-            if kwargs.get('shadow', rc['legend.shadow']):
-                shadow = mpatches.Shadow(patch, 20, -20)
-                self.add_artist(shadow)
-            # Add patch to list
-            legs = (patch, *legs)
->>>>>>> cb162ade
+
     # Append attributes and return, and set clip property!!! This is critical
     # for tight bounding box calcs!
     for leg in legs:
